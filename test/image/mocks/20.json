{
<<<<<<< HEAD
 "data": [
  {
   "x": [1, 2, 3],
   "y": [4, 5, 6],
   "name": "yaxis1 data",
   "type": "scatter"
  },
  {
   "x": [2, 3, 4],
   "y": [4000000000000, 5000000000000, 6000000000000],
   "name": "yaxis2 data",
   "yaxis": "y2",
   "type": "scatter"
  },
  {
   "x": [3, 4, 5],
   "y": [400, 500, 600],
   "name": "yaxis3 data",
   "yaxis": "y3",
   "type": "scatter"
  },
  {
   "x": [4, 5, 6],
   "y": [40000, 50000, 60000],
   "name": "yaxis4 data",
   "yaxis": "y4",
   "type": "scatter"
  },
  {
   "x": [5, 6, 7],
   "y": [400000, 500000, 600000],
   "name": "yaxis5 data",
   "yaxis": "y5",
   "type": "scatter"
  },
  {
   "x": [6, 7, 8],
   "y": [
    400000000000000000000000000000000, 500000000000000000000000000000000,
    600000000000000000000000000000000
   ],
   "name": "yaxis6 data",
   "yaxis": "y6",
   "type": "scatter"
  },
  {
   "x": [1, 2, 3],
   "y": [1, 2, 3],
   "xaxis": "x2",
   "yaxis": "y7",
   "name": "x2y7"
  },
  {
   "x": [2, 3, 4],
   "y": [2, 3, 1],
   "xaxis": "x3",
   "yaxis": "y8",
   "name": "x3y8"
  },
  {
   "x": [3, 4, 5],
   "y": [3, 1, 2],
   "xaxis": "x4",
   "yaxis": "y9",
   "name": "x4y9"
  }
 ],
 "layout": {
  "title": {
   "text": "multiple axes example"
  },
  "xaxis": {
   "domain": [0.3, 0.7],
   "showline": true,
   "ticks": "outside",
   "mirror": true,
   "linecolor": "rgba(0,0,0,0.5)",
   "linewidth": 10
  },
  "yaxis": {
   "domain": [0.5, 1],
   "title": {
    "text": "yaxis title",
    "font": {
     "color": "#1f77b4"
    }
   },
   "showline": true,
   "ticks": "outside",
   "tickcolor": "#1f77b4",
   "tickfont": {
    "color": "#1f77b4"
   },
   "linecolor": "rgba(31,119,180,0.5)",
   "linewidth": 20
  },
  "legend": {
   "x": 1,
   "y": 0,
   "bordercolor": "#000",
   "borderwidth": 1
  },
  "yaxis2": {
   "title": {
    "text": "yaxis2 title",
    "font": {
     "color": "#ff7f0e"
    }
   },
   "showline": true,
   "ticks": "outside",
   "tickcolor": "#ff7f0e",
   "tickfont": {
    "color": "#ff7f0e"
   },
   "exponentformat": "SI",
   "linecolor": "rgba(255,127,14,0.4)",
   "linewidth": 6,
   "anchor": "free",
   "position": 0.15,
   "overlaying": "y"
  },
  "yaxis3": {
   "title": {
    "text": "yaxis3 title",
    "font": {
     "color": "#2ca02c"
    }
   },
   "showline": true,
   "ticks": "outside",
   "tickcolor": "#2ca02c",
   "tickfont": {
    "color": "#2ca02c"
   },
   "linecolor": "rgba(44,160,44,0.5)",
   "anchor": "free",
   "position": 0,
   "overlaying": "y"
  },
  "yaxis4": {
   "title": {
    "text": "yaxis4 title",
    "font": {
     "color": "#d62728"
    }
   },
   "showline": true,
   "ticks": "outside",
   "tickcolor": "#d62728",
   "tickfont": {
    "color": "#d62728"
   },
   "showexponent": "last",
   "linecolor": "rgba(214,39,40,0.5)",
   "linewidth": 15,
   "side": "right",
   "overlaying": "y"
  },
  "yaxis5": {
   "title": {
    "text": "yaxis5 title",
    "font": {
     "color": "#9467bd"
    }
   },
   "showline": true,
   "ticks": "outside",
   "tickcolor": "#9467bd",
   "tickfont": {
    "color": "#9467bd"
   },
   "exponentformat": "power",
   "showexponent": "first",
   "linecolor": "rgba(148,103,189,0.5)",
   "linewidth": 5,
   "anchor": "free",
   "side": "right",
   "position": 0.85,
   "overlaying": "y"
  },
  "yaxis6": {
   "title": {
    "text": "yaxis6 title",
    "font": {
     "color": "#8c564b"
    }
   },
   "showline": true,
   "ticks": "outside",
   "tickcolor": "#8c564b",
   "tickfont": {
    "color": "#8c564b"
   },
   "exponentformat": "SI extended",
   "linecolor": "rgba(140,86,75,0.5)",
   "anchor": "free",
   "side": "right",
   "position": 1,
   "overlaying": "y"
  },
  "xaxis2": {
   "title": {
    "text": "xaxis2 title"
   },
   "domain": [0.2, 0.8],
   "anchor": "y7",
   "color": "rgba(100,100,0,0.6)",
   "showline": true,
   "ticks": "outside",
   "linewidth": 3
  },
  "xaxis3": {
   "title": {
    "text": "xaxis3 title"
   },
   "overlaying": "x2",
   "anchor": "y7",
   "color": "rgba(100,0,100,0.6)",
   "showline": true,
   "ticks": "outside",
   "linewidth": 6,
   "side": "top"
  },
  "xaxis4": {
   "title": {
    "text": "xaxis4 title"
   },
   "overlaying": "x2",
   "color": "rgba(0,0,0,0.6)",
   "showline": true,
   "ticks": "outside",
   "position": 0,
   "anchor": "free"
  },
  "yaxis7": {
   "title": {
    "text": "yaxis7 title"
   },
   "domain": [0.15, 0.3],
   "color": "rgba(0,0,0,0.6)",
   "anchor": "x2",
   "showline": true,
   "ticks": "outside",
   "linewidth": 4
  },
  "yaxis8": {
   "title": {
    "text": "yaxis8 title"
   },
   "overlaying": "y7",
   "color": "rgba(0,0,0,0.6)",
   "anchor": "x2",
   "side": "right",
   "showline": true,
   "ticks": "outside",
   "linewidth": 8
  },
  "yaxis9": {
   "title": {
    "text": "yaxis9 title"
   },
   "overlaying": "y7",
   "color": "rgba(0,0,0,0.6)",
   "anchor": "free",
   "position": 0,
   "showline": true,
   "ticks": "outside"
  },
  "width": 750,
  "height": 600,
  "margin": { "r": 200, "l": 50, "t": 50, "b": 50, "pad": 5 }
 }
=======
  "data": [
    {
      "x": [1, 2, 3],
      "y": [4, 5, 6],
      "name": "yaxis1 data",
      "type": "scatter"
    },
    {
      "x": [2, 3, 4],
      "y": [40, 50, 60],
      "name": "yaxis2 data",
      "yaxis": "y2",
      "type": "scatter"
    },
    {
      "x": [3, 4, 5],
      "y": [400, 500, 600],
      "name": "yaxis3 data",
      "yaxis": "y3",
      "type": "scatter"
    },
    {
      "x": [4, 5, 6],
      "y": [40000, 50000, 60000],
      "name": "yaxis4 data",
      "yaxis": "y4",
      "type": "scatter"
    },
    {
      "x": [5, 6, 7],
      "y": [400000, 500000, 600000],
      "name": "yaxis5 data",
      "yaxis": "y5",
      "type": "scatter"
    },
    {
      "x": [6, 7, 8],
      "y": [4000000, 5000000, 6000000],
      "name": "yaxis6 data",
      "yaxis": "y6",
      "type": "scatter"
    },
    {
      "x": [1, 2, 3],
      "y": [1, 2, 3],
      "xaxis": "x2",
      "yaxis": "y7",
      "name": "x2y7"
    },
    {
      "x": [2, 3, 4],
      "y": [2, 3, 1],
      "xaxis": "x3",
      "yaxis": "y8",
      "name": "x3y8"
    },
    {
      "x": [3, 4, 5],
      "y": [3, 1, 2],
      "xaxis": "x4",
      "yaxis": "y9",
      "name": "x4y9"
    }
  ],
  "layout": {
    "title": {
      "text": "multiple axes example"
    },
    "xaxis": {
      "domain": [0.3, 0.7],
      "showline": true,
      "ticks": "outside",
      "mirror": true,
      "linecolor": "rgba(0,0,0,0.5)",
      "linewidth": 10
    },
    "yaxis": {
      "domain": [0.5, 1],
      "title": {
        "text": "yaxis title",
        "font": {
          "color": "#1f77b4"
        }
      },
      "showline": true,
      "ticks": "outside",
      "tickcolor": "#1f77b4",
      "tickfont": {
        "color": "#1f77b4"
      },
      "linecolor": "rgba(31,119,180,0.5)",
      "linewidth": 20
    },
    "legend": {
      "x": 1,
      "y": 0,
      "bordercolor": "#000",
      "borderwidth": 1
    },
    "yaxis2": {
      "title": {
        "text": "yaxis2 title",
        "font": {
          "color": "#ff7f0e"
        }
      },
      "showline": true,
      "ticks": "outside",
      "tickcolor": "#ff7f0e",
      "tickfont": {
        "color": "#ff7f0e"
      },
      "linecolor": "rgba(255,127,14,0.4)",
      "linewidth": 6,
      "anchor": "free",
      "position": 0.15,
      "overlaying": "y"
    },
    "yaxis3": {
      "title": {
        "text": "yaxis3 title",
        "font": {
          "color": "#2ca02c"
        }
      },
      "showline": true,
      "ticks": "outside",
      "tickcolor": "#2ca02c",
      "tickfont": {
        "color": "#2ca02c"
      },
      "linecolor": "rgba(44,160,44,0.5)",
      "anchor": "free",
      "position": 0,
      "overlaying": "y"
    },
    "yaxis4": {
      "title": {
        "text": "yaxis4 title",
        "font": {
          "color": "#d62728"
        }
      },
      "showline": true,
      "ticks": "outside",
      "tickcolor": "#d62728",
      "tickfont": {
        "color": "#d62728"
      },
      "showexponent": "last",
      "linecolor": "rgba(214,39,40,0.5)",
      "linewidth": 15,
      "side": "right",
      "overlaying": "y"
    },
    "yaxis5": {
      "title": {
        "text": "yaxis5 title",
        "font": {
          "color": "#9467bd"
        }
      },
      "showline": true,
      "ticks": "outside",
      "tickcolor": "#9467bd",
      "tickfont": {
        "color": "#9467bd"
      },
      "exponentformat": "power",
      "showexponent": "first",
      "linecolor": "rgba(148,103,189,0.5)",
      "linewidth": 5,
      "anchor": "free",
      "side": "right",
      "position": 0.85,
      "overlaying": "y"
    },
    "yaxis6": {
      "title": {
        "text": "yaxis6 title",
        "font": {
          "color": "#8c564b"
        }
      },
      "showline": true,
      "ticks": "outside",
      "tickcolor": "#8c564b",
      "tickfont": {
        "color": "#8c564b"
      },
      "exponentformat": "SI",
      "linecolor": "rgba(140,86,75,0.5)",
      "anchor": "free",
      "side": "right",
      "position": 1,
      "overlaying": "y"
    },
    "xaxis2": {
      "title": {
        "text": "xaxis2 title"
      },
      "domain": [0.2, 0.8],
      "anchor": "y7",
      "color": "rgba(100,100,0,0.6)",
      "showline": true,
      "ticks": "outside",
      "linewidth": 3
    },
    "xaxis3": {
      "title": {
        "text": "xaxis3 title"
      },
      "overlaying": "x2",
      "anchor": "y7",
      "color": "rgba(100,0,100,0.6)",
      "showline": true,
      "ticks": "outside",
      "linewidth": 6,
      "side": "top"
    },
    "xaxis4": {
      "title": {
        "text": "xaxis4 title"
      },
      "overlaying": "x2",
      "color": "rgba(0,0,0,0.6)",
      "showline": true,
      "ticks": "outside",
      "position": 0,
      "anchor": "free"
    },
    "yaxis7": {
      "title": {
        "text": "yaxis7 title"
      },
      "domain": [0.15, 0.3],
      "color": "rgba(0,0,0,0.6)",
      "anchor": "x2",
      "showline": true,
      "ticks": "outside",
      "linewidth": 4
    },
    "yaxis8": {
      "title": {
        "text": "yaxis8 title"
      },
      "overlaying": "y7",
      "color": "rgba(0,0,0,0.6)",
      "anchor": "x2",
      "side": "right",
      "showline": true,
      "ticks": "outside",
      "linewidth": 8
    },
    "yaxis9": {
      "title": {
        "text": "yaxis9 title"
      },
      "overlaying": "y7",
      "color": "rgba(0,0,0,0.6)",
      "anchor": "free",
      "position": 0,
      "showline": true,
      "ticks": "outside"
    },
    "width": 750,
    "height": 600,
    "margin": { "r": 200, "l": 50, "t": 50, "b": 50, "pad": 5 }
  }
>>>>>>> 0ad7c7f5
}<|MERGE_RESOLUTION|>--- conflicted
+++ resolved
@@ -1,279 +1,4 @@
 {
-<<<<<<< HEAD
- "data": [
-  {
-   "x": [1, 2, 3],
-   "y": [4, 5, 6],
-   "name": "yaxis1 data",
-   "type": "scatter"
-  },
-  {
-   "x": [2, 3, 4],
-   "y": [4000000000000, 5000000000000, 6000000000000],
-   "name": "yaxis2 data",
-   "yaxis": "y2",
-   "type": "scatter"
-  },
-  {
-   "x": [3, 4, 5],
-   "y": [400, 500, 600],
-   "name": "yaxis3 data",
-   "yaxis": "y3",
-   "type": "scatter"
-  },
-  {
-   "x": [4, 5, 6],
-   "y": [40000, 50000, 60000],
-   "name": "yaxis4 data",
-   "yaxis": "y4",
-   "type": "scatter"
-  },
-  {
-   "x": [5, 6, 7],
-   "y": [400000, 500000, 600000],
-   "name": "yaxis5 data",
-   "yaxis": "y5",
-   "type": "scatter"
-  },
-  {
-   "x": [6, 7, 8],
-   "y": [
-    400000000000000000000000000000000, 500000000000000000000000000000000,
-    600000000000000000000000000000000
-   ],
-   "name": "yaxis6 data",
-   "yaxis": "y6",
-   "type": "scatter"
-  },
-  {
-   "x": [1, 2, 3],
-   "y": [1, 2, 3],
-   "xaxis": "x2",
-   "yaxis": "y7",
-   "name": "x2y7"
-  },
-  {
-   "x": [2, 3, 4],
-   "y": [2, 3, 1],
-   "xaxis": "x3",
-   "yaxis": "y8",
-   "name": "x3y8"
-  },
-  {
-   "x": [3, 4, 5],
-   "y": [3, 1, 2],
-   "xaxis": "x4",
-   "yaxis": "y9",
-   "name": "x4y9"
-  }
- ],
- "layout": {
-  "title": {
-   "text": "multiple axes example"
-  },
-  "xaxis": {
-   "domain": [0.3, 0.7],
-   "showline": true,
-   "ticks": "outside",
-   "mirror": true,
-   "linecolor": "rgba(0,0,0,0.5)",
-   "linewidth": 10
-  },
-  "yaxis": {
-   "domain": [0.5, 1],
-   "title": {
-    "text": "yaxis title",
-    "font": {
-     "color": "#1f77b4"
-    }
-   },
-   "showline": true,
-   "ticks": "outside",
-   "tickcolor": "#1f77b4",
-   "tickfont": {
-    "color": "#1f77b4"
-   },
-   "linecolor": "rgba(31,119,180,0.5)",
-   "linewidth": 20
-  },
-  "legend": {
-   "x": 1,
-   "y": 0,
-   "bordercolor": "#000",
-   "borderwidth": 1
-  },
-  "yaxis2": {
-   "title": {
-    "text": "yaxis2 title",
-    "font": {
-     "color": "#ff7f0e"
-    }
-   },
-   "showline": true,
-   "ticks": "outside",
-   "tickcolor": "#ff7f0e",
-   "tickfont": {
-    "color": "#ff7f0e"
-   },
-   "exponentformat": "SI",
-   "linecolor": "rgba(255,127,14,0.4)",
-   "linewidth": 6,
-   "anchor": "free",
-   "position": 0.15,
-   "overlaying": "y"
-  },
-  "yaxis3": {
-   "title": {
-    "text": "yaxis3 title",
-    "font": {
-     "color": "#2ca02c"
-    }
-   },
-   "showline": true,
-   "ticks": "outside",
-   "tickcolor": "#2ca02c",
-   "tickfont": {
-    "color": "#2ca02c"
-   },
-   "linecolor": "rgba(44,160,44,0.5)",
-   "anchor": "free",
-   "position": 0,
-   "overlaying": "y"
-  },
-  "yaxis4": {
-   "title": {
-    "text": "yaxis4 title",
-    "font": {
-     "color": "#d62728"
-    }
-   },
-   "showline": true,
-   "ticks": "outside",
-   "tickcolor": "#d62728",
-   "tickfont": {
-    "color": "#d62728"
-   },
-   "showexponent": "last",
-   "linecolor": "rgba(214,39,40,0.5)",
-   "linewidth": 15,
-   "side": "right",
-   "overlaying": "y"
-  },
-  "yaxis5": {
-   "title": {
-    "text": "yaxis5 title",
-    "font": {
-     "color": "#9467bd"
-    }
-   },
-   "showline": true,
-   "ticks": "outside",
-   "tickcolor": "#9467bd",
-   "tickfont": {
-    "color": "#9467bd"
-   },
-   "exponentformat": "power",
-   "showexponent": "first",
-   "linecolor": "rgba(148,103,189,0.5)",
-   "linewidth": 5,
-   "anchor": "free",
-   "side": "right",
-   "position": 0.85,
-   "overlaying": "y"
-  },
-  "yaxis6": {
-   "title": {
-    "text": "yaxis6 title",
-    "font": {
-     "color": "#8c564b"
-    }
-   },
-   "showline": true,
-   "ticks": "outside",
-   "tickcolor": "#8c564b",
-   "tickfont": {
-    "color": "#8c564b"
-   },
-   "exponentformat": "SI extended",
-   "linecolor": "rgba(140,86,75,0.5)",
-   "anchor": "free",
-   "side": "right",
-   "position": 1,
-   "overlaying": "y"
-  },
-  "xaxis2": {
-   "title": {
-    "text": "xaxis2 title"
-   },
-   "domain": [0.2, 0.8],
-   "anchor": "y7",
-   "color": "rgba(100,100,0,0.6)",
-   "showline": true,
-   "ticks": "outside",
-   "linewidth": 3
-  },
-  "xaxis3": {
-   "title": {
-    "text": "xaxis3 title"
-   },
-   "overlaying": "x2",
-   "anchor": "y7",
-   "color": "rgba(100,0,100,0.6)",
-   "showline": true,
-   "ticks": "outside",
-   "linewidth": 6,
-   "side": "top"
-  },
-  "xaxis4": {
-   "title": {
-    "text": "xaxis4 title"
-   },
-   "overlaying": "x2",
-   "color": "rgba(0,0,0,0.6)",
-   "showline": true,
-   "ticks": "outside",
-   "position": 0,
-   "anchor": "free"
-  },
-  "yaxis7": {
-   "title": {
-    "text": "yaxis7 title"
-   },
-   "domain": [0.15, 0.3],
-   "color": "rgba(0,0,0,0.6)",
-   "anchor": "x2",
-   "showline": true,
-   "ticks": "outside",
-   "linewidth": 4
-  },
-  "yaxis8": {
-   "title": {
-    "text": "yaxis8 title"
-   },
-   "overlaying": "y7",
-   "color": "rgba(0,0,0,0.6)",
-   "anchor": "x2",
-   "side": "right",
-   "showline": true,
-   "ticks": "outside",
-   "linewidth": 8
-  },
-  "yaxis9": {
-   "title": {
-    "text": "yaxis9 title"
-   },
-   "overlaying": "y7",
-   "color": "rgba(0,0,0,0.6)",
-   "anchor": "free",
-   "position": 0,
-   "showline": true,
-   "ticks": "outside"
-  },
-  "width": 750,
-  "height": 600,
-  "margin": { "r": 200, "l": 50, "t": 50, "b": 50, "pad": 5 }
- }
-=======
   "data": [
     {
       "x": [1, 2, 3],
@@ -283,7 +8,7 @@
     },
     {
       "x": [2, 3, 4],
-      "y": [40, 50, 60],
+      "y": [4000000000000, 5000000000000, 6000000000000],
       "name": "yaxis2 data",
       "yaxis": "y2",
       "type": "scatter"
@@ -311,7 +36,10 @@
     },
     {
       "x": [6, 7, 8],
-      "y": [4000000, 5000000, 6000000],
+      "y": [
+        400000000000000000000000000000000, 500000000000000000000000000000000,
+        600000000000000000000000000000000
+      ],
       "name": "yaxis6 data",
       "yaxis": "y6",
       "type": "scatter"
@@ -386,6 +114,7 @@
       "tickfont": {
         "color": "#ff7f0e"
       },
+      "exponentformat": "SI",
       "linecolor": "rgba(255,127,14,0.4)",
       "linewidth": 6,
       "anchor": "free",
@@ -464,7 +193,7 @@
       "tickfont": {
         "color": "#8c564b"
       },
-      "exponentformat": "SI",
+      "exponentformat": "SI extended",
       "linecolor": "rgba(140,86,75,0.5)",
       "anchor": "free",
       "side": "right",
@@ -543,5 +272,4 @@
     "height": 600,
     "margin": { "r": 200, "l": 50, "t": 50, "b": 50, "pad": 5 }
   }
->>>>>>> 0ad7c7f5
 }