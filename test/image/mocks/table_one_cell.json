--- conflicted
+++ resolved
@@ -20,7 +20,7 @@
 
         "header": {
 
-            "height": 60, // fixme for some reason it doesn't recognize arrays here
+            "height": 20, // fixme for some reason it doesn't recognize arrays here
 
             "values": [
                 ["Index"   , "#"],
@@ -116,11 +116,7 @@
             //"prefix": ["#"],
             //"suffix": ["cell"],
 
-<<<<<<< HEAD
-            "height": 60,
-=======
             "height": 20,
->>>>>>> 5766916b
 
             "align": ["right"],
             "valign": ["bottom"],
