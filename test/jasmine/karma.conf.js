/* eslint-env node*/

var path = require('path');
var minimist = require('minimist');
var constants = require('../../tasks/util/constants');
var esbuildConfig = require('../../esbuild-config.js');

var isCI = Boolean(process.env.CI);

var argv = minimist(process.argv.slice(4), {
    string: ['bundleTest', 'performanceTest', 'width', 'height'],
    boolean: [
        'mathjax3',
        'info',
        'nowatch', 'randomize',
        'failFast', 'doNotFailOnEmptyTestSuite',
        'Chrome', 'Firefox',
        'verbose', 'showSkipped', 'report-progress', 'report-spec', 'report-dots'
    ],
    alias: {
        Chrome: 'chrome',
        Firefox: ['firefox', 'FF'],
        bundleTest: ['bundletest', 'bundle_test'],
        performanceTest: ['performancetest', 'performance_test'],
        nowatch: 'no-watch',
        failFast: 'fail-fast',
    },
    default: {
        info: false,
        nowatch: isCI,
        randomize: false,
        failFast: false,
        doNotFailOnEmptyTestSuite: false,
        width: '1035',
        height: '617',
        verbose: false,
        showSkipped: isCI
    }
});

if(argv.info) {
    console.log([
        'plotly.js karma runner for jasmine tests CLI info',
        '',
        'Examples:',
        '',
        'Run `axes_test.js`, `bar_test.js` and `scatter_test.js` suites w/o `autoWatch`:',
        '  $ npm run test-jasmine -- axes bar_test.js scatter --nowatch',
        '',
        'Run all tests with the `noCI` tag on Firefox in a 1500px wide window:',
        '  $ npm run test-jasmine -- --tags=noCI --FF --width=1500',
        '',
        'Arguments:',
        '  - All non-flagged arguments corresponds to the test suites in `test/jasmine/tests/` to be run.',
        '    No need to add the `_test.js` suffix, we expand them correctly here.',
        '  - `--bundleTest` set the bundle test suite `test/jasmine/bundle_tests/ to be run.',
        '  - `--performanceTest` set the bundle test suite `test/jasmine/performance_tests/ to be run.',
        '    Note that only one bundle/performance test can be run at a time.',
        '  - Use `--tags` to specify which `@` tags to test (if any) e.g `npm run test-jasmine -- --tags=gl`',
        '    will run only gl tests.',
        '  - Use `--skip-tags` to specify which `@` tags to skip (if any) e.g `npm run test-jasmine -- --skip-tags=gl`',
        '    will skip all gl tests.',
        '',
        'Other options:',
        '  - `--info`: show this info message',
        '  - `--mathjax3`: to load mathjax v3 in relevant test',
        '  - `--Chrome` (alias `--chrome`): run test in (our custom) Chrome browser',
        '  - `--Firefox` (alias `--FF`, `--firefox`): run test in (our custom) Firefox browser',
        '  - `--nowatch (dflt: `false`, `true` on CI)`: run karma w/o `autoWatch` / multiple run mode',
        '  - `--randomize` (dflt: `false`): randomize test ordering (useful to detect bad test teardown)',
        '  - `--failFast` (dflt: `false`): exit karma upon first test failure',
        '  - `--doNotFailOnEmptyTestSuite` (dflt: `false`): do not fail run when no spec are ran (either from bundle error OR tag filtering)',
        '  - `--tags`: run only test with given tags (using the `jasmine-spec-tags` framework)',
        '  - `--width`(dflt: 1035): set width of the browser window',
        '  - `--height` (dflt: 617): set height of the browser window',
        '  - `--verbose` (dflt: `false`): show test result using verbose reporter',
        '  - `--showSkipped` show tests that are skipped',
        '  - `--report-progress`: use *progress* reporter',
        '  - `--report-spec`: use *spec* reporter',
        '  - `--report-dots`: use *dots* reporter',
        '',
        'For info on the karma CLI options run `npm run test-jasmine -- --help`'
    ].join('\n'));
    process.exit(0);
}

var SUFFIX = '_test.js';
var basename = function(s) { return path.basename(s, SUFFIX); };
var merge = function(_) {
    var list = [];

    (Array.isArray(_) ? _ : [_]).forEach(function(p) {
        list = list.concat(p.split(','));
    });

    return list;
};
var glob = function(_) {
    return _.length === 1 ?
        _[0] + SUFFIX :
        '{' + _.join(',') + '}' + SUFFIX;
};

var isBundleTest = !!argv.bundleTest;
var isPerformanceTest = !!argv.performanceTest;
var isFullSuite = !(isBundleTest || isPerformanceTest) && argv._.length === 0;
var testFileGlob;

if(isFullSuite) {
    testFileGlob = path.join(__dirname, 'tests', '*' + SUFFIX);
} else if(isBundleTest) {
    var _ = merge(argv.bundleTest);

    if(_.length > 1) {
        console.warn('Can only run one bundle test suite at a time, ignoring ', _.slice(1));
    }

    testFileGlob = path.join(__dirname, 'bundle_tests', glob([basename(_[0])]));
} else if(isPerformanceTest) {
    var _ = merge(argv.performanceTest);

    if(_.length > 1) {
        console.warn('Can only run one performance test suite at a time, ignoring ', _.slice(1));
    }

    testFileGlob = path.join(__dirname, 'performance_tests', glob([basename(_[0])]));
} else {
    testFileGlob = path.join(__dirname, 'tests', glob(merge(argv._).map(basename)));
}

var pathToCustomMatchers = path.join(__dirname, 'assets', 'custom_matchers.js');
var pathToSaneTopojsonDist = path.join(__dirname, '..', '..', 'node_modules', 'sane-topojson', 'dist');
var pathToMathJax2 = path.join(__dirname, '..', '..', 'node_modules', '@plotly/mathjax-v2');
var pathToMathJax3 = path.join(__dirname, '..', '..', 'node_modules', '@plotly/mathjax-v3');
var pathToVirtualWebgl = path.join(__dirname, '..', '..', 'node_modules', 'virtual-webgl', 'src', 'virtual-webgl.js');

var reporters = [];
if(argv['report-progress'] || argv['report-spec'] || argv['report-dots']) {
    if(argv['report-progress']) reporters.push('progress');
    if(argv['report-spec']) reporters.push('spec');
    if(argv['report-dots']) reporters.push('dots');
} else {
    if(isCI) {
        reporters.push('spec');
    } else {
        if(isFullSuite) {
            reporters.push('dots');
        } else {
            reporters.push('progress');
        }
    }
}

var hasSpecReporter = reporters.indexOf('spec') !== -1;

if(!hasSpecReporter && argv.showSkipped) reporters.push('spec');
if(argv.verbose) reporters.push('verbose');

<<<<<<< HEAD
var func = function(config) {
=======
if(process.argv.indexOf('--tags=noCI,noCIdep') !== -1) {
    reporters = ['dots'];
}

function func(config) {
>>>>>>> 5e2163b2
    // level of logging
    // possible values: config.LOG_DISABLE || config.LOG_ERROR || config.LOG_WARN || config.LOG_INFO || config.LOG_DEBUG
    //
    // NB: if you try config.LOG_DEBUG, you may actually be looking for karma-verbose-reporter.
    //     See CONTRIBUTING.md for additional notes on reporting.
    func.defaultConfig.logLevel = config.LOG_INFO;

    // without this, console logs in the plotly.js code don't print to
    // the terminal since karma v1.5.0
    //
    // See https://github.com/karma-runner/karma/commit/89a7a1c#commitcomment-21009216
    func.defaultConfig.browserConsoleLogOptions = {
        level: 'debug'
    };

    if(isPerformanceTest) {
        func.defaultConfig.client = func.defaultConfig.client || {};
        func.defaultConfig.client.testCase = {
            tracesType: config.tracesType,
            tracesMode: config.tracesMode,
            tracesCount: config.tracesCount,
            tracesPoints: config.tracesPoints,
        };
    }

    config.set(func.defaultConfig);
};

func.defaultConfig = {

    // base path that will be used to resolve all patterns (eg. files, exclude)
    basePath: constants.pathToRoot,

    // frameworks to use
    // available frameworks: https://npmjs.org/browse/keyword/karma-adapter
    frameworks: ['jasmine', 'jasmine-spec-tags', 'viewport'],

    plugins: [
        require('karma-jasmine'),
        require('karma-jasmine-spec-tags'),
        require('karma-viewport'),
        require('karma-spec-reporter'),
        require('karma-chrome-launcher'),
        require('karma-firefox-launcher'),
        require('karma-esbuild'),
    ],

    // list of files / patterns to load in the browser
    //
    // N.B. the rest of this field is filled below
    files: [
        pathToCustomMatchers,
        // available to fetch from /base/node_modules/mathjax-v2/
        // more info: http://karma-runner.github.io/3.0/config/files.html
        {pattern: pathToMathJax2 + '/**', included: false, watched: false, served: true},
        {pattern: pathToMathJax3 + '/**', included: false, watched: false, served: true},
        // available to fetch from /base/node_modules/sane-topojson/dist/
        {pattern: pathToSaneTopojsonDist + '/**', included: false, watched: false, served: true}
    ],

    // list of files / pattern to exclude
    exclude: [],

    // preprocess matching files before serving them to the browser
    // available preprocessors: https://npmjs.org/browse/keyword/karma-preprocessor
    //
    // N.B. this field is filled below
    preprocessors: {},

    // test results reporter to use
    // possible values: 'dots', 'progress', 'spec' and 'verbose'
    // available reporters: https://npmjs.org/browse/keyword/karma-reporter
    //
    // See note in CONTRIBUTING.md about more verbose reporting via karma-verbose-reporter:
    // https://www.npmjs.com/package/karma-verbose-reporter ('verbose')
    //
    reporters: reporters,

    // web server port
    port: 9876,

    // enable / disable colors in the output (reporters and logs)
    colors: true,

    // enable / disable watching file and executing tests whenever any file changes
    autoWatch: !argv.nowatch,

    // if true, Karma captures browsers, runs the tests and exits
    singleRun: argv.nowatch,

    // how long will Karma wait for a message from a browser before disconnecting (30 ms)
    browserNoActivityTimeout: 60000,

    // how long does Karma wait for a browser to reconnect (in ms).
    browserDisconnectTimeout: 60000,

    // start these browsers
    // available browser launchers: https://npmjs.org/browse/keyword/karma-launcher
    //
    // N.B. this field is filled below
    browsers: [],

    // custom browser options
    //
    // window-size values came from observing default size
    //
    // '--ignore-gpu-blacklist' allow to test WebGL on CI (!!!)
    customLaunchers: {
        _Chrome: {
            base: 'Chrome',
            flags: [
                '--touch-events',
                '--window-size=' + argv.width + ',' + argv.height,
                isCI ? '--ignore-gpu-blacklist' : '',
                ((isBundleTest || isPerformanceTest) && basename(testFileGlob) === 'no_webgl') ? '--disable-webgl' : ''
            ]
        },
        _Firefox: {
            base: 'Firefox',
            flags: ['--width=' + argv.width, '--height=' + argv.height],
            prefs: {
                'devtools.toolbox.zoomValue': '1.5',
                'devtools.toolbox.host': 'window',
                'devtools.toolbox.previousHost': 'bottom',
                'devtools.command-button-rulers.enabled': true
            }
        }
    },

    esbuild: esbuildConfig,

    client: {
        // Options for `karma-jasmine-spec-tags`
        // see https://www.npmjs.com/package/karma-jasmine-spec-tags
        //
        // A few tests don't behave well on CI
        // add @noCI to the spec description to skip a spec on CI
        //
        // Although not recommended, some tests "depend" on other
        // tests to pass (e.g. the Plotly.react tests check that
        // all available traces are tested). Tag these
        // with @noCIdep, so that
        // - $ npm run test-jasmine -- tags=noCI,noCIdep
        // can pass.
        //
        // Label tests that require a WebGL-context by @gl so that
        // they can be skipped using:
        // - $ npm run test-jasmine -- --skip-tags=gl
        // or run is isolation easily using:
        // - $ npm run test-jasmine -- --tags=gl
        tagPrefix: '@',
        skipTags: isCI ? 'noCI' : null,

        mathjaxVersion: argv.mathjax3 ? 3 : 2,

        // See https://jasmine.github.io/api/3.4/Configuration.html
        jasmine: {
            random: argv.randomize,
            failFast: argv.failFast
        }
    },

    specReporter: {
        suppressErrorSummary: false,
        suppressFailed: !hasSpecReporter,
        suppressPassed: !hasSpecReporter,
        // use 'karma-spec-reporter' to log info about skipped specs
        suppressSkipped: !argv.showSkipped,
        showSpecTiming: true
    },

    // set to `true` e.g. for mapbox suites where:
    //   --tags=gl --skip-tags=noCI result in empty test run
    failOnEmptyTestSuite: !argv.doNotFailOnEmptyTestSuite
};

func.defaultConfig.preprocessors[pathToCustomMatchers] = ['esbuild'];
func.defaultConfig.preprocessors[testFileGlob] = ['esbuild'];

if(argv.virtualWebgl) {
    // add virtual-webgl to the top
    func.defaultConfig.files = [
        pathToVirtualWebgl
    ].concat(func.defaultConfig.files);
}

// lastly, load test file glob
func.defaultConfig.files.push(testFileGlob);

// add browsers
var browsers = func.defaultConfig.browsers;
if(argv.Chrome) browsers.push('_Chrome');
if(argv.Firefox) browsers.push('_Firefox');
if(browsers.length === 0) browsers.push('_Chrome');

module.exports = func;<|MERGE_RESOLUTION|>--- conflicted
+++ resolved
@@ -156,15 +156,11 @@
 if(!hasSpecReporter && argv.showSkipped) reporters.push('spec');
 if(argv.verbose) reporters.push('verbose');
 
-<<<<<<< HEAD
-var func = function(config) {
-=======
 if(process.argv.indexOf('--tags=noCI,noCIdep') !== -1) {
     reporters = ['dots'];
 }
 
-function func(config) {
->>>>>>> 5e2163b2
+var func = function(config) {
     // level of logging
     // possible values: config.LOG_DISABLE || config.LOG_ERROR || config.LOG_WARN || config.LOG_INFO || config.LOG_DEBUG
     //
