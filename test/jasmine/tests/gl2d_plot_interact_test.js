--- conflicted
+++ resolved
@@ -648,7 +648,7 @@
         .then(done);
     });
 
-<<<<<<< HEAD
+
     it('should not scroll document while panning', function(done) {
         var mock = {
             data: [
@@ -697,7 +697,12 @@
         })
         .then(function() {
             expect(relayoutCallback).toHaveBeenCalledTimes(1);
-=======
+          
+        })
+        .catch(fail)
+        .then(done);
+    });
+
     it('should restyle opacity', function(done) {
         // #2299
         spyOn(ScatterGl, 'calc');
@@ -764,7 +769,6 @@
             expect(scene.markerOptions.length).toBe(2);
             expect(scene.markerOptions[1].color).toEqual(new Uint8Array([255, 0, 0, 255]));
             expect(scene.scatter2d.draw).toHaveBeenCalled();
->>>>>>> d30a3bd8
         })
         .catch(fail)
         .then(done);
