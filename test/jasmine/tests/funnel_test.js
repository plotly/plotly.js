--- conflicted
+++ resolved
@@ -1334,14 +1334,8 @@
 
             var mock = Lib.extendDeep({}, require('@mocks/funnel_11.json'));
 
-<<<<<<< HEAD
-            Plotly.plot(gd, mock.data, mock.layout)
+            Plotly.newPlot(gd, mock.data, mock.layout)
             .then(done, done.fail);
-=======
-            Plotly.newPlot(gd, mock.data, mock.layout)
-            .catch(failTest)
-            .then(done);
->>>>>>> 444be40d
         });
 
         it('should return the correct hover point data (case x)', function() {
