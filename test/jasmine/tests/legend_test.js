--- conflicted
+++ resolved
@@ -1789,16 +1789,6 @@
             });
         });
 
-<<<<<<< HEAD
-        describe('click shape legends', function() {
-            beforeEach(function(done) {
-                Plotly.newPlot(gd, [], {
-                    shapes: [
-                        {showlegend: true, type: 'line', xref: 'paper', yref: 'paper', x0: 0.1, y0: 0.2, x1: 0.2, y1: 0.1, visible: false},
-                        {showlegend: true, type: 'line', xref: 'paper', yref: 'paper', x0: 0.3, y0: 0.4, x1: 0.4, y1: 0.3, visible: 'legendonly'},
-                        {showlegend: true, type: 'line', xref: 'paper', yref: 'paper', x0: 0.5, y0: 0.6, x1: 0.6, y1: 0.5}
-                    ]
-=======
         describe('traces in different legends', function() {
             beforeEach(function(done) {
                 Plotly.newPlot(gd, [
@@ -1819,31 +1809,19 @@
                     legend2: {
                         y: 0.5
                     }
->>>>>>> 32b6fec5
                 }).then(done);
             });
 
             it('clicking once toggles legendonly -> true', function(done) {
                 Promise.resolve()
-<<<<<<< HEAD
-                    .then(assertVisibleShapes([false, 'legendonly', true]))
-                    .then(click(0))
-                    .then(assertVisibleShapes([false, true, true]))
-=======
                     .then(assertVisible([false, 'legendonly', true, false, 'legendonly', true]))
                     .then(click(0))
                     .then(assertVisible([false, true, true, false, 'legendonly', true]))
->>>>>>> 32b6fec5
                     .then(done, done.fail);
             });
 
             it('clicking once toggles true -> legendonly', function(done) {
                 Promise.resolve()
-<<<<<<< HEAD
-                    .then(assertVisibleShapes([false, 'legendonly', true]))
-                    .then(click(1))
-                    .then(assertVisibleShapes([false, 'legendonly', 'legendonly']))
-=======
                     .then(assertVisible([false, 'legendonly', true, false, 'legendonly', true]))
                     .then(click(1))
                     .then(assertVisible([false, 'legendonly', 'legendonly', false, 'legendonly', true]))
@@ -1863,7 +1841,34 @@
                 Promise.resolve()
                     .then(click(0, 2))
                     .then(assertVisible([false, true, true, false, 'legendonly', true]))
->>>>>>> 32b6fec5
+                    .then(done, done.fail);
+            });
+        });
+
+        describe('click shape legends', function() {
+            beforeEach(function(done) {
+                Plotly.newPlot(gd, [], {
+                    shapes: [
+                        {showlegend: true, type: 'line', xref: 'paper', yref: 'paper', x0: 0.1, y0: 0.2, x1: 0.2, y1: 0.1, visible: false},
+                        {showlegend: true, type: 'line', xref: 'paper', yref: 'paper', x0: 0.3, y0: 0.4, x1: 0.4, y1: 0.3, visible: 'legendonly'},
+                        {showlegend: true, type: 'line', xref: 'paper', yref: 'paper', x0: 0.5, y0: 0.6, x1: 0.6, y1: 0.5}
+                    ]
+                }).then(done);
+            });
+
+            it('clicking once toggles legendonly -> true', function(done) {
+                Promise.resolve()
+                    .then(assertVisibleShapes([false, 'legendonly', true]))
+                    .then(click(0))
+                    .then(assertVisibleShapes([false, true, true]))
+                    .then(done, done.fail);
+            });
+
+            it('clicking once toggles true -> legendonly', function(done) {
+                Promise.resolve()
+                    .then(assertVisibleShapes([false, 'legendonly', true]))
+                    .then(click(1))
+                    .then(assertVisibleShapes([false, 'legendonly', 'legendonly']))
                     .then(done, done.fail);
             });
         });
