var Plotly = require('@lib/index');
var attributes = require('@src/traces/sankey/attributes');
var Lib = require('@src/lib');
var d3 = require('@plotly/d3');
var d3sankey = require('@plotly/d3-sankey');
var d3SankeyCircular = require('@plotly/d3-sankey-circular');
var mock = require('@mocks/sankey_energy.json');
var mockDark = require('@mocks/sankey_energy_dark.json');
var mockCircular = require('@mocks/sankey_circular.json');
var mockCircularLarge = require('@mocks/sankey_circular_large.json');
var mockXY = require('@mocks/sankey_x_y.json');
var Sankey = require('@src/traces/sankey');
var Registry = require('@src/registry');

var createGraphDiv = require('../assets/create_graph_div');
var destroyGraphDiv = require('../assets/destroy_graph_div');
var failTest = require('../assets/fail_test');
var mouseEvent = require('../assets/mouse_event');
var getNodeCoords = require('../assets/get_node_coords');
var assertHoverLabelContent = require('../assets/custom_assertions').assertHoverLabelContent;
var assertHoverLabelStyle = require('../assets/custom_assertions').assertHoverLabelStyle;
var supplyAllDefaults = require('../assets/supply_defaults');
var defaultColors = require('@src/components/color/attributes').defaults;

var drag = require('../assets/drag');
var checkOverlap = require('../assets/check_overlap');
var delay = require('../assets/delay');
var selectButton = require('../assets/modebar_button');

describe('sankey tests', function() {
    'use strict';

    function _supply(traceIn) {
        var traceOut = { visible: true };
        var defaultColor = '#444';
        var layout = { colorway: defaultColors };

        Sankey.supplyDefaults(traceIn, traceOut, defaultColor, layout);

        return traceOut;
    }

    function _supplyWithLayout(traceIn, layout) {
        var traceOut = { visible: true };
        var defaultColor = '#444';

        Sankey.supplyDefaults(traceIn, traceOut, defaultColor, Lib.extendFlat({colorway: defaultColors}, layout));

        return traceOut;
    }

    describe('don\'t remove nodes if encountering no circularity', function() {
        it('removing a single self-pointing node', function() {
            var fullTrace = _supply({
                node: {
                    label: ['a', 'b']
                },
                link: {
                    value: [1],
                    source: [1],
                    target: [0]
                }
            });

            expect(fullTrace.node.label).toEqual(['a', 'b'], 'node labels retained');
            expect(fullTrace.link.value).toEqual([1], 'link value(s) retained');
            expect(fullTrace.link.source).toEqual([1], 'link source(s) retained');
            expect(fullTrace.link.target).toEqual([0], 'link target(s) retained');
        });
    });

    describe('No warnings for missing nodes', function() {
        // we used to warn when some nodes were not used in the links
        // not doing that anymore, it's not really consistent with
        // the rest of our data processing.
        it('some nodes are not linked', function() {
            var warnings = [];
            spyOn(Lib, 'warn').and.callFake(function(msg) {
                warnings.push(msg);
            });

            _supply({
                node: {
                    label: ['a', 'b', 'c']
                },
                link: {
                    value: [1],
                    source: [0],
                    target: [1]
                }
            });

            expect(warnings.length).toEqual(0);
        });
    });

    describe('sankey global defaults', function() {
        it('should not coerce trace opacity', function() {
            var gd = Lib.extendDeep({}, mock);

            supplyAllDefaults(gd);

            expect(gd._fullData[0].opacity).toBeUndefined();
        });
    });

    describe('sankey defaults', function() {
        it('\'Sankey\' specification should have proper arrays where mandatory',
            function() {
                var fullTrace = _supply({});

                expect(fullTrace.node.label)
                    .toEqual([], 'presence of node label array is guaranteed');

                expect(fullTrace.link.value)
                    .toEqual([], 'presence of link value array is guaranteed');

                expect(fullTrace.link.source)
                    .toEqual([], 'presence of link source array is guaranteed');

                expect(fullTrace.link.target)
                    .toEqual([], 'presence of link target array is guaranteed');

                expect(fullTrace.link.label)
                    .toEqual([], 'presence of link target array is guaranteed');

                expect(fullTrace.link.colorscales)
                    .toEqual([], 'presence of link colorscales array is guaranteed');
            });

        it('\'Sankey\' specification should have proper types',
            function() {
                var fullTrace = _supply({});

                expect(fullTrace.orientation)
                    .toEqual(attributes.orientation.dflt, 'use orientation by default');

                expect(fullTrace.valueformat)
                    .toEqual(attributes.valueformat.dflt, 'valueformat by default');

                expect(fullTrace.valuesuffix)
                    .toEqual(attributes.valuesuffix.dflt, 'valuesuffix by default');

                expect(fullTrace.arrangement)
                    .toEqual(attributes.arrangement.dflt, 'arrangement by default');

                expect(fullTrace.domain.x)
                    .toEqual(attributes.domain.x.dflt, 'x domain by default');

                expect(fullTrace.domain.y)
                    .toEqual(attributes.domain.y.dflt, 'y domain by default');
            });

        it('\'Sankey\' layout dependent specification should have proper types',
            function() {
                var fullTrace = _supplyWithLayout({}, {font: {family: 'Arial'}});
                expect(fullTrace.textfont)
                    .toEqual({family: 'Arial'}, 'textfont is defined');
            });

        it('\'line\' specifications should yield the default values',
            function() {
                var fullTrace = _supply({});

                expect(fullTrace.node.line.color)
                    .toEqual('#444', 'default node line color');
                expect(fullTrace.node.line.width)
                    .toEqual(0.5, 'default node line thickness');

                expect(fullTrace.link.line.color)
                    .toEqual('#444', 'default link line color');
                expect(fullTrace.link.line.width)
                    .toEqual(0, 'default link line thickness');
            });

        it('fills \'node\' colors if not specified', function() {
            var fullTrace = _supply({
                node: {
                    label: ['a', 'b']
                },
                link: {
                    source: [0],
                    target: [1],
                    value: [1]
                }
            });

            expect(Array.isArray(fullTrace.node.color)).toBe(true, 'set up color array');
            expect(fullTrace.node.color).toEqual(['rgba(31, 119, 180, 0.8)', 'rgba(255, 127, 14, 0.8)']);
        });

        it('respects layout.colorway', function() {
            var fullTrace = _supplyWithLayout({
                node: {
                    label: ['a', 'b']
                },
                link: {
                    source: [0],
                    target: [1],
                    value: [1]
                }
            }, {colorway: ['rgb(255, 0, 0)', 'rgb(0, 0, 255)']});

            expect(Array.isArray(fullTrace.node.color)).toBe(true, 'set up color array');
            expect(fullTrace.node.color).toEqual(['rgba(255, 0, 0, 0.8)', 'rgba(0, 0, 255, 0.8)']);
        });

        it('does not fill \'link\' labels even if not specified', function() {
            var fullTrace = _supply({
                node: {
                    label: ['a', 'b']
                },
                link: {
                    source: [0, 1],
                    target: [1, 0],
                    value: [1, 2]
                }
            });

            expect(Array.isArray(fullTrace.link.label)).toBe(true, 'must be an array');
            expect(fullTrace.link.label).toEqual([], 'an array of empty strings');
        });

        it('preserves \'link\' labels if  specified', function() {
            var fullTrace = _supply({
                node: {
                    label: ['a', 'b']
                },
                link: {
                    source: [0, 1],
                    target: [1, 0],
                    value: [1, 2],
                    label: ['a', 'b']
                }
            });

            expect(Array.isArray(fullTrace.link.label)).toBe(true, 'must be an array');
            expect(fullTrace.link.label).toEqual(['a', 'b'], 'an array of the supplied values');
        });

        it('defaults to `snap` arrangement', function() {
            var fullTrace = _supply({
                link: {
                    source: [0],
                    target: [1],
                    value: [1]
                }
            });
            expect(fullTrace.arrangement).toBe('snap');
        });

        it('defaults to `freeform` arrangement if node.(x|y) is specified', function() {
            var fullTrace = _supply({
                node: {
                    x: [0, 0.5],
                    y: [0, 0.5]
                },
                link: {
                    source: [0],
                    target: [1],
                    value: [1]
                }
            });
            expect(fullTrace.arrangement).toBe('freeform');
        });
    });

    describe('sankey calc', function() {
        function _calc(trace) {
            var gd = { data: [trace] };

            supplyAllDefaults(gd);
            var fullTrace = gd._fullData[0];
            return Sankey.calc(gd, fullTrace);
        }

        var base = { type: 'sankey' };

        it('detects circularity', function() {
            var calcData = _calc(Lib.extendDeep({}, base, {
                node: {
                    label: ['a', 'b', 'c', 'd', 'e']
                },
                link: {
                    value: [1, 1, 1, 1],
                    source: [0, 1, 2, 3],
                    target: [1, 2, 0, 4]
                }
            }));
            expect(calcData[0].circular).toBeTruthy();
        });

        it('detects the absence of circularity', function() {
            var calcData = _calc(Lib.extendDeep({}, base, {
                node: {
                    label: ['a', 'b', 'c', 'd', 'e']
                },
                link: {
                    value: [1, 1, 1, 1],
                    source: [0, 1, 2, 3],
                    target: [1, 2, 4, 4]
                }
            }));
            expect(calcData[0].circular).toBe(false);
        });

        it('keep an index of groups', function() {
            var calcData = _calc(Lib.extendDeep({}, base, {
                node: {
                    label: ['a', 'b', 'c', 'd', 'e'],
                    groups: [[0, 1], [2, 3]]
                },
                link: {
                    value: [1, 1, 1, 1],
                    source: [0, 1, 2, 3],
                    target: [1, 2, 4, 4]
                }
            }));
            var groups = calcData[0]._nodes.filter(function(node) {
                return node.group;
            });
            expect(groups.length).toBe(2);
            expect(calcData[0].circular).toBe(false);
        });

        it('emits a warning if a node is part of more than one group', function() {
            var warnings = [];
            spyOn(Lib, 'warn').and.callFake(function(msg) {
                warnings.push(msg);
            });

            var calcData = _calc(Lib.extendDeep({}, base, {
                node: {
                    label: ['a', 'b', 'c', 'd', 'e'],
                    groups: [[0, 1], [1, 2, 3]]
                },
                link: {
                    value: [1, 1, 1, 1],
                    source: [0, 1, 2, 3],
                    target: [1, 2, 4, 4]
                }
            }));

            expect(warnings.length).toBe(1);

            // Expect node '1' to be in the first group
            expect(calcData[0]._groupLookup[1]).toBe(5);
        });
    });

    describe('lifecycle methods', function() {
        var gd;
        beforeEach(function() {
            gd = createGraphDiv();
        });
        afterEach(destroyGraphDiv);

        it('Plotly.deleteTraces with two traces removes the deleted plot', function(done) {
            var mockCopy = Lib.extendDeep({}, mock);
            var mockCopy2 = Lib.extendDeep({}, mockDark);

            Plotly.newPlot(gd, mockCopy)
                .then(function() {
                    expect(gd.data.length).toEqual(1);
                    expect(d3.selectAll('.sankey').size()).toEqual(1);
                    return Plotly.addTraces(gd, mockCopy2.data[0]);
                })
                .then(function() {
                    expect(gd.data.length).toEqual(2);
                    expect(d3.selectAll('.sankey').size()).toEqual(2);
                    return Plotly.deleteTraces(gd, [0]);
                })
                .then(function() {
                    expect(gd.data.length).toEqual(1);
                    expect(d3.selectAll('.sankey').size()).toEqual(1);
                    return Plotly.deleteTraces(gd, 0);
                })
                .then(function() {
                    expect(gd.data.length).toEqual(0);
                    expect(d3.selectAll('.sankey').size()).toEqual(0);
                })
                .then(done, done.fail);
        });

        it('Plotly.deleteTraces removes draggers', function(done) {
            var mockCopy = Lib.extendDeep({}, mock);
            Plotly.newPlot(gd, mockCopy)
                .then(function() {
                    expect(document.getElementsByClassName('bgsankey').length).toBe(1);
                    return Plotly.deleteTraces(gd, [0]);
                })
                .then(function() {
                    expect(document.getElementsByClassName('bgsankey').length).toBe(0);
                })
                .then(done, done.fail);
        });

        it('Plotly.newPlot does not show Sankey if \'visible\' is false', function(done) {
            var mockCopy = Lib.extendDeep({}, mock);

            Plotly.newPlot(gd, mockCopy)
                .then(function() {
                    expect(gd.data.length).toEqual(1);
                    expect(d3.selectAll('.sankey').size()).toEqual(1);
                    return Plotly.restyle(gd, 'visible', false);
                })
                .then(function() {
                    expect(gd.data.length).toEqual(1);
                    expect(d3.selectAll('.sankey').size()).toEqual(0);
                    return Plotly.restyle(gd, 'visible', true);
                })
                .then(function() {
                    expect(gd.data.length).toEqual(1);
                    expect(d3.selectAll('.sankey').size()).toEqual(1);
                })
                .then(done, done.fail);
        });

        it('\'node\' remains visible even if \'value\' is very low', function(done) {
            var minimock = [{
                type: 'sankey',
                node: {
                    label: ['a', 'b1', 'b2']
                },
                link: {
                    source: [0, 0],
                    target: [1, 2],
                    value: [1000000, 0.001]
                }
            }];
            Plotly.newPlot(gd, minimock)
                .then(function() {
                    expect(d3.selectAll('.sankey .node-rect')[0].reduce(function(prevMin, rect) {
                        return Math.min(prevMin, d3.select(rect).attr('height'));
                    }, Infinity)).toEqual(0.5);
                })
                .then(done, done.fail);
        });

        it('switch from normal to circular Sankey on react', function(done) {
            var mockCopy = Lib.extendDeep({}, mock);
            var mockCircularCopy = Lib.extendDeep({}, mockCircular);

            Plotly.newPlot(gd, mockCopy)
              .then(function() {
                  expect(gd.calcdata[0][0].circular).toBe(false);
                  return Plotly.react(gd, mockCircularCopy);
              })
              .then(function() {
                  expect(gd.calcdata[0][0].circular).toBe(true);
              })
              .then(done, done.fail);
        });

        it('switch from circular to normal Sankey on react', function(done) {
            var mockCircularCopy = Lib.extendDeep({}, mockCircular);

            Plotly.newPlot(gd, mockCircularCopy)
              .then(function() {
                  expect(gd.calcdata[0][0].circular).toBe(true);

                  // Remove circular links
                  var source = mockCircularCopy.data[0].link.source;
                  source.splice(6, 1);
                  source.splice(4, 1);

                  var target = mockCircularCopy.data[0].link.target;
                  target.splice(6, 1);
                  target.splice(4, 1);

                  return Plotly.react(gd, mockCircularCopy);
              })
              .then(function() {
                  expect(gd.calcdata[0][0].circular).toBe(false);
              })
              .then(done, done.fail);
        });

        it('can create groups, restyle groups and properly update DOM', function(done) {
            var mockCircularCopy = Lib.extendDeep({}, mockCircular);
            var firstGroup = [[2, 3], [0, 1]];
            var newGroup = [[2, 3]];
            mockCircularCopy.data[0].node.groups = firstGroup;

            Plotly.newPlot(gd, mockCircularCopy)
              .then(function() {
                  expect(gd._fullData[0].node.groups).toEqual(firstGroup);
                  return Plotly.restyle(gd, {'node.groups': [newGroup]});
              })
              .then(function() {
                  expect(gd._fullData[0].node.groups).toEqual(newGroup);

                  // Check that all links have updated their links
                  d3.selectAll('.sankey .sankey-link').each(function(d, i) {
                      var path = this.getAttribute('d');
                      expect(path).toBe(d.linkPath()(d), 'link ' + i + ' has wrong `d` attribute');
                  });

                  // Check that ghost nodes used for animations:
                  // 1) are drawn first so they apear behind
                  var seeRealNode = false;
                  var sankeyNodes = d3.selectAll('.sankey .sankey-node');
                  sankeyNodes.each(function(d, i) {
                      if(d.partOfGroup) {
                          if(seeRealNode) fail('node ' + i + ' is a ghost node and should be behind');
                      } else {
                          seeRealNode = true;
                      }
                  });
                  // 2) have an element for each grouped node
                  var L = sankeyNodes.filter(function(d) { return d.partOfGroup;}).size();
                  expect(L).toBe(newGroup.flat().length, 'does not have the right number of ghost nodes');
              })
              .then(done, done.fail);
        });

        it('switches from normal to circular Sankey on grouping', function(done) {
            var mockCopy = Lib.extendDeep({}, mock);

            Plotly.newPlot(gd, mockCopy)
              .then(function() {
                  expect(gd.calcdata[0][0].circular).toBe(false);

                  // Group two nodes that creates a circularity
                  return Plotly.restyle(gd, 'node.groups', [[[1, 3]]]);
              })
              .then(function() {
                  expect(gd.calcdata[0][0].circular).toBe(true);
                  // Group two nodes that do not create a circularity
                  return Plotly.restyle(gd, 'node.groups', [[[1, 4]]]);
              })
              .then(function() {
                  expect(gd.calcdata[0][0].circular).toBe(false);
              })
              .then(done, done.fail);
        });

        it('prevents nodes from overlapping in snap arrangement', function(done) {
            function checkElementOverlap(i, j) {
                var base = document.querySelector('.sankey-node:nth-of-type(' + i + ')');
                base = base.querySelector('.node-rect');
                var compare = document.querySelector('.sankey-node:nth-of-type(' + j + ')');
                compare = compare.querySelector('.node-rect');
                return checkOverlap(base, compare);
            }

            var mockCopy = Lib.extendDeep({}, mockXY);

            Plotly.newPlot(gd, mockCopy)
            .then(function() {
                // Nodes overlap
                expect(checkElementOverlap(3, 6)).toBeTruthy('nodes do not overlap');

                mockCopy.data[0].arrangement = 'snap';
                return Plotly.newPlot(gd, mockCopy);
            })
            .then(function() {
                // Nodes do not overlap in snap
                expect(checkElementOverlap(3, 6)).not.toBeTruthy('nodes overlap');
            })
            .then(done, done.fail);
        });

        it('resets each subplot to its initial view (ie. x, y groups) via modebar button', function(done) {
            var mockCopy = Lib.extendDeep({}, require('@mocks/sankey_subplots_circular'));

            // Set initial view
            mockCopy.data[0].node.x = [0.25];
            mockCopy.data[0].node.y = [0.25];

            mockCopy.data[0].node.groups = [];
            mockCopy.data[1].node.groups = [[2, 3]];

            Plotly.newPlot(gd, mockCopy)
            .then(function() {
                expect(gd._fullData[0].node.groups).toEqual([]);
                expect(gd._fullData[1].node.groups).toEqual([[2, 3]]);

                // Change groups
                return Plotly.restyle(gd, {
                    'node.groups': [[[1, 2]], [[]]],
                    'node.x': [[0.1]],
                    'node.y': [[0.1]]
                });
            })
            .then(function() {
                // Check current state
                expect(gd._fullData[0].node.x).toEqual([0.1]);
                expect(gd._fullData[0].node.y).toEqual([0.1]);

                expect(gd._fullData[0].node.groups).toEqual([[1, 2]]);
                expect(gd._fullData[1].node.groups).toEqual([[]]);

                // Click reset
                var resetButton = selectButton(gd._fullLayout._modeBar, 'resetViewSankey');
                resetButton.click();
            })
            .then(function() {
                // Check we are back to initial view
                expect(gd._fullData[0].node.x).toEqual([0.25]);
                expect(gd._fullData[0].node.y).toEqual([0.25]);

                expect(gd._fullData[0].node.groups).toEqual([]);
                expect(gd._fullData[1].node.groups).toEqual([[2, 3]]);
            })
            .then(done, done.fail);
        });

        it('works as a subplot in the presence of other trace types', function(done) {
            var mockCopy = Lib.extendDeep({}, require('@mocks/sankey_subplots_circular'));

            mockCopy.data[0] = {
                y: [5, 1, 4, 3, 2]
            };

<<<<<<< HEAD
            Plotly.plot(gd, mockCopy)
            .then(done, done.fail);
=======
            Plotly.newPlot(gd, mockCopy)
            .catch(failTest)
            .then(done);
>>>>>>> 444be40d
        });

        ['0', '1'].forEach(function(finalUIRevision) {
            it('on Plotly.react, it preserves the groups depending on layout.uirevision', function(done) {
                var uirevisions = ['0', finalUIRevision];

                var mockCopy = Lib.extendDeep({}, mockCircular);
                mockCopy.layout.uirevision = uirevisions[0];

                Plotly.newPlot(gd, mockCopy)
                      .then(function() {
                          // Create a group via guiRestyle
                          return Registry.call('_guiRestyle', gd, 'node.groups', [[[0, 1]]]);
                      })
                      .then(function() {
                          // Check that the nodes are grouped
                          expect(gd._fullData[0].node.groups).toEqual([[0, 1]]);

                          // Change color of nodes
                          mockCopy = Lib.extendDeep({}, mockCircular);
                          mockCopy.data[0].node.color = 'orange';
                          mockCopy.layout.uirevision = uirevisions[1];
                          return Plotly.react(gd, mockCopy);
                      })
                      .then(function() {
                          if(uirevisions[0] === uirevisions[1]) {
                              // If uirevision is the same, the groups should stay the same
                              expect(gd._fullData[0].node.groups).toEqual(
                                [[0, 1]],
                                'should stay the same because uirevision did not change'
                              );
                          } else {
                              // If uirevision changed, the groups should be empty as in the figure obj
                              expect(gd._fullData[0].node.groups).toEqual(
                                [],
                                'should go back to its default because uirevision changed'
                              );
                          }
                      })
                      .then(done, done.fail);
            });
        });
    });

    describe('Test hover/click interactions:', function() {
        afterEach(destroyGraphDiv);

        function _hover(px, py) {
            mouseEvent('mousemove', px, py);
            mouseEvent('mouseover', px, py);
            Lib.clearThrottle();
        }

        var node = [404, 302];
        var link = [450, 300];

        it('should show the correct hover labels', function(done) {
            var gd = createGraphDiv();
            var mockCopy = Lib.extendDeep({}, mock);

            Plotly.newPlot(gd, mockCopy).then(function() {
                _hover(404, 302);

                assertLabel(
                    ['Solid', 'incoming flow count: 4', 'outgoing flow count: 3', '447TWh'],
                    ['rgb(148, 103, 189)', 'rgb(255, 255, 255)', 13, 'Arial', 'rgb(255, 255, 255)']
                );
            })
            .then(function() {
                _hover(450, 300);

                assertLabel(
                    ['source: Solid', 'target: Industry', '46TWh'],
                    ['rgb(0, 0, 96)', 'rgb(255, 255, 255)', 13, 'Arial', 'rgb(255, 255, 255)']
                );
            })
            // Test layout.hoverlabel
            .then(function() {
                return Plotly.relayout(gd, 'hoverlabel.font.family', 'Roboto');
            })
            .then(function() {
                _hover(404, 302);

                assertLabel(
                    ['Solid', 'incoming flow count: 4', 'outgoing flow count: 3', '447TWh'],
                    ['rgb(148, 103, 189)', 'rgb(255, 255, 255)', 13, 'Roboto', 'rgb(255, 255, 255)']
                );
            })
            .then(function() {
                _hover(450, 300);

                assertLabel(
                    ['source: Solid', 'target: Industry', '46TWh'],
                    ['rgb(0, 0, 96)', 'rgb(255, 255, 255)', 13, 'Roboto', 'rgb(255, 255, 255)']
                );
            })
            // Test trace-level hoverlabel
            .then(function() {
                return Plotly.restyle(gd, {
                    'hoverlabel.bgcolor': 'blue',
                    'hoverlabel.bordercolor': 'red',
                    'hoverlabel.font.size': 22,
                    'hoverlabel.font.color': 'magenta'
                });
            })
            .then(function() {
                _hover(404, 302);

                assertLabel(
                    ['Solid', 'incoming flow count: 4', 'outgoing flow count: 3', '447TWh'],
                    ['rgb(0, 0, 255)', 'rgb(255, 0, 0)', 22, 'Roboto', 'rgb(255, 0, 255)']
                );
            })
            .then(function() {
                _hover(450, 300);

                assertLabel(
                    ['source: Solid', 'target: Industry', '46TWh'],
                    ['rgb(0, 0, 255)', 'rgb(255, 0, 0)', 22, 'Roboto', 'rgb(255, 0, 255)']
                );
            })
            // Test (node|link).hoverlabel
            .then(function() {
                return Plotly.restyle(gd, {
                    'node.hoverlabel.bgcolor': 'red',
                    'node.hoverlabel.bordercolor': 'blue',
                    'node.hoverlabel.font.size': 20,
                    'node.hoverlabel.font.color': 'black',
                    'node.hoverlabel.font.family': 'Roboto',
                    'link.hoverlabel.bgcolor': 'yellow',
                    'link.hoverlabel.bordercolor': 'magenta',
                    'link.hoverlabel.font.size': 18,
                    'link.hoverlabel.font.color': 'green',
                    'link.hoverlabel.font.family': 'Roboto'
                });
            })
            .then(function() {
                _hover(404, 302);

                assertLabel(
                    ['Solid', 'incoming flow count: 4', 'outgoing flow count: 3', '447TWh'],
                    ['rgb(255, 0, 0)', 'rgb(0, 0, 255)', 20, 'Roboto', 'rgb(0, 0, 0)']
                );
            })
            .then(function() {
                _hover(450, 300);

                assertLabel(
                    ['source: Solid', 'target: Industry', '46TWh'],
                    ['rgb(255, 255, 0)', 'rgb(255, 0, 255)', 18, 'Roboto', 'rgb(0, 128, 0)']
                );
            })
            .then(done, done.fail);
        });

        it('should position hover labels correctly', function(done) {
            var gd = createGraphDiv();
            var mockCopy = Lib.extendDeep({}, mock);

            Plotly.newPlot(gd, mockCopy)
            .then(function() {
                _hover(900, 230);

                assertLabel(
                    ['source: Thermal generation', 'target: Losses', '787TWh'],
                    ['rgb(0, 0, 96)', 'rgb(255, 255, 255)', 13, 'Arial', 'rgb(255, 255, 255)']
                );

                var g = d3.select('.hovertext');
                var pos = g.node().getBoundingClientRect();
                expect(pos.x).toBeCloseTo(555, -1.5, 'it should have correct x position');
                expect(pos.y).toBeCloseTo(196, -1.5, 'it should have correct y position');
                return Plotly.restyle(gd, 'orientation', 'v');
            })
            .then(function() {
                _hover(520, 500);

                assertLabel(
                    ['source: Thermal generation', 'target: Losses', '787TWh'],
                    ['rgb(0, 0, 96)', 'rgb(255, 255, 255)', 13, 'Arial', 'rgb(255, 255, 255)']
                );

                var g = d3.select('.hovertext');
                var pos = g.node().getBoundingClientRect();
                expect(pos.x).toBeCloseTo(279, -1.5, 'it should have correct x position');
                expect(pos.y).toBeCloseTo(500, -1.5, 'it should have correct y position');
            })
            .then(done, done.fail);
        });

        it('should show the correct hover labels when hovertemplate is specified', function(done) {
            var gd = createGraphDiv();
            var mockCopy = Lib.extendDeep({}, mock);
            mockCopy.data[0].node.customdata = [];
            mockCopy.data[0].node.customdata[4] = ['nodeCustomdata0', 'nodeCustomdata1'];
            mockCopy.data[0].link.customdata = [];
            mockCopy.data[0].link.customdata[61] = ['linkCustomdata0', 'linkCustomdata1'];

            Plotly.newPlot(gd, mockCopy).then(function() {
                _hover(404, 302);

                assertLabel(
                    ['Solid', 'incoming flow count: 4', 'outgoing flow count: 3', '447TWh'],
                    ['rgb(148, 103, 189)', 'rgb(255, 255, 255)', 13, 'Arial', 'rgb(255, 255, 255)']
                );
            })
            .then(function() {
                _hover(450, 300);

                assertLabel(
                    ['source: Solid', 'target: Industry', '46TWh'],
                    ['rgb(0, 0, 96)', 'rgb(255, 255, 255)', 13, 'Arial', 'rgb(255, 255, 255)']
                );
            })
            // Test (node|link).hovertemplate
            .then(function() {
                return Plotly.restyle(gd, {
                    'node.hovertemplate': 'hovertemplate<br>%{value}<br>%{value:0.2f}<br>%{customdata[0]}/%{customdata[1]}<extra>%{fullData.name}</extra>',
                    'link.hovertemplate': 'hovertemplate<br>source: %{source.label}<br>target: %{target.label}<br>size: %{value:0.0f}TWh<br>%{customdata[1]}<extra>%{fullData.name}</extra>'
                });
            })
            .then(function() {
                _hover(404, 302);

                assertLabel(
                    [ 'hovertemplate', '447TWh', '447.48', 'nodeCustomdata0/nodeCustomdata1', 'trace 0'],
                    ['rgb(148, 103, 189)', 'rgb(255, 255, 255)', 13, 'Arial', 'rgb(255, 255, 255)']
                );
            })
            .then(function() {
                _hover(450, 300);

                assertLabel(
                    ['hovertemplate', 'source: Solid', 'target: Industry', 'size: 46TWh', 'linkCustomdata1', 'trace 0'],
                    ['rgb(0, 0, 96)', 'rgb(255, 255, 255)', 13, 'Arial', 'rgb(255, 255, 255)']
                );
            })
            .then(done, done.fail);
        });

        it('should show the correct hover labels with the style provided in template', function(done) {
            var gd = createGraphDiv();
            var mockCopy = Lib.extendDeep({}, mock);
            mockCopy.layout.template = {
                data: {
                    sankey: [{
                        node: {
                            hoverlabel: {
                                bgcolor: 'red',
                                bordercolor: 'blue',
                                font: {
                                    size: 20,
                                    color: 'black',
                                    family: 'Roboto'
                                }
                            }
                        },
                        link: {
                            hoverlabel: {
                                bgcolor: 'yellow',
                                bordercolor: 'magenta',
                                font: {
                                    size: 18,
                                    color: 'green',
                                    family: 'Roboto'
                                }
                            }
                        }
                    }]
                }
            };

            Plotly.newPlot(gd, mockCopy)
            .then(function() {
                _hover(404, 302);

                assertLabel(
                    ['Solid', 'incoming flow count: 4', 'outgoing flow count: 3', '447TWh'],
                    ['rgb(255, 0, 0)', 'rgb(0, 0, 255)', 20, 'Roboto', 'rgb(0, 0, 0)']
                );
            })
            .then(function() {
                _hover(450, 300);

                assertLabel(
                    ['source: Solid', 'target: Industry', '46TWh'],
                    ['rgb(255, 255, 0)', 'rgb(255, 0, 255)', 18, 'Roboto', 'rgb(0, 128, 0)']
                );
            })
            .then(done, done.fail);
        });

        it('should show the correct hover labels even if there is no link.label supplied', function(done) {
            var gd = createGraphDiv();
            var mockCopy = Lib.extendDeep({}, mock);
            delete mockCopy.data[0].link.label;

            Plotly.newPlot(gd, mockCopy)
                .then(function() {
                    _hover(450, 300);

                    assertLabel(
                        ['source: Solid', 'target: Industry', '46TWh'],
                        ['rgb(0, 0, 96)', 'rgb(255, 255, 255)', 13, 'Arial', 'rgb(255, 255, 255)']
                    );
                })
                .then(done, done.fail);
        });

        it('should show the multiple hover labels in a flow in hovermode `x`', function(done) {
            var gd = createGraphDiv();
            var mockCopy = Lib.extendDeep({}, mock);
            Plotly.newPlot(gd, mockCopy).then(function() {
                _hover(351, 202);

                assertLabel(
                    ['source: Nuclear', 'target: Thermal generation', '100TWh'],
                    ['rgb(144, 238, 144)', 'rgb(68, 68, 68)', 13, 'Arial', 'rgb(68, 68, 68)']
                );

                var g = d3.selectAll('.hovertext');
                expect(g.size()).toBe(1);
                return Plotly.relayout(gd, 'hovermode', 'x');
            })
            .then(function() {
                _hover(351, 202);

                assertMultipleLabels(
                    [
                      ['Old generation plant (made-up)', 'source: Nuclear', 'target: Thermal generation', '500TWh'],
                      ['New generation plant (made-up)', 'source: Nuclear', 'target: Thermal generation', '140TWh'],
                      ['source: Nuclear', 'target: Thermal generation', '100TWh'],
                      ['source: Nuclear', 'target: Thermal generation', '100TWh']
                    ],
                    [
                      ['rgb(33, 102, 172)', 'rgb(255, 255, 255)', 13, 'Arial', 'rgb(255, 255, 255)'],
                      ['rgb(178, 24, 43)', 'rgb(255, 255, 255)', 13, 'Arial', 'rgb(255, 255, 255)'],
                      ['rgb(144, 238, 144)', 'rgb(68, 68, 68)', 13, 'Arial', 'rgb(68, 68, 68)'],
                      ['rgb(218, 165, 32)', 'rgb(68, 68, 68)', 13, 'Arial', 'rgb(68, 68, 68)']
                    ]
                );

                var g = d3.select('.hovertext:nth-child(3)');
                var domRect = g.node().getBoundingClientRect();
                expect((domRect.bottom + domRect.top) / 2).toBeCloseTo(203, 0, 'it should center the hoverlabel associated with hovered link');
            })
            .then(done, done.fail);
        });

        it('should not show any labels if hovermode is false', function(done) {
            var gd = createGraphDiv();
            var mockCopy = Lib.extendDeep({}, mock);

            Plotly.newPlot(gd, mockCopy).then(function() {
                return Plotly.relayout(gd, 'hovermode', false);
            })
            .then(function() {
                _hover(node[0], node[1]);
                assertNoLabel();
            })
            .then(function() {
                _hover(link[0], link[1]);
                assertNoLabel();
            })
            .then(done, done.fail);
        });

        ['skip', 'none'].forEach(function(hoverinfoFlag) {
            it('should not show node labels if node.hoverinfo is ' + hoverinfoFlag, function(done) {
                var gd = createGraphDiv();
                var mockCopy = Lib.extendDeep({}, mock);

                Plotly.newPlot(gd, mockCopy).then(function() {
                    return Plotly.restyle(gd, 'node.hoverinfo', hoverinfoFlag);
                })
                .then(function() {
                    _hover(node[0], node[1]);
                    assertNoLabel();
                })
                .then(done, done.fail);
            });
        });

        ['skip', 'none'].forEach(function(hoverinfoFlag) {
            it('should not show link labels if link.hoverinfo is ' + hoverinfoFlag, function(done) {
                var gd = createGraphDiv();
                var mockCopy = Lib.extendDeep({}, mock);

                Plotly.newPlot(gd, mockCopy).then(function() {
                    return Plotly.restyle(gd, 'link.hoverinfo', hoverinfoFlag);
                })
                .then(function() {
                    _hover(link[0], link[1]);
                    assertNoLabel();
                })
                .then(done, done.fail);
            });
        });

        ['skip', 'none'].forEach(function(hoverinfoFlag) {
            it('should not show labels if trace hoverinfo is ' + hoverinfoFlag + ' and (node|link).hoverinfo is undefined', function(done) {
                var gd = createGraphDiv();
                var mockCopy = Lib.extendDeep({}, mock);

                Plotly.newPlot(gd, mockCopy).then(function() {
                    return Plotly.restyle(gd, 'hoverinfo', hoverinfoFlag);
                })
                .then(function() {
                    _hover(node[0], node[1]);
                    assertNoLabel();
                })
                .then(function() {
                    _hover(link[0], link[1]);
                    assertNoLabel();
                })
                .then(done, done.fail);
            });
        });

        it('should not show link labels if link.hoverinfo is skip', function(done) {
            var gd = createGraphDiv();
            var mockCopy = Lib.extendDeep({}, mock);

            Plotly.newPlot(gd, mockCopy).then(function() {
                return Plotly.restyle(gd, 'link.hoverinfo', 'skip');
            })
            .then(function() {
                _hover(link[0], link[1]);
                assertNoLabel();
            })
            .then(done, done.fail);
        });

        it('should honor *hoverlabel.namelength*', function(done) {
            var gd = createGraphDiv();
            var mockCopy = Lib.extendDeep({}, mock);

            Plotly.newPlot(gd, mockCopy)
            .then(function() { _hover(404, 302); })
            .then(function() {
                assertHoverLabelContent({
                    nums: 'Solid\nincoming flow count: 4\noutgoing flow count: 3',
                    name: '447TWh'
                });
            })
            .then(function() {
                return Plotly.restyle(gd, 'hoverlabel.namelength', 3);
            })
            .then(function() { _hover(404, 302); })
            .then(function() {
                assertHoverLabelContent({
                    nums: 'Solid\nincoming flow count: 4\noutgoing flow count: 3',
                    name: '447'
                });
            })
            .then(done, done.fail);
        });
    });

    describe('Test hover/click event data:', function() {
        var gd;

        beforeEach(function() {
            gd = createGraphDiv();
        });

        afterEach(destroyGraphDiv);

        function _makeWrapper(eventType, mouseFn) {
            var posByElementType = {
                node: [404, 302],
                link: [450, 300]
            };

            return function(elType) {
                return new Promise(function(resolve, reject) {
                    gd.once(eventType, function(d) {
                        Lib.clearThrottle();
                        resolve(d);
                    });

                    mouseFn(posByElementType[elType]);
                    setTimeout(function() {
                        reject(eventType + ' did not get called!');
                    }, 100);
                });
            };
        }

        var _hover = _makeWrapper('plotly_hover', function(pos) {
            mouseEvent('mouseover', pos[0], pos[1]);
        });

        var _click = _makeWrapper('plotly_click', function(pos) {
            mouseEvent('click', pos[0], pos[1]);
        });

        var _unhover = _makeWrapper('plotly_unhover', function(pos) {
            mouseEvent('mouseover', pos[0], pos[1]);
            mouseEvent('mouseout', pos[0], pos[1]);
        });

        function _assert(d, expectedPtData) {
            expect(d.event).toBeDefined('original event reference');

            var ptData = d.points[0];
            Object.keys(expectedPtData).forEach(function(k) {
                expect(ptData[k]).toBe(expectedPtData[k], 'point data for ' + k);
            });
        }

        it('should output correct click event data', function(done) {
            var fig = Lib.extendDeep({}, mock);

            Plotly.newPlot(gd, fig)
            .then(function() { return _click('node'); })
            .then(function(d) {
                _assert(d, {
                    curveNumber: 0,
                    pointNumber: 4,
                    label: 'Solid'
                });
            })
            .then(function() { return _click('link'); })
            .then(function(d) {
                _assert(d, {
                    curveNumber: 0,
                    pointNumber: 61,
                    value: 46.477
                });
            })
            .then(done, done.fail);
        });

        it('should output correct hover/unhover event data', function(done) {
            var fig = Lib.extendDeep({}, mock);

            Plotly.newPlot(gd, fig)
            .then(function() { return Plotly.restyle(gd, 'hoverinfo', 'none'); })
            .then(function() { return _hover('node'); })
            .then(function(d) {
                _assert(d, {
                    curveNumber: 0,
                    pointNumber: 4,
                    label: 'Solid',
                    value: 447.48
                });
                var pt = d.points[0];
                expect(pt.sourceLinks.length).toBe(3);
                expect(pt.targetLinks.length).toBe(4);
            })
            .then(function() { return _hover('link'); })
            .then(function(d) {
                _assert(d, {
                    curveNumber: 0,
                    pointNumber: 61,
                    value: 46.477
                });
                var pt = d.points[0];
                expect(pt.hasOwnProperty('source')).toBeTruthy();
                expect(pt.hasOwnProperty('target')).toBeTruthy();
                expect(pt.hasOwnProperty('flow')).toBeTruthy();

                expect(pt.flow.hasOwnProperty('concentration')).toBeTruthy();
                expect(pt.flow.hasOwnProperty('labelConcentration')).toBeTruthy();
                expect(pt.flow.hasOwnProperty('value')).toBeTruthy();
                expect(pt.flow.hasOwnProperty('links')).toBeTruthy();
            })
            .then(function() { return _unhover('node'); })
            .then(function(d) {
                _assert(d, {
                    curveNumber: 0,
                    pointNumber: 4,
                    label: 'Solid'
                });
            })
            .then(function() { return _unhover('link'); })
            .then(function(d) {
                _assert(d, {
                    curveNumber: 0,
                    pointNumber: 61,
                    value: 46.477
                });
            })
            .then(done, done.fail);
        });

        function assertNoHoverEvents(type) {
            return function() {
                return Promise.resolve()
                .then(function() { return _hover(type); })
                .then(failTest).catch(function(err) {
                    expect(err).toBe('plotly_hover did not get called!');
                })
                .then(function() { return _unhover(type); })
                .then(failTest).catch(function(err) {
                    expect(err).toBe('plotly_unhover did not get called!');
                });
            };
        }

        it('should not output hover/unhover event data when hovermode is false', function(done) {
            var fig = Lib.extendDeep({}, mock);

            Plotly.newPlot(gd, fig)
            .then(function() { return Plotly.relayout(gd, 'hovermode', false); })
            .then(assertNoHoverEvents('node'))
            .then(assertNoHoverEvents('link'))
            .then(done, done.fail);
        });

        it('should not output hover/unhover event data when trace hoverinfo is skip', function(done) {
            var fig = Lib.extendDeep({}, mock);

            Plotly.newPlot(gd, fig)
            .then(function() { return Plotly.restyle(gd, 'hoverinfo', 'skip'); })
            .then(assertNoHoverEvents('link'))
            .then(assertNoHoverEvents('node'))
            .then(done, done.fail);
        });

        it('should not output hover/unhover event data when link.hoverinfo is skip', function(done) {
            var fig = Lib.extendDeep({}, mock);

            Plotly.newPlot(gd, fig)
                  .then(function() { return Plotly.restyle(gd, 'link.hoverinfo', 'skip'); })
                  .then(assertNoHoverEvents('link'))
                  .then(done, done.fail);
        });

        it('@noCI should not output hover/unhover event data when node.hoverinfo is skip', function(done) {
            var fig = Lib.extendDeep({}, mock);

            Plotly.newPlot(gd, fig)
                  .then(function() { return Plotly.restyle(gd, 'node.hoverinfo', 'skip'); })
                  .then(assertNoHoverEvents('node'))
                  .then(done, done.fail);
        });
    });

    describe('Test drag interactions', function() {
        ['freeform', 'perpendicular', 'snap'].forEach(function(arrangement) {
            describe('for arrangement ' + arrangement + ':', function() {
                var gd;
                var mockCopy;
                var nodeId = 4; // Selecting node with label 'Solid'

                beforeEach(function() {
                    gd = createGraphDiv();
                    mockCopy = Lib.extendDeep({}, mock);
                });

                afterEach(function() {
                    Plotly.purge(gd);
                    destroyGraphDiv();
                });

                function testDragNode(move) {
                    return function() {
                        var position;
                        var nodes;
                        var node;

                        return Promise.resolve()
                        .then(function() {
                            nodes = document.getElementsByClassName('sankey-node');
                            node = nodes.item(nodeId);
                            position = getNodeCoords(node);
                            var timeDelay = (arrangement === 'snap') ? 2000 : 0; // Wait for force simulation to finish
                            return drag({node: node, dpos: move, nsteps: 10, timeDelay: timeDelay});
                        })
                        .then(function() {
                            nodes = document.getElementsByClassName('sankey-node');
                            node = nodes.item(nodes.length - 1); // Dragged node is now the last one
                            var newPosition = getNodeCoords(node);
                            if(arrangement === 'freeform') {
                                expect(newPosition.x).toBeCloseTo(position.x + move[0], 0, 'final x position is off');
                            }
                            expect(newPosition.y).toBeCloseTo(position.y + move[1], 2, 'final y position is off');
                            return Promise.resolve(true);
                        });
                    };
                }

                it('should change the position of a node on drag', function(done) {
                    mockCopy.data[0].arrangement = arrangement;
                    var move = [50, -150];

                    Plotly.newPlot(gd, mockCopy)
                      .then(testDragNode(move))
                      .then(done, done.fail);
                });

                it('should not change the position of a node if the mouse does not move', function(done) {
                    mockCopy.data[0].arrangement = arrangement;
                    var move = [0, 0];

                    Plotly.newPlot(gd, mockCopy)
                      .then(testDragNode(move))
                      .then(done, done.fail);
                });

                it('should persist the position of every nodes after drag in attributes nodes.(x|y)', function(done) {
                    mockCopy.data[0].arrangement = arrangement;
                    var move = [50, -50];
                    var nodes;
                    var node;
                    var x, x1;
                    var y, y1;
                    var precision = 2;

                    Plotly.newPlot(gd, mockCopy)
                      .then(function() {
                          x = gd._fullData[0].node.x.slice();
                          y = gd._fullData[0].node.y.slice();
                          expect(x.length).toBe(0);
                          expect(y.length).toBe(0);

                          nodes = document.getElementsByClassName('sankey-node');
                          node = nodes.item(nodeId);
                          return drag({node: node, dpos: move});
                      })
                      .then(function() {
                          x = gd._fullData[0].node.x.slice();
                          y = gd._fullData[0].node.y.slice();
                          expect(x.length).toBe(mockCopy.data[0].node.label.length);
                          expect(y.length).toBe(mockCopy.data[0].node.label.length);

                          nodes = document.getElementsByClassName('sankey-node');
                          node = nodes.item(nodes.length - 1); // Dragged node is now the last one
                          return drag({node: node, dpos: move});
                      })
                      .then(function() {
                          x1 = gd._fullData[0].node.x.slice();
                          y1 = gd._fullData[0].node.y.slice();
                          if(arrangement === 'freeform') expect(x1[nodeId]).not.toBeCloseTo(x[nodeId], 2, 'node ' + nodeId + ' has not changed x position');
                          expect(y1[nodeId]).not.toBeCloseTo(y[nodeId], precision, 'node ' + nodeId + ' has not changed y position');

                          // All nodes should have same x, y values after drag
                          for(var i = 0; i < x.length; i++) {
                              if(i === nodeId) continue; // except the one was just dragged
                              if(arrangement === 'freeform') expect(x1[i]).toBeCloseTo(x[i], 3, 'node ' + i + ' has changed x position');
                              expect(y1[i]).toBeCloseTo(y[i], precision, 'node ' + i + ' has changed y position');
                          }
                          return true;
                      })
                      .then(done, done.fail);
                });
            });
        });

        describe('in relation to uirevision', function() {
            var gd;

            beforeEach(function() {
                gd = createGraphDiv();
            });

            afterEach(function() {
                Plotly.purge(gd);
                destroyGraphDiv();
            });

            ['0', '1'].forEach(function(finalUIRevision) {
                it('on Plotly.react, it preserves the position of nodes depending on layout.uirevision', function(done) {
                    var nodes, node, positionBeforeDrag, positionAfterDrag;
                    var move = [-50, 100];
                    var uirevisions = ['0', finalUIRevision];

                    // Use a freeform arrangement
                    var mockCircularFreeform = Lib.extendDeep({}, mockCircular);
                    mockCircularFreeform.data[0].arrangement = 'freeform';

                    var mockCopy = Lib.extendDeep({}, mockCircularFreeform);
                    mockCopy.layout.uirevision = uirevisions[0];

                    Plotly.newPlot(gd, mockCopy)
                      .then(function() {
                          // move a node around
                          nodes = document.getElementsByClassName('sankey-node');
                          node = Array.prototype.slice.call(nodes).find(function(n) { return n.textContent === '0';});
                          positionBeforeDrag = getNodeCoords(node);
                          positionBeforeDrag = [positionBeforeDrag.x, positionBeforeDrag.y];
                          positionAfterDrag = [positionBeforeDrag[0] + move[0], positionBeforeDrag[1] + move[1]];
                          return drag({node: node, dpos: move, nsteps: 10, timeDelay: 1000});
                      })
                      .then(function() {
                          // Check that the node was really moved
                          nodes = document.getElementsByClassName('sankey-node');
                          node = Array.prototype.slice.call(nodes).find(function(n) { return n.textContent === '0';});
                          var newPosition = getNodeCoords(node);
                          expect(newPosition.x).toBeCloseTo(positionAfterDrag[0], 2, 'final x position is off');
                          expect(newPosition.y).toBeCloseTo(positionAfterDrag[1], 2, 'final y position is off');

                          // Change color of nodes
                          var mockCopy = Lib.extendDeep({}, mockCircularFreeform);
                          mockCopy.data[0].node.color = 'orange';
                          mockCopy.layout.uirevision = uirevisions[1];
                          return Plotly.react(gd, mockCopy);
                      })
                      .then(delay(1000))
                      .then(function() {
                          nodes = document.getElementsByClassName('sankey-node');
                          node = Array.prototype.slice.call(nodes).find(function(n) { return n.textContent === '0';});
                          var newPosition = getNodeCoords(node);

                          var pos, msg;
                          if(uirevisions[0] === uirevisions[1]) {
                              // If uirevision is the same, the node should stay where it is
                              pos = positionAfterDrag;
                              msg = 'should stay the same because uirevision did not change';
                          } else {
                              // If uirevision changed, the node should go back to its default position
                              pos = positionBeforeDrag;
                              msg = 'should go back to its default because uirevision changed';
                          }
                          expect(newPosition.x).toBeCloseTo(pos[0], 2, 'x position ' + msg);
                          expect(newPosition.y).toBeCloseTo(pos[1], 2, 'y position ' + msg);
                      })
                      .then(done, done.fail);
                });
            });
        });
    });

    it('emits a warning if node.pad is too large', function(done) {
        var gd = createGraphDiv();
        var mockCopy = Lib.extendDeep({}, mock);

        var warnings = [];
        spyOn(Lib, 'warn').and.callFake(function(msg) {
            warnings.push(msg);
        });
        Plotly.newPlot(gd, mockCopy).then(function() {
            expect(warnings.length).toEqual(0);

            return Plotly.restyle(gd, 'node.pad', 50);
        })
        .then(function() {
            expect(warnings.length).toEqual(1);
        })
        .catch(failTest)
        .finally(destroyGraphDiv)
        .then(done);
    });
});

function assertLabel(content, style) {
    assertMultipleLabels([content], [style]);
}

function assertMultipleLabels(contentArray, styleArray) {
    var g = d3.selectAll('.hovertext');
    expect(g.size()).toEqual(contentArray.length, 'wrong number of hoverlabels, expected to find ' + contentArray.length);
    g.each(function(el, i) {
        _assertLabelGroup(d3.select(this), contentArray[i], styleArray[i]);
    });
}

function _assertLabelGroup(g, content, style) {
    var lines = g.selectAll('.nums .line');
    var name = g.selectAll('.name');
    var tooltipBoundingBox = g.node().getBoundingClientRect();
    var nameBoundingBox = name.node().getBoundingClientRect();

    expect(tooltipBoundingBox.top <= nameBoundingBox.top);
    expect(tooltipBoundingBox.bottom >= nameBoundingBox.bottom);

    expect(lines.size()).toBe(content.length - 1);

    lines.each(function(_, i) {
        expect(d3.select(this).text()).toBe(content[i]);
    });

    expect(name.text()).toBe(content[content.length - 1]);

    assertHoverLabelStyle(g, {
        bgcolor: style[0],
        bordercolor: style[1],
        fontSize: style[2],
        fontFamily: style[3],
        fontColor: style[4]
    });
}

function assertNoLabel() {
    var g = d3.selectAll('.hovertext');
    expect(g.size()).toBe(0);
}

describe('sankey layout generators', function() {
    function checkArray(arr, key, result) {
        var value = arr.map(function(obj) {
            return obj[key];
        });
        expect(value).toEqual(result, 'invalid property named ' + key);
    }

    function checkRoundedArray(arr, key, result) {
        var value = arr.map(function(obj) {
            return Math.round(obj[key]);
        });
        expect(value).toEqual(result, 'invalid property named ' + key);
    }

    function moveNode(sankey, graph, nodeIndex, delta) {
        var node = graph.nodes[nodeIndex];
        var pos0 = [node.x0, node.y0];
        var pos1 = [node.x1, node.y1];

        // Update node's position
        node.x0 += delta[0];
        node.x1 += delta[0];
        node.y0 += delta[1];
        node.y1 += delta[1];

        // Update links
        var updatedGraph = sankey.update(graph);

        // Check node position
        expect(updatedGraph.nodes[nodeIndex].x0).toBeCloseTo(pos0[0] + delta[0], 0);
        expect(updatedGraph.nodes[nodeIndex].x1).toBeCloseTo(pos1[0] + delta[0], 0);
        expect(updatedGraph.nodes[nodeIndex].y0).toBeCloseTo(pos0[1] + delta[1], 0);
        expect(updatedGraph.nodes[nodeIndex].y1).toBeCloseTo(pos1[1] + delta[1], 0);

        return updatedGraph;
    }

    describe('d3-sankey', function() {
        function _calc(trace) {
            var gd = { data: [trace] };

            supplyAllDefaults(gd);
            var fullTrace = gd._fullData[0];
            return Sankey.calc(gd, fullTrace);
        }
        var data;
        var sankey;
        var graph;
        var margin = {
            top: 10,
            right: 10,
            bottom: 10,
            left: 10
        };
        var width = 1200 - margin.left - margin.right;
        var height = 740 - margin.top - margin.bottom;

        beforeEach(function() {
            data = _calc({
                type: 'sankey',
                node: {
                    label: ['node0', 'node1', 'node2', 'node3', 'node4'],
                    x: [0, 20, 40, 60, 80, 100, 120, 140],
                    y: [0, 20, 40, 60, 80, 100, 120, 140]
                },
                link: {
                    source: [0, 1, 1, 0, 2, 2, 3],
                    target: [2, 2, 3, 4, 3, 4, 4],
                    value: [2, 2, 2, 2, 2, 2, 4]
                }
            });
            data = {
                nodes: data[0]._nodes,
                links: data[0]._links
            };
            sankey = d3sankey
            .sankey()
            .nodeWidth(36)
            .nodePadding(10)
            .nodes(data.nodes)
            .links(data.links)
            .size([width, height])
            .iterations(32);

            graph = sankey();
        });

        it('controls the width of nodes', function() {
            expect(sankey.nodeWidth()).toEqual(36, 'incorrect nodeWidth');
        });

        it('controls the padding between nodes', function() {
            expect(sankey.nodePadding()).toEqual(10, 'incorrect nodePadding');
        });

        it('controls the padding between nodes', function() {
            expect(sankey.nodePadding()).toEqual(10, 'incorrect nodePadding');
        });

        it('keep a list of nodes', function() {
            checkArray(graph.nodes, 'label', ['node0', 'node1', 'node2', 'node3', 'node4']);
        });

        it('keep a list of nodes with x and y values', function() {
            checkRoundedArray(graph.nodes, 'x0', [0, 0, 381, 763, 1144]);
            checkRoundedArray(graph.nodes, 'y0', [0, 365, 184, 253, 0]);
        });

        it('keep a list of nodes with positions in integer (depth, height)', function() {
            checkArray(graph.nodes, 'depth', [0, 0, 1, 2, 3]);
            checkArray(graph.nodes, 'height', [3, 3, 2, 1, 0]);
        });

        it('keep a list of links', function() {
            var linkWidths = sankey().links.map(function(obj) {
                return (obj.width);
            });
            expect(linkWidths).toEqual([177.5, 177.5, 177.5, 177.5, 177.5, 177.5, 355]);
        });

        it('controls the size of the figure', function() {
            expect(sankey.size()).toEqual([1180, 720], 'incorrect size');
        });

        it('updates links vertical position upon moving nodes', function() {
            var nodeIndex = 0;
            var linkIndex = 0;
            var delta = [200, 300];

            var linkY0 = graph.links[linkIndex].y0;
            var updatedGraph = moveNode(sankey, graph, nodeIndex, delta);
            expect(updatedGraph.links[linkIndex].y0).toBeCloseTo(linkY0 + delta[1]);
        });
    });

    describe('d3-sankey-circular', function() {
        var data, sankey, graph;

        describe('implements d3-sankey compatible API', function() {
            function _calc(trace) {
                var gd = { data: [trace] };

                supplyAllDefaults(gd);
                var fullTrace = gd._fullData[0];
                return Sankey.calc(gd, fullTrace);
            }

            beforeEach(function() {
                data = _calc(mockCircular.data[0]);
                data = {
                    nodes: data[0]._nodes,
                    links: data[0]._links
                };
                sankey = d3SankeyCircular
                  .sankeyCircular()
                  .iterations(32)
                  .circularLinkGap(2)
                  .nodePadding(10)
                  .size([500, 500])
                  .nodeId(function(d) {
                      return d.pointNumber;
                  })
                  .nodes(data.nodes)
                  .links(data.links);

                graph = sankey();
            });

            it('creates a graph with circular links', function() {
                expect(graph.nodes.length).toEqual(6, 'there are 6 nodes');
                var circularLinks = graph.links.filter(function(link) {
                    return link.circular;
                });
                expect(circularLinks.length).toEqual(2, 'there are two circular links');
            });

            it('keep a list of nodes with positions in integer (depth, height)', function() {
                checkArray(graph.nodes, 'depth', [0, 0, 2, 3, 1, 1]);
                checkArray(graph.nodes, 'height', [1, 3, 1, 0, 2, 0]);
            });

            it('keep a list of nodes with positions in x and y', function() {
                checkRoundedArray(graph.nodes, 'x0', [72, 72, 267, 365, 169, 169]);
                checkRoundedArray(graph.nodes, 'y0', [303, 86, 72, 109, 86, 359]);
            });

            it('supports column reordering', function() {
                checkArray(graph.nodes, 'column', [0, 0, 2, 3, 1, 1]);

                var a = graph.nodes[0].x0;
                var reorder = [ 2, 2, 1, 1, 0, 0 ];
                sankey.nodeAlign(function(node) {
                    return reorder[node.pointNumber];
                });
                graph = sankey();
                checkArray(graph.nodes, 'column', reorder);
                checkArray(graph.nodes, 'height', [1, 3, 1, 0, 2, 0]);
                var b = graph.nodes[0].x0;
                expect(a).not.toEqual(b);
            });

            it('updates links vertical position and circularLinkType upon moving nodes', function() {
                var linkIndex = 6;
                var nodeIndex = 2;
                var delta = [0, 400];

                var link = graph.links[linkIndex];
                var linkY1 = link.y1;
                var node = graph.nodes[nodeIndex];
                var offsetTopToBottom = (node.y1 - node.y0) * link.value / node.value;

                // Start with a circular link on top
                expect(link.circular).toBeTruthy();
                expect(link.circularLinkType).toEqual('top');

                // Update graph
                var updatedGraph = moveNode(sankey, graph, nodeIndex, delta);
                var updatedLink = updatedGraph.links[linkIndex];

                // End up with a cirular link on bottom
                expect(updatedLink.circular).toBeTruthy();
                expect(updatedLink.circularLinkType).toEqual('bottom');
                expect(updatedLink.y1).toBeCloseTo(linkY1 + delta[1] + offsetTopToBottom, 0);
            });
        });

        describe('handles large number of links', function() {
            function _calc(trace) {
                var gd = { data: [trace] };

                supplyAllDefaults(gd);
                var fullTrace = gd._fullData[0];
                return Sankey.calc(gd, fullTrace);
            }

            beforeEach(function() {
                data = _calc(mockCircularLarge.data[0]);
                data = {
                    nodes: data[0]._nodes,
                    links: data[0]._links
                };
                sankey = d3SankeyCircular
                  .sankeyCircular()
                  .iterations(32)
                  .nodePadding(10)
                  .size([500, 500])
                  .nodeId(function(d) {
                      return d.pointNumber;
                  })
                  .nodes(data.nodes)
                  .links(data.links);

                graph = sankey();
            });

            it('creates a graph with circular links', function() {
                expect(graph.nodes.length).toEqual(26, 'right number of nodes');
                var circularLinks = graph.links.filter(function(link) {
                    return link.circular;
                });
                expect(circularLinks.length).toEqual(89, 'right number of circular links');
            });
        });
    });
});<|MERGE_RESOLUTION|>--- conflicted
+++ resolved
@@ -613,14 +613,8 @@
                 y: [5, 1, 4, 3, 2]
             };
 
-<<<<<<< HEAD
-            Plotly.plot(gd, mockCopy)
+            Plotly.newPlot(gd, mockCopy)
             .then(done, done.fail);
-=======
-            Plotly.newPlot(gd, mockCopy)
-            .catch(failTest)
-            .then(done);
->>>>>>> 444be40d
         });
 
         ['0', '1'].forEach(function(finalUIRevision) {
