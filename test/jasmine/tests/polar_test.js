var Plotly = require('../../../lib/index');
var Lib = require('../../../src/lib');
var Polar = require('../../../src/plots/polar');
var constants = require('../../../src/plots/polar/constants');

var d3Select = require('../../strict-d3').select;
var d3SelectAll = require('../../strict-d3').selectAll;
var createGraphDiv = require('../assets/create_graph_div');
var destroyGraphDiv = require('../assets/destroy_graph_div');

var negateIf = require('../assets/negate_if');
var mouseEvent = require('../assets/mouse_event');
var click = require('../assets/click');
var doubleClick = require('../assets/double_click');
var drag = require('../assets/drag');
var delay = require('../assets/delay');

var customAssertions = require('../assets/custom_assertions');
var assertNodeDisplay = customAssertions.assertNodeDisplay;

describe('Test polar plots defaults:', function() {
    var layoutOut;

    function _supply(layoutIn, fullData) {
        fullData = fullData || [{
            type: 'scatterpolar',
            r: [],
            theta: [],
            subplot: 'polar'
        }];

        layoutOut = {
            autotypenumbers: 'convert types',
            font: {color: 'red'},
            _subplots: {polar: ['polar']}
        };

        Polar.supplyLayoutDefaults(layoutIn, layoutOut, fullData);
    }

    it('should default *radialaxis.angle* to first sector angle', function() {
        _supply({
            polar: {
                sector: [45, 135]
            }
        });
        expect(layoutOut.polar.radialaxis.angle).toBe(45);
    });

    it('should coerce *angularaxis.thetaunit* only for linear angular axes', function() {
        _supply({
            polar: {
                angularaxis: {thetaunit: 'radians'}
            }
        });
        expect(layoutOut.polar.angularaxis.thetaunit).toBe('radians');

        _supply({
            polar: {
                angularaxis: {
                    type: 'category',
                    thetaunit: 'radians'
                }
            }
        });
        expect(layoutOut.polar.angularaxis.thetaunit).toBeUndefined();
    });

    it('should not try to autotype visible false traces', function() {
        _supply({
            polar: {}
        }, [{
            type: 'scatterpolar',
            visible: false,
            r: ['2017-01-20', '2017-02-10', '2017-03-03'],
            theta: ['a', 'b', 'c'],
            subplot: 'polar'
        }]);

        expect(layoutOut.polar.radialaxis.type).toBe('linear', 'not date');
        expect(layoutOut.polar.angularaxis.type).toBe('linear', 'not category');
    });

    it('should propagate axis *color* settings', function() {
        _supply({
            polar: {
                angularaxis: {color: 'red'},
                radialaxis: {color: 'blue'}
            }
        });

        expect(layoutOut.polar.angularaxis.linecolor).toBe('red');
        expect(layoutOut.polar.angularaxis.gridcolor).toBe('rgb(255, 153, 153)', 'blend by 60% with bgcolor');

        expect(layoutOut.polar.radialaxis.title.font.color).toBe('blue');
        expect(layoutOut.polar.radialaxis.linecolor).toBe('blue');
        expect(layoutOut.polar.radialaxis.gridcolor).toBe('rgb(153, 153, 255)', 'blend by 60% with bgcolor');
    });

    it('should default *rotation* to 90 when clockwise *direction*', function() {
        _supply({
            polar: {}
        });

        expect(layoutOut.polar.angularaxis.direction).toBe('counterclockwise');
        expect(layoutOut.polar.angularaxis.rotation).toBe(0);

        _supply({
            polar: {
                angularaxis: {direction: 'clockwise'}
            }
        });

        expect(layoutOut.polar.angularaxis.direction).toBe('clockwise');
        expect(layoutOut.polar.angularaxis.rotation).toBe(90);
    });

    it('(for now) should log message when detecting *date* angular axes and fallback to *linear*', function() {
        spyOn(Lib, 'log');

        _supply({}, [{
            type: 'scatterpolar',
            r: [1, 2],
            theta: ['2017-01-01', '2018-01-01'],
            visible: true,
            subplot: 'polar'
        }]);

        expect(Lib.log).toHaveBeenCalledWith('Polar plots do not support date angular axes yet.');
        expect(layoutOut.polar.angularaxis.type).toBe('linear');
    });

    it('should not coerce hoverformat on category axes', function() {
        _supply({}, [{
            type: 'scatterpolar',
            r: ['a', 'b'],
            theta: ['c', 'd'],
            visible: true,
            subplot: 'polar'
        }]);

        expect(layoutOut.polar.radialaxis.hoverformat).toBeUndefined();
        expect(layoutOut.polar.angularaxis.hoverformat).toBeUndefined();
    });

    it('should coerce hoverformat even for `visible: false` axes', function() {
        _supply({
            polar: {
                radialaxis: {
                    visible: false,
                    hoverformat: 'g'
                },
                angularaxis: {
                    visible: false,
                    hoverformat: 'g'
                }
            }
        }, [{
            type: 'scatterpolar',
            r: [1, 2],
            theta: [90, 180],
            visible: true,
            subplot: 'polar'
        }]);

        expect(layoutOut.polar.radialaxis.hoverformat).toBe('g');
        expect(layoutOut.polar.angularaxis.hoverformat).toBe('g');
    });

    it('should disable converting numeric strings using axis.autotypenumbers', function() {
        _supply({
            polar: {
                radialaxis: {
                    autotypenumbers: 'strict'
                },
                angularaxis: {
                    autotypenumbers: 'strict'
                }
            }
        }, [{
            visible: true,
            type: 'scatterpolar',
            r: ['0', '1', '1970', '2000'],
            theta: ['0', '1', '1970', '2000'],
            subplot: 'polar'
        }]);

        expect(layoutOut.polar.angularaxis.autotypenumbers).toBe('strict');
        expect(layoutOut.polar.radialaxis.autotypenumbers).toBe('strict');
        expect(layoutOut.polar.radialaxis.type).toBe('category');
        expect(layoutOut.polar.angularaxis.type).toBe('category');
    });

    it('should enable converting numeric strings using axis.autotypenumbers and inherit defaults from layout.autotypenumbers', function() {
        layoutOut.autotypenumbers = 'strict';

        _supply({
            polar: {
                radialaxis: {
                    autotypenumbers: 'convert types'
                },
                angularaxis: {
                    autotypenumbers: 'convert types'
                }
            }
        }, [{
            visible: true,
            type: 'scatterpolar',
            r: ['0', '1', '1970', '2000'],
            theta: ['0', '1', '1970', '2000'],
            subplot: 'polar'
        }]);

        expect(layoutOut.polar.angularaxis.autotypenumbers).toBe('convert types');
        expect(layoutOut.polar.radialaxis.autotypenumbers).toBe('convert types');
        expect(layoutOut.polar.radialaxis.type).toBe('linear');
        expect(layoutOut.polar.angularaxis.type).toBe('linear');
    });
});

describe('Test relayout on polar subplots:', function() {
    afterEach(destroyGraphDiv);

    it('should be able to reorder axis layers when relayout\'ing *layer*', function(done) {
        var gd = createGraphDiv();
        var fig = Lib.extendDeep({}, require('../../image/mocks/polar_line.json'));
        var dflt = constants.layerNames;

        function _assert(expected) {
            var actual = d3SelectAll('g.polar > .polarsublayer');

            expect(actual.size()).toBe(expected.length, '# of layer');

            actual.each(function(d, i) {
                var className = d3Select(this)
                    .attr('class')
                    .split('polarsublayer ')[1];

                expect(className).toBe(expected[i], 'layer ' + i);
            });
        }

        Plotly.newPlot(gd, fig).then(function() {
            _assert(dflt);
            return Plotly.relayout(gd, 'polar.radialaxis.layer', 'below traces');
        })
        .then(function() {
            _assert([
                'draglayer', 'plotbg', 'backplot', 'angular-grid', 'radial-grid',
                'radial-line', 'radial-axis',
                'frontplot',
                'angular-line', 'angular-axis'
            ]);
            return Plotly.relayout(gd, 'polar.angularaxis.layer', 'below traces');
        })
        .then(function() {
            _assert([
                'draglayer', 'plotbg', 'backplot', 'angular-grid', 'radial-grid',
                'angular-line',
                'radial-line',
                'angular-axis',
                'radial-axis',
                'frontplot'
            ]);
            return Plotly.relayout(gd, 'polar.radialaxis.layer', 'above traces');
        })
        .then(function() {
            _assert([
                'draglayer', 'plotbg', 'backplot', 'angular-grid', 'radial-grid',
                'angular-line', 'angular-axis',
                'frontplot',
                'radial-line', 'radial-axis'
            ]);
            return Plotly.relayout(gd, 'polar.angularaxis.layer', null);
        })
        .then(function() {
            _assert(dflt);
        })
        .then(done, done.fail);
    });

    it('should be able to relayout axis types', function(done) {
        var gd = createGraphDiv();
        var fig = Lib.extendDeep({}, require('../../image/mocks/polar_scatter.json'));

        Plotly.newPlot(gd, fig).then(function() {
            expect(gd._fullLayout.polar._subplot.viewInitial['radialaxis.range'])
                .toBeCloseToArray([0, 11.225]);
            expect(gd._fullLayout.polar.radialaxis.range)
                .toBeCloseToArray([0, 11.225]);

            return Plotly.relayout(gd, 'polar.radialaxis.type', 'log');
        })
        .then(function() {
            expect(gd._fullLayout.polar._subplot.viewInitial['radialaxis.range'])
                .toBeCloseToArray([-0.53, 1.158]);
            expect(gd._fullLayout.polar.radialaxis.range)
                .toBeCloseToArray([-0.53, 1.158]);

            return Plotly.relayout(gd, 'polar.radialaxis.type', 'linear');
        })
        .then(function() {
            expect(gd._fullLayout.polar._subplot.viewInitial['radialaxis.range'])
                .toBeCloseToArray([0, 11.225]);
            expect(gd._fullLayout.polar.radialaxis.range)
                .toBeCloseToArray([0, 11.225]);
        })
        .then(done, done.fail);
    });

    it('should be propagate angular settings down to tick labels', function(done) {
        var gd = createGraphDiv();
        var fig = Lib.extendDeep({}, require('../../image/mocks/polar_scatter.json'));
        var pos0 = [];
        var pos1 = [];

        Plotly.newPlot(gd, fig).then(function() {
            d3SelectAll('.angularaxistick > text').each(function() {
                var tx = d3Select(this);
                pos0.push([tx.attr('x'), tx.attr('y')]);
            });
            return Plotly.relayout(gd, 'polar.angularaxis.rotation', 90);
        })
        .then(function() {
            d3SelectAll('.angularaxistick > text').each(function() {
                var tx = d3Select(this);
                pos1.push([tx.attr('x'), tx.attr('y')]);
            });

            // if they're the same, the tick label position did not update
            expect(pos1).not.toBeCloseTo2DArray(pos0);
        })
        .then(done, done.fail);
    });

    it('should be able to relayout angular ticks layout', function(done) {
        var gd = createGraphDiv();
        var fig = Lib.extendDeep({}, require('../../image/mocks/polar_scatter.json'));

        function check(cnt, expected) {
            var ticks = d3SelectAll('path.angularaxistick');

            expect(ticks.size()).toBe(cnt, '# of ticks');
            ticks.each(function() {
                expect(d3Select(this).attr('d')).toBe(expected);
            });
        }

        Plotly.newPlot(gd, fig).then(function() {
            check(8, 'M1.5,0h5');
            return Plotly.relayout(gd, 'polar.angularaxis.ticks', 'inside');
        })
        .then(function() {
            check(8, 'M-1.5,0h-5');
            return Plotly.relayout(gd, 'polar.angularaxis.ticks', 'outside');
        })
        .then(function() {
            check(8, 'M1.5,0h5');
            return Plotly.relayout(gd, 'polar.angularaxis.ticks', '');
        })
        .then(function() {
            check(0);
            return Plotly.relayout(gd, 'polar.angularaxis.ticks', 'inside');
        })
        .then(function() {
            check(8, 'M-1.5,0h-5');
        })
        .then(done, done.fail);
    });

    it('should be able to toggle axis features', function(done) {
        var gd = createGraphDiv();
        var fig = Lib.extendDeep({}, require('../../image/mocks/polar_scatter.json'));

        function assertCnt(selector, expected, msg) {
            var sel = d3Select(gd).selectAll(selector);
            expect(sel.size()).toBe(expected, msg);
        }

        function assertDisplay(selector, expected, msg) {
            var sel = d3Select(gd).selectAll(selector);

            if(!sel.size()) fail(selector + ' not found');

            sel.each(function() {
                expect(d3Select(this).attr('display')).toBe(expected, msg);
            });
        }

        function toggle(astr, vals, exps, selector, fn) {
            return function() {
                return Plotly.relayout(gd, astr, vals[0]).then(function() {
                    fn(selector, exps[0], astr + ' ' + vals[0]);
                    return Plotly.relayout(gd, astr, vals[1]);
                })
                .then(function() {
                    fn(selector, exps[1], astr + ' ' + vals[1]);
                    return Plotly.relayout(gd, astr, vals[0]);
                })
                .then(function() {
                    fn(selector, exps[0], astr + ' ' + vals[0]);
                });
            };
        }

        Plotly.newPlot(gd, fig)
        .then(toggle(
            'polar.radialaxis.showline',
            [true, false], [null, 'none'],
            '.radial-line > line', assertDisplay
        ))
        .then(toggle(
            'polar.radialaxis.showgrid',
            [true, false], [null, 'none'],
            '.radial-grid', assertDisplay
        ))
        .then(toggle(
            'polar.radialaxis.showticklabels',
            [true, false], [6, 0],
            '.radial-axis > .xtick > text', assertCnt
        ))
        .then(toggle(
            'polar.radialaxis.ticks',
            ['outside', ''], [6, 0],
            '.radial-axis > path.xtick', assertCnt
        ))
        .then(toggle(
            'polar.angularaxis.showline',
            [true, false], [null, 'none'],
            '.angular-line > path', assertDisplay
        ))
        .then(toggle(
            'polar.angularaxis.showgrid',
            [true, false], [8, 0],
            '.angular-grid > path', assertCnt
        ))
        .then(toggle(
            'polar.angularaxis.showticklabels',
            [true, false], [8, 0],
            '.angular-axis > .angularaxistick > text', assertCnt
        ))
        .then(toggle(
            'polar.angularaxis.ticks',
            ['outside', ''], [8, 0],
            '.angular-axis > path.angularaxistick', assertCnt
        ))
        .then(done, done.fail);
    });

<<<<<<< HEAD
    it('@flaky should be able to restyle radial axis title', function(done) {
=======
    it('@noCI should be able to restyle radial axis title', function(done) {
>>>>>>> 895517f4
        var gd = createGraphDiv();
        var lastBBox;

        function assertTitle(content, didBBoxChanged) {
            var radialAxisTitle = d3Select('g.g-polartitle');
            var txt = radialAxisTitle.select('text');
            var bb = radialAxisTitle.node().getBBox();
            var newBBox = [bb.x, bb.y, bb.width, bb.height];

            if(content === '') {
                expect(txt.size()).toBe(0, 'cleared <text>');
            } else {
                expect(txt.text()).toBe(content, 'radial axis title');
            }

            negateIf(didBBoxChanged, expect(newBBox)).toEqual(lastBBox, 'did bbox change');
            lastBBox = newBBox;
        }

        Plotly.newPlot(gd, [{
            type: 'scatterpolar',
            r: [1, 2, 3],
            theta: [10, 20, 30]
        }], {
            polar: {
                radialaxis: {title: 'yo'}
            }
        })
        .then(function() {
            assertTitle('yo', true);
            return Plotly.relayout(gd, 'polar.radialaxis.title', '');
        })
        .then(function() {
            assertTitle('', true);
            return Plotly.relayout(gd, 'polar.radialaxis.title', 'yo2');
        })
        .then(function() {
            assertTitle('yo2', true);
            return Plotly.relayout(gd, 'polar.radialaxis.ticklen', 20);
        })
        .then(function() {
            assertTitle('yo2', true);
            return Plotly.relayout(gd, 'polar.radialaxis.titlefont.color', 'red');
        })
        .then(function() {
            assertTitle('yo2', false);
            return Plotly.relayout(gd, 'title', 'dummy');
        })
        .then(function() {
            assertTitle('yo2', false);
        })
        .then(done, done.fail);
    });

    it('should clean up its framework, clip paths and info layers when getting deleted', function(done) {
        var gd = createGraphDiv();
        var fig = Lib.extendDeep({}, require('../../image/mocks/polar_scatter.json'));
        var traces = Lib.extendDeep([], fig.data);
        var inds = traces.map(function(_, i) { return i; });

        function _assert(exp) {
            expect(d3SelectAll('g.polar').size()).toBe(exp.subplot, '# subplot layer');
            expect(d3SelectAll('g.g-polartitle').size()).toBe(exp.rtitle, '# radial title');

            var clipCnt = 0;
            d3SelectAll('clipPath').each(function() {
                if(/polar-for-traces/.test(this.id)) clipCnt++;
            });
            expect(clipCnt).toBe(exp.clip, '# clip paths');
        }

        Plotly.newPlot(gd, fig).then(function() {
            _assert({subplot: 1, clip: 1, rtitle: 1});

            return Plotly.deleteTraces(gd, inds);
        })
        .then(function() {
            _assert({subplot: 0, clip: 0, rtitle: 0});

            return Plotly.addTraces(gd, traces);
        })
        .then(function() {
            _assert({subplot: 1, clip: 1, rtitle: 1});
        })
        .then(done, done.fail);
    });

    it('should update axis ranges when extending traces', function(done) {
        var gd = createGraphDiv();

        function _assert(msg, exp) {
            expect(gd._fullLayout.polar.radialaxis.autorange).toBe(true);

            expect(gd.layout.polar.radialaxis.range)
                .toBeCloseToArray(exp.rRange, 2, 'radial range in user layout - ' + msg);
            expect(gd._fullLayout.polar.radialaxis.range)
                .toBeCloseToArray(exp.rRange, 2, 'radial range in full layout - ' + msg);

            expect(gd._fullLayout.polar._subplot.angularAxis.range)
                .toBeCloseToArray([0, exp.period], 2, 'range in mocked angular axis - ' + msg);

            expect(d3SelectAll('path.angularaxistick').size())
                .toBe(exp.nTicks, '# of visible angular ticks - ' + msg);

            expect([gd.calcdata[0][5].x, gd.calcdata[0][5].y])
                .toBeCloseToArray(exp.sampleXY, -1, 'sample (x,y) px coords in calcdata - ' + msg);
        }

        Plotly.newPlot(gd, [{
            type: 'scatterpolar',
            r: [39, 28, 8, 7, 28, 39, 40, 30, 30, 30, 30],
            theta: ['A', 'B', 'C', 'D', 'E', 'F', 'G', 'H', 'I', 'J', 'A']
        }])
        .then(function() {
            _assert('base', {
                rRange: [0, 41.14],
                period: 10,
                nTicks: 10,
                sampleXY: [-39, 0]
            });
            return Plotly.extendTraces(gd, {
                r: [[-10, -5]],
                theta: [['y', 'z']]
            }, [0]);
        })
        .then(function() {
            _assert('after extending trace', {
                rRange: [-11.47, 41.47],
                period: 12,
                nTicks: 12,
                sampleXY: [-43, 25]
            });
            return Plotly.relayout(gd, 'polar.angularaxis.period', 15);
        })
        .then(function() {
            _assert('after angularaxis.period relayout', {
                rRange: [-11.47, 41.47],
                period: 15,
                nTicks: 12,
                sampleXY: [-25, 43]
            });
        })
        .then(done, done.fail);
    });

    it('should be able to relayout *gridshape*', function(done) {
        var gd = createGraphDiv();

        // check number of arcs ('A') or lines ('L') in svg paths
        function _assert(msg, exp) {
            var sp = d3Select(gd).select('g.polar');

            function assertLetterCount(query) {
                var d = sp.select(query).attr('d');
                var re = new RegExp(exp.letter, 'g');
                var actual = (d.match(re) || []).length;
                expect(actual).toBe(exp.cnt, msg + ' - ' + query);
            }

            assertLetterCount('.plotbg > path');
            assertLetterCount('.radial-grid > path');
            assertLetterCount('.angular-line > path');
        }

        Plotly.newPlot(gd, [{
            type: 'scatterpolar',
            r: [1, 2, 3, 2, 3, 1],
            theta: ['a', 'b', 'c', 'd', 'e', 'a']
        }])
        .then(function() {
            _assert('base', {letter: 'A', cnt: 2});
            return Plotly.relayout(gd, 'polar.gridshape', 'linear');
        })
        .then(function() {
            _assert('relayout -> linear', {letter: 'L', cnt: 5});
            return Plotly.relayout(gd, 'polar.gridshape', 'circular');
        })
        .then(function() {
            _assert('relayout -> circular', {letter: 'A', cnt: 2});
        })
        .then(done, done.fail);
    });

    it('should not attempt to draw radial axis when *polar.hole* is set to 1', function(done) {
        var gd = createGraphDiv();

        var queries = [
            '.radial-axis', '.radial-grid', '.radial-line > line',
            '.radialdrag', '.radialdrag-inner'
        ];

        function _assert(msg, showing) {
            var exp = showing ? null : 'none';
            var sp3 = d3Select(gd).select('.polarlayer > .polar');
            queries.forEach(function(q) {
                assertNodeDisplay(sp3.selectAll(q), [exp], msg + ' ' + q);
            });
        }

        Plotly.newPlot(gd, [{
            type: 'scatterpolar',
            r: ['a', 'b', 'c']
        }])
        .then(function() { _assert('base', true); })
        .then(function() { return Plotly.relayout(gd, 'polar.hole', 1); })
        .then(function() { _assert('hole=1', false); })
        .then(function() { return Plotly.relayout(gd, 'polar.hole', 0.2); })
        .then(function() { _assert('hole=0.2', true); })
        .then(done, done.fail);
    });
});

describe('Test polar interactions:', function() {
    var gd;
    var eventData;
    var eventCnts;

    var eventNames = [
        'plotly_hover', 'plotly_unhover',
        'plotly_click', 'plotly_doubleclick',
        'plotly_relayout'
    ];

    beforeEach(function() {
        jasmine.DEFAULT_TIMEOUT_INTERVAL = 10000;
        eventData = '';
        eventCnts = {};
        gd = createGraphDiv();
    });

    afterEach(destroyGraphDiv);

    function _plot(fig) {
        return Plotly.newPlot(gd, fig).then(function() {
            eventNames.forEach(function(k) {
                eventCnts[k] = 0;
                gd.on(k, function(d) {
                    eventData = d;
                    eventCnts[k]++;
                    Lib.clearThrottle();
                });
            });
        });
    }

    function assertEventPointData(expected, msg) {
        var actual = eventData.points || [];

        expect(actual.length)
            .toBe(expected.length, msg + ' same number of pts');

        expected.forEach(function(e, i) {
            var a = actual[i];
            var m = msg + ' (pt ' + i + ')';

            for(var k in e) {
                expect(a[k]).toBeCloseTo(e[k], 1, m + ' ' + k);
            }
        });
    }

    function assertEventCnt(expected, msg) {
        eventNames.forEach(function(k) {
            var m = msg + ' event cnt for ' + k;

            if(k in expected) {
                expect(eventCnts[k]).toBe(expected[k], m);
            } else {
                expect(eventCnts[k]).toBe(0, m);
            }
        });
    }

    function _hover(pos) {
        eventData = '';
        mouseEvent('mousemove', pos[0], pos[1]);
    }

    function _unhover(pos) {
        eventData = '';
        mouseEvent('mouseout', pos[0], pos[1]);
    }

    function _click(pos, opts) {
        eventData = '';
        gd._mouseDownTime = 0;
        click(pos[0], pos[1], opts);
    }

    function _doubleClick(pos) {
        gd._mouseDownTime = 0;
        eventData = '';
        return doubleClick(pos[0], pos[1]);
    }

    var modClickOpts = {
        altKey: true,
        ctrlKey: true, // this makes it effectively into a right-click
        metaKey: true,
        shiftKey: true,
        button: 0,
        cancelContext: true
    };

    var rightClickOpts = {
        altKey: false,
        ctrlKey: false,
        metaKey: false,
        shiftKey: false,
        button: 2,
        cancelContext: true
    };

    it('should trigger hover/unhover/click/doubleclick events', function(done) {
        var fig = Lib.extendDeep({}, require('../../image/mocks/polar_scatter.json'));
        var ptPos = [250, 200];
        var blankPos = [200, 120];
        var marginPos = [20, 20];

        function _assert(ptExpectation, cntExpecation, msg) {
            if(Array.isArray(ptExpectation)) {
                assertEventPointData(ptExpectation, msg);
            } else {
                expect(eventData).toBe(ptExpectation, msg);
            }
            assertEventCnt(cntExpecation, msg);
        }

        _plot(fig)
        .then(function() { _hover(ptPos); })
        .then(function() {
            _assert([{
                r: 3.26,
                theta: 68.08
            }], {
                plotly_hover: 1
            }, 'after hover on pt');
        })
        .then(function() { _unhover(blankPos);})
        .then(function() {
            _assert([{
                r: 3.26,
                theta: 68.08
            }], {
                plotly_hover: 1,
                plotly_unhover: 1
            }, 'after unhover off pt');
        })
        .then(function() { _hover(marginPos);})
        .then(function() {
            _assert('', {
                plotly_hover: 1,
                plotly_unhover: 1,
            }, 'after hovering in margin');
        })
        .then(function() { _click(ptPos); })
        .then(function() {
            _assert([{
                r: 3.26,
                theta: 68.08
            }], {
                plotly_hover: 2,
                plotly_unhover: 1,
                plotly_click: 1
            }, 'after click');
        })
        .then(function() { return _doubleClick(ptPos); })
        .then(function() {
            assertEventCnt({
                plotly_hover: 2,
                plotly_unhover: 1,
                plotly_click: 3,
                plotly_doubleclick: 1,
                plotly_relayout: 1
            }, 'after doubleclick');
        })
        .then(function() { _click(ptPos, modClickOpts); })
        .then(function() {
            _assert([{
                r: 3.26,
                theta: 68.08
            }], {
                plotly_hover: 2,
                plotly_unhover: 1,
                plotly_click: 4,
                plotly_doubleclick: 1,
                plotly_relayout: 1
            }, 'after modified click');
        })
        .then(function() { _click(ptPos, rightClickOpts); })
        .then(function() {
            _assert([{
                r: 3.26,
                theta: 68.08
            }], {
                plotly_hover: 2,
                plotly_unhover: 1,
                plotly_click: 5,
                plotly_doubleclick: 1,
                plotly_relayout: 1
            }, 'after right click');
        })
        .then(done, done.fail);
    });

    it('should respond to drag interactions on plot area', function(done) {
        var fig = Lib.extendDeep({}, require('../../image/mocks/polar_scatter.json'));

        // to avoid dragging on hover labels
        fig.layout.hovermode = false;

        // adjust margins so that middle of plot area is at 300x300
        // with its middle at [200,200]
        fig.layout.width = 400;
        fig.layout.height = 400;
        fig.layout.margin = {l: 50, t: 50, b: 50, r: 50};

        var mid = [200, 200];
        var relayoutNumber = 0;
        var resetNumber = 0;

        function _drag(p0, dp) {
            var node = d3Select('.polar > .draglayer > .maindrag').node();
            return drag({node: node, dpos: dp, pos0: p0});
        }

        function _assertRange(rng, msg) {
            expect(gd._fullLayout.polar.radialaxis.range).toBeCloseToArray(rng, 1, msg);
        }

        function _assertDrag(rng, msg) {
            relayoutNumber++;
            _assertRange(rng, msg);

            if(eventCnts.plotly_relayout === relayoutNumber) {
                expect(eventData['polar.radialaxis.range'])
                    .toBeCloseToArray(rng, 1, msg + '- event data');
            } else {
                fail('incorrect number of plotly_relayout events triggered - ' + msg);
            }
        }

        function _assertBase(extra) {
            var msg = 'base range' + (extra ? ' ' + extra : '');
            _assertRange([0, 11.1], msg);
        }

        function _reset() {
            relayoutNumber++;
            resetNumber++;

            var extra = '(reset ' + resetNumber + ')';
            _assertBase(extra);
            expect(eventCnts.plotly_doubleclick).toBe(resetNumber, 'doubleclick event #' + extra);
        }

        _plot(fig)
        .then(_assertBase)
        .then(function() { return _drag(mid, [50, 50]); })
        .then(function() {
            _assertDrag([0, 5.24], 'from center move toward bottom-right');
        })
        .then(delay(20))
        .then(function() { return _doubleClick(mid); })
        .then(delay(20))
        .then(_reset)
        .then(function() { return _drag(mid, [-50, -50]); })
        .then(function() {
            _assertDrag([0, 5.24], 'from center move toward top-left');
        })
        .then(delay(20))
        .then(function() { return _doubleClick(mid); })
        .then(delay(20))
        .then(_reset)
        .then(function() { return _drag([mid[0] + 30, mid[0] - 30], [50, -50]); })
        .then(function() {
            _assertDrag([3.1, 8.4], 'from quadrant #1 move top-right');
        })
        .then(delay(20))
        .then(function() { return _doubleClick(mid); })
        .then(delay(20))
        .then(_reset)
        .then(function() { return _drag([345, 200], [-50, 0]); })
        .then(function() {
            _assertDrag([7.0, 11.1], 'from right edge move left');
        })
        .then(delay(20))
        .then(function() { return _doubleClick(mid); })
        .then(delay(20))
        .then(_reset)
        .then(function() { return _drag(mid, [10, 10]);})
        .then(function() { _assertBase('from center to not far enough'); })
        .then(function() { return _drag([mid[0] + 30, mid[0] - 30], [-10, 0]);})
        .then(function() { _assertBase('from quadrant #1 to not far enough'); })
        .then(function() { return _drag([345, 200], [-10, 0]);})
        .then(function() { _assertBase('from right edge to not far enough'); })
        .then(function() {
            expect(eventCnts.plotly_relayout)
                .toBe(relayoutNumber, 'no new relayout events after *not far enough* cases');
        })
        .then(delay(20))
        .then(function() { return _doubleClick(mid); })
        .then(delay(20))
        .then(_reset)
        .then(function() { return Plotly.relayout(gd, 'polar.hole', 0.2); })
        .then(function() { relayoutNumber++; })
        .then(function() { return _drag([mid[0] + 30, mid[0] - 30], [50, -50]); })
        .then(function() {
            _assertDrag([1.15, 7.70], 'with polar.hole>0, from quadrant #1 move top-right');
        })
        .then(done, done.fail);
    });

    it('should respond to drag interactions on radial drag area', function(done) {
        var fig = Lib.extendDeep({}, require('../../image/mocks/polar_scatter.json'));

        // to avoid dragging on hover labels
        fig.layout.hovermode = false;

        // adjust margins so that middle of plot area is at 300x300
        // with its middle at [200,200]
        fig.layout.width = 400;
        fig.layout.height = 400;
        fig.layout.margin = {l: 50, t: 50, b: 50, r: 50};

        var dragPos0 = [375, 200];
        var resetNumber = 0;

        // use 'special' drag method - as we need two mousemove events
        // to activate the radial drag mode
        function _drag(p0, dp) {
            var node = d3Select('.polar > .draglayer > .radialdrag').node();
            return drag({node: node, dpos: dp, pos0: p0, nsteps: 2});
        }

        function _assert(rng, angle, evtRng1, evtAngle, msg) {
            expect(gd._fullLayout.polar.radialaxis.range)
                .toBeCloseToArray(rng, 1, msg + ' - range');
            expect(gd._fullLayout.polar.radialaxis.angle)
                .toBeCloseTo(angle, 1, msg + ' - angle');

            if(evtRng1 !== null) {
                expect(eventData['polar.radialaxis.range[1]'])
                    .toBeCloseTo(evtRng1, 1, msg + ' - range[1] event data');
            }
            if(evtAngle !== null) {
                expect(eventData['polar.radialaxis.angle'])
                    .toBeCloseTo(evtAngle, 1, msg + ' - angle event data');
            }
        }

        function _assertBase(extra) {
            extra = extra ? ' ' + extra : '';
            _assert([0, 11.1], 0, null, null, 'base' + extra);
        }

        function _reset() {
            return delay(100)()
                .then(function() { return _doubleClick([200, 200]); })
                .then(function() {
                    resetNumber++;

                    var extra = '(reset ' + resetNumber + ')';
                    _assertBase(extra);
                    expect(eventCnts.plotly_doubleclick).toBe(resetNumber, 'doubleclick event #' + extra);
                });
        }

        _plot(fig)
        .then(_assertBase)
        .then(function() { return _drag(dragPos0, [-50, 0]); })
        .then(function() {
            _assert([0, 13.9], 0, 13.9, null, 'move inward');
        })
        .then(_reset)
        .then(function() { return _drag(dragPos0, [50, 0]); })
        .then(function() {
            _assert([0, 8.33], 0, 8.33, null, 'move outward');
        })
        .then(_reset)
        .then(function() { return _drag(dragPos0, [0, -50]); })
        .then(function() {
            _assert([0, 11.1], 15.94, null, 15.94, 'move counterclockwise');
        })
        .then(_reset)
        .then(function() { return _drag(dragPos0, [0, 50]); })
        .then(function() {
            _assert([0, 11.1], -15.94, null, -15.94, 'move clockwise');
        })
        .then(_reset)
        .then(function() {
            expect(eventCnts.plotly_relayout).toBe(8, 'total # of relayout events');
        })
        .then(done, done.fail);
    });

    it('should respond to drag interactions on inner radial drag area', function(done) {
        var fig = Lib.extendDeep({}, require('../../image/mocks/polar_scatter.json'));
        fig.layout.polar.hole = 0.2;
        // to avoid dragging on hover labels
        fig.layout.hovermode = false;
        // adjust margins so that middle of plot area is at 300x300
        // with its middle at [200,200]
        fig.layout.width = 400;
        fig.layout.height = 400;
        fig.layout.margin = {l: 50, t: 50, b: 50, r: 50};

        var dragPos0 = [200, 200];

        // use 'special' drag method - as we need two mousemove events
        // to activate the radial drag mode
        function _drag(p0, dp) {
            var node = d3Select('.polar > .draglayer > .radialdrag-inner').node();
            return drag({node: node, dpos: dp, pos0: p0, nsteps: 2});
        }

        function _assert(rng, msg) {
            expect(gd._fullLayout.polar.radialaxis.range)
                .toBeCloseToArray(rng, 1, msg + ' - range');
        }

        _plot(fig)
        .then(function() { return _drag(dragPos0, [-50, 0]); })
        .then(function() {
            _assert([3.55, 11.36], 'move inward');
        })
        .then(function() { return Plotly.relayout(gd, 'polar.radialaxis.autorange', true); })
        .then(function() { return _drag(dragPos0, [50, 0]); })
        .then(function() {
            _assert([-3.55, 11.36], 'move outward');
        })
        .then(done, done.fail);
    });

    it('should respond to drag interactions on angular drag area', function(done) {
        var fig = Lib.extendDeep({}, require('../../image/mocks/polar_scatter.json'));

        // to avoid dragging on hover labels
        fig.layout.hovermode = false;

        // adjust margins so that middle of plot area is at 300x300
        // with its middle at [200,200]
        fig.layout.width = 400;
        fig.layout.height = 400;
        fig.layout.margin = {l: 50, t: 50, b: 50, r: 50};

        var dragPos0 = [350, 150];
        var resetNumber = 0;

        function _drag(p0, dp) {
            var node = d3Select('.polar > .draglayer > .angulardrag').node();
            return drag({node: node, dpos: dp, pos0: p0});
        }

        function _assert(rot, msg, noEvent) {
            expect(gd._fullLayout.polar.angularaxis.rotation)
                .toBeCloseTo(rot, 1, msg + ' - rotation');
            if(!noEvent) {
                expect(eventData['polar.angularaxis.rotation'])
                    .toBeCloseTo(rot, 1, msg + ' - rotation event data');
            }
        }

        function _assertBase(extra) {
            extra = extra ? ' ' + extra : '';
            _assert(0, 'base' + extra, true);
        }

        function _reset() {
            return delay(100)()
                .then(function() { return _doubleClick([200, 200]); })
                .then(function() {
                    resetNumber++;

                    var extra = '(reset ' + resetNumber + ')';
                    _assertBase(extra);
                    expect(eventCnts.plotly_doubleclick).toBe(resetNumber, 'doubleclick event #' + extra);
                });
        }

        _plot(fig)
        .then(_assertBase)
        .then(function() { return _drag(dragPos0, [-20, -20]); })
        .then(function() {
            _assert(9.9, 'move counterclockwise');
        })
        .then(_reset)
        .then(function() { return _drag(dragPos0, [20, 20]); })
        .then(function() {
            _assert(-8.4, 'move clockwise');
        })
        .then(_reset)
        .then(function() {
            expect(eventCnts.plotly_relayout).toBe(4, 'total # of relayout events');
        })
        .then(done, done.fail);
    });

    describe('dragmode === false', function() {
        it('should not respond to drag interactions on plot area when dragmode === false', function(done) {
            var fig = Lib.extendDeep({}, require('../../image/mocks/polar_scatter.json'));
            // adjust margins so that middle of plot area is at 300x300
            // with its middle at [200,200]
            fig.layout.width = 400;
            fig.layout.height = 400;
            fig.layout.margin = {l: 50, t: 50, b: 50, r: 50};

            var mid = [200, 200];
            var resetNumber = 0;

            function _drag(p0, dp) {
                var node = d3Select('.polar > .draglayer > .maindrag').node();
                return drag({node: node, dpos: dp, pos0: p0});
            }

            function _assertRange(rng, msg) {
                expect(gd._fullLayout.polar.radialaxis.range).toBeCloseToArray(rng, 1, msg);
            }

            function _assertBase(extra) {
                var msg = 'base range' + (extra ? ' ' + extra : '');
                _assertRange([0, 11.1], msg);
            }

            function _reset() {
                resetNumber++;

                var extra = '(reset ' + resetNumber + ')';
                _assertBase(extra);
                expect(eventCnts.plotly_doubleclick).toBe(0, 'doubleclick event #' + extra);
            }

            _plot(fig)
            .then(_assertBase)
            .then(function() { return Plotly.relayout(gd, 'dragmode', false); })
            .then(function() { return _drag(mid, [50, 50]); })
            .then(function() {
                _assertBase('from center move toward bottom-right');
            })
            .then(delay(20))
            .then(function() { return _doubleClick(mid); })
            .then(delay(20))
            .then(_reset)
            .then(function() { return _drag(mid, [-50, -50]); })
            .then(function() {
                _assertBase('from center move toward top-left');
            })
            .then(delay(20))
            .then(function() { return _doubleClick(mid); })
            .then(delay(20))
            .then(_reset)
            .then(function() { return _drag([mid[0] + 30, mid[0] - 30], [50, -50]); })
            .then(function() {
                _assertBase('from quadrant #1 move top-right');
            })
            .then(delay(20))
            .then(function() { return _doubleClick(mid); })
            .then(delay(20))
            .then(_reset)
            .then(function() { return _drag([345, 200], [-50, 0]); })
            .then(function() {
                _assertBase('from right edge move left');
            })
            .then(delay(20))
            .then(function() { return _doubleClick(mid); })
            .then(delay(20))
            .then(_reset)
            .then(function() { return _drag(mid, [10, 10]);})
            .then(function() { _assertBase('from center to not far enough'); })
            .then(function() { return _drag([mid[0] + 30, mid[0] - 30], [-10, 0]);})
            .then(function() { _assertBase('from quadrant #1 to not far enough'); })
            .then(function() { return _drag([345, 200], [-10, 0]);})
            .then(function() { _assertBase('from right edge to not far enough'); })
            .then(function() {
                expect(eventCnts.plotly_relayout)
                    .toBe(1, 'no new relayout events after *not far enough* cases');
            })
            .then(delay(20))
            .then(function() { return _doubleClick(mid); })
            .then(delay(20))
            .then(_reset)
            .then(function() { return Plotly.relayout(gd, 'polar.hole', 0.2); })
            .then(function() { return _drag([mid[0] + 30, mid[0] - 30], [50, -50]); })
            .then(function() {
                _assertRange([0, 11.4], 'with polar.hole>0, from quadrant #1 move top-right');
            })
            .then(done, done.fail);
        });

        it('should not respond to drag interactions on radial drag area when dragmode === false', function(done) {
            var fig = Lib.extendDeep({}, require('../../image/mocks/polar_scatter.json'));
            // adjust margins so that middle of plot area is at 300x300
            // with its middle at [200,200]
            fig.layout.width = 400;
            fig.layout.height = 400;
            fig.layout.margin = {l: 50, t: 50, b: 50, r: 50};

            var dragPos0 = [375, 200];
            var resetNumber = 0;

            // use 'special' drag method - as we need two mousemove events
            // to activate the radial drag mode
            function _drag(p0, dp) {
                var node = d3Select('.polar > .draglayer > .radialdrag').node();
                return drag({node: node, dpos: dp, pos0: p0, nsteps: 2});
            }

            function _assert(rng, angle, evtRng1, evtAngle, msg) {
                expect(gd._fullLayout.polar.radialaxis.range)
                    .toBeCloseToArray(rng, 1, msg + ' - range');
                expect(gd._fullLayout.polar.radialaxis.angle)
                    .toBeCloseTo(angle, 1, msg + ' - angle');

                if(evtRng1 !== null) {
                    expect(eventData['polar.radialaxis.range[1]'])
                        .toBeCloseTo(evtRng1, 1, msg + ' - range[1] event data');
                }
                if(evtAngle !== null) {
                    expect(eventData['polar.radialaxis.angle'])
                        .toBeCloseTo(evtAngle, 1, msg + ' - angle event data');
                }
            }

            function _assertBase(extra) {
                extra = extra ? ' ' + extra : '';
                _assert([0, 11.1], 0, null, null, 'base' + extra);
            }

            function _reset() {
                return delay(100)()
                    .then(function() { return _doubleClick([200, 200]); })
                    .then(function() {
                        resetNumber++;

                        var extra = '(reset ' + resetNumber + ')';
                        _assertBase(extra);
                        expect(eventCnts.plotly_doubleclick).toBe(0, 'doubleclick event #' + extra);
                    });
            }

            _plot(fig)
            .then(_assertBase)
            .then(function() { return Plotly.relayout(gd, 'dragmode', false); })
            .then(function() { return _drag(dragPos0, [-50, 0]); })
            .then(function() {
                _assertBase('move inward');
            })
            .then(_reset)
            .then(function() { return _drag(dragPos0, [50, 0]); })
            .then(function() {
                _assertBase('move outward');
            })
            .then(_reset)
            .then(function() { return _drag(dragPos0, [0, -50]); })
            .then(function() {
                _assertBase('move counterclockwise');
            })
            .then(_reset)
            .then(function() { return _drag(dragPos0, [0, 50]); })
            .then(function() {
                _assertBase('move clockwise');
            })
            .then(_reset)
            .then(function() {
                expect(eventCnts.plotly_relayout).toBe(1, 'total # of relayout events');
            })
            .then(done, done.fail);
        });

        it('should not respond to drag interactions on inner radial drag area when dragmode === false', function(done) {
            var fig = Lib.extendDeep({}, require('../../image/mocks/polar_scatter.json'));
            fig.layout.polar.hole = 0.2;
            // adjust margins so that middle of plot area is at 300x300
            // with its middle at [200,200]
            fig.layout.width = 400;
            fig.layout.height = 400;
            fig.layout.margin = {l: 50, t: 50, b: 50, r: 50};

            var dragPos0 = [200, 200];

            // use 'special' drag method - as we need two mousemove events
            // to activate the radial drag mode
            function _drag(p0, dp) {
                var node = d3Select('.polar > .draglayer > .radialdrag-inner').node();
                return drag({node: node, dpos: dp, pos0: p0, nsteps: 2});
            }

            function _assert(rng, msg) {
                expect(gd._fullLayout.polar.radialaxis.range)
                    .toBeCloseToArray(rng, 1, msg + ' - range');
            }

            function _assertBase(extra) {
                extra = extra ? ' ' + extra : '';
                _assert([0, 11.4], 'base' + extra);
            }

            _plot(fig)
            .then(_assertBase)
            .then(function() { return Plotly.relayout(gd, 'dragmode', false); })
            .then(function() { return _drag(dragPos0, [-50, 0]); })
            .then(function() {
                _assertBase('move inward');
            })
            .then(function() { return Plotly.relayout(gd, 'polar.radialaxis.autorange', true); })
            .then(function() { return _drag(dragPos0, [50, 0]); })
            .then(function() {
                _assertBase('move outward');
            })
            .then(done, done.fail);
        });

        it('should not respond to drag interactions on angular drag area when dragmode === false', function(done) {
            var fig = Lib.extendDeep({}, require('../../image/mocks/polar_scatter.json'));
            // adjust margins so that middle of plot area is at 300x300
            // with its middle at [200,200]
            fig.layout.width = 400;
            fig.layout.height = 400;
            fig.layout.margin = {l: 50, t: 50, b: 50, r: 50};

            var dragPos0 = [350, 150];
            var resetNumber = 0;

            function _drag(p0, dp) {
                var node = d3Select('.polar > .draglayer > .angulardrag').node();
                return drag({node: node, dpos: dp, pos0: p0});
            }

            function _assert(rot, msg, noEvent) {
                expect(gd._fullLayout.polar.angularaxis.rotation)
                    .toBeCloseTo(rot, 1, msg + ' - rotation');
                if(!noEvent) {
                    expect(eventData['polar.angularaxis.rotation'])
                        .toBeCloseTo(rot, 1, msg + ' - rotation event data');
                }
            }

            function _assertBase(extra) {
                extra = extra ? ' ' + extra : '';
                _assert(0, 'base' + extra, true);
            }

            function _reset() {
                return delay(100)()
                    .then(function() { return _doubleClick([200, 200]); })
                    .then(function() {
                        resetNumber++;

                        var extra = '(reset ' + resetNumber + ')';
                        _assertBase(extra);
                        expect(eventCnts.plotly_doubleclick).toBe(0, 'doubleclick event #' + extra);
                    });
            }

            _plot(fig)
            .then(_assertBase)
            .then(function() { return Plotly.relayout(gd, 'dragmode', false); })
            .then(function() { return _drag(dragPos0, [-20, -20]); })
            .then(function() {
                _assertBase('move counterclockwise');
            })
            .then(_reset)
            .then(function() { return _drag(dragPos0, [20, 20]); })
            .then(function() {
                _assertBase('move clockwise');
            })
            .then(_reset)
            .then(function() {
                expect(eventCnts.plotly_relayout).toBe(1, 'total # of relayout events');
            })
            .then(done, done.fail);
        });
    });

    describe('should update scene during drag interactions on radial and angular drag area', function() {
        var objs = ['scatter2d', 'line2d'];
        var scene, gl, nTraces;

        function _dragRadial() {
            var node = d3Select('.polar > .draglayer > .radialdrag').node();
            var p0 = [375, 200];
            var dp = [-50, 0];
            return drag({node: node, dpos: dp, pos0: p0, nsteps: 2});
        }

        function _dragAngular() {
            var node = d3Select('.polar > .draglayer > .angulardrag').node();
            var p0 = [350, 150];
            var dp = [-20, 20];
            return drag({node: node, dpos: dp, pos0: p0});
        }

        // once on drag, once on mouseup relayout
        function _assert() {
            expect(gl.clear).toHaveBeenCalledTimes(2);
            gl.clear.calls.reset();

            objs.forEach(function(o) {
                if(scene[o]) {
                    expect(scene[o].draw).toHaveBeenCalledTimes(2 * nTraces);
                    scene[o].draw.calls.reset();
                }
            });
        }

        var specs = [{
            desc: 'scatter marker case',
            // mode: 'markers' by default
        }, {
            desc: 'line case',
            // start with lines to lock down fix for #2888
            patch: function(fig) {
                fig.data.forEach(function(trace) { trace.mode = 'lines'; });
            }
        }, {
            desc: 'line & markers case',
            patch: function(fig) {
                fig.data.forEach(function(trace) { trace.mode = 'markers+lines'; });
            }
        }, {
            desc: 'gl and non-gl on same subplot case',
            patch: function(fig) {
                fig.data.forEach(function(trace, i) {
                    trace.type = (i % 2) ? 'scatterpolar' : 'scatterpolargl';
                });
            }
        }];

        specs.forEach(function(s) {
            it('@gl - ' + s.desc, function(done) {
                var fig = Lib.extendDeep({}, require('../../image/mocks/glpolar_scatter.json'));
                scene = null;
                gl = null;

                fig.layout.hovermode = false;
                fig.layout.width = 400;
                fig.layout.height = 400;
                fig.layout.margin = {l: 50, t: 50, b: 50, r: 50};

                if(s.patch) s.patch(fig);
                nTraces = fig.data
                    .filter(function(trace) { return trace.type === 'scatterpolargl'; })
                    .length;

                Plotly.newPlot(gd, fig).then(function() {
                    scene = gd._fullLayout.polar._subplot._scene;

                    objs.forEach(function(o) {
                        if(scene[o]) {
                            spyOn(scene[o], 'draw').and.callThrough();
                            if(!gl) {
                                // all objects have the same _gl ref,
                                // spy on it just once
                                gl = scene[o].regl._gl;
                                spyOn(gl, 'clear').and.callThrough();
                            }
                        }
                    });
                })
                .then(function() { return _dragRadial(); })
                .then(_assert)
                .then(function() { return _dragAngular(); })
                .then(_assert)
                .then(done, done.fail);
            });
        });
    });

    describe('plotly_relayouting', function() {
        afterEach(destroyGraphDiv);

        it('should emit events on radial drag area', function(done) {
            var events = []; var path = [[375, 200], [-100, 0]]; var nsteps = 10;
            var relayoutEvents = [];
            var fig = Lib.extendDeep({}, require('../../image/mocks/polar_scatter.json'));
            // to avoid dragging on hover labels
            fig.layout.hovermode = false;

            // adjust margins so that middle of plot area is at 300x300
            // with its middle at [200,200]
            fig.layout.width = 400;
            fig.layout.height = 400;
            fig.layout.margin = {l: 50, t: 50, b: 50, r: 50};

            function _drag(p0, dp, nsteps) {
                var node = d3Select('.polar > .draglayer > .radialdrag').node();
                return drag({node: node, dpos: dp, pos0: p0, nsteps: nsteps});
            }

            var gd = createGraphDiv();
            Plotly.newPlot(gd, fig)
            .then(function() {
                gd.on('plotly_relayout', function(e) {
                    relayoutEvents.push(e);
                });
                gd.on('plotly_relayouting', function(e) {
                    events.push(e);
                });
                return _drag(path[0], path[1], nsteps);
            })
            .then(function() {
                var len = events.length;
                expect(len).toEqual(nsteps);
                expect(events[len - 1]['polar.radialaxis.range[1]']).toBeCloseTo(16, -1);
                expect(relayoutEvents.length).toEqual(1);
                Object.keys(relayoutEvents[0]).sort().forEach(function(key) {
                    expect(Object.keys(events[len - 1])).toContain(key);
                });
            })
            .then(done, done.fail);
        });

        it('should emit events on inner radial drag area', function(done) {
            var events = []; var path = [[150, 250], [175, 250]];
            var relayoutEvents = [];
            var fig = Lib.extendDeep({}, require('../../image/mocks/polar_scatter.json'));

            function _drag(p0, dp, nsteps) {
                var node = d3Select('.polar > .draglayer > .maindrag').node();
                return drag({node: node, dpos: dp, pos0: p0, nsteps: nsteps});
            }

            var gd = createGraphDiv();
            Plotly.newPlot(gd, fig)
            .then(function() {
                gd.on('plotly_relayout', function(e) {
                    relayoutEvents.push(e);
                });
                gd.on('plotly_relayouting', function(e) {
                    events.push(e);
                });
                return _drag(path[0], path[1]);
            })
            .then(function() {
                expect(events.length).toEqual(path.length - 1);
                expect(events[0]['polar.radialaxis.range']).toBeCloseToArray([6, 11], 0.1);
                expect(relayoutEvents.length).toEqual(1);
                Object.keys(relayoutEvents[0]).sort().forEach(function(key) {
                    expect(Object.keys(events[0])).toContain(key);
                });
            })
            .then(done, done.fail);
        });

        it('should emit events on angular drag area', function(done) {
            var events = []; var relayoutEvents = []; var nsteps = 10;
            var fig = Lib.extendDeep({}, require('../../image/mocks/polar_scatter.json'));

            function _drag(p0, dp, nsteps) {
                var node = d3Select('.polar > .draglayer > .angulardrag').node();
                return drag({node: node, dpos: dp, pos0: p0, nsteps: nsteps});
            }

            var dragPos0 = [360, 180];

            var gd = createGraphDiv();
            Plotly.newPlot(gd, fig)
            .then(function() {
                gd.on('plotly_relayout', function(e) {
                    relayoutEvents.push(e);
                });
                gd.on('plotly_relayouting', function(e) {
                    events.push(e);
                });
                return _drag(dragPos0, [0, -110], nsteps);
            })
            .then(function() {
                expect(events.length).toEqual(nsteps);
                expect(events.splice(-1, 1)[0]['polar.angularaxis.rotation']).toBeCloseTo(29, 0);
                expect(relayoutEvents.length).toEqual(1);
                Object.keys(relayoutEvents[0]).sort().forEach(function(key) {
                    expect(Object.keys(events[0])).toContain(key);
                });
            })
            .then(done, done.fail);
        });
    });
});

describe('Test polar *gridshape linear* interactions', function() {
    var gd;

    beforeEach(function() {
        jasmine.DEFAULT_TIMEOUT_INTERVAL = 10000;
        gd = createGraphDiv();
    });

    afterEach(destroyGraphDiv);

    it('should snap radial axis rotation to polygon vertex angles', function(done) {
        var dragPos0 = [150, 25];
        var dragPos1 = [316, 82];
        var evtCnt = 0;

        // use 'special' drag method - as we need two mousemove events
        // to activate the radial drag mode
        function _drag(p0, dp) {
            var node = d3Select('.polar > .draglayer > .radialdrag').node();
            return drag({node: node, dpos: dp, pos0: p0, nsteps: 2});
        }

        function _assert(msg, angle) {
            expect(gd._fullLayout.polar.radialaxis.angle)
                .toBeCloseTo(angle, 1, msg + ' - angle');
        }

        Plotly.newPlot(gd, [{
            type: 'scatterpolar',
            // octogons have nice angles
            r: [1, 2, 3, 2, 3, 1, 2, 1, 2],
            theta: ['a', 'b', 'c', 'd', 'e', 'f', 'g', 'h', 'a']
        }], {
            polar: {
                gridshape: 'linear',
                angularaxis: {direction: 'clockwise'},
                radialaxis: {angle: 90}
            },
            width: 400,
            height: 400,
            margin: {l: 50, t: 50, b: 50, r: 50},
            // to avoid dragging on hover labels
            hovermode: false
        })
        .then(function() {
            gd.on('plotly_relayout', function() { evtCnt++; });
        })
        .then(function() { _assert('base', 90); })
        .then(function() { return _drag(dragPos0, [100, 50]); })
        .then(function() { _assert('rotate right', 45); })
        .then(function() { return _drag(dragPos1, [20, 20]); })
        .then(function() { _assert('rotate right, snapped back', 45); })
        .then(function() { return _drag(dragPos1, [-100, -50]); })
        .then(function() { _assert('rotate left', 90); })
        .then(function() { expect(evtCnt).toBe(3); })
        .then(done, done.fail);
    });

    it('should rotate all non-symmetrical layers on angular drag', function(done) {
        var evtCnt = 0;
        var evtData = {};

        var layersRotateFromZero = ['.plotbg > path', '.radial-grid'];
        var layersRotateFromRadialAxis = ['.radial-axis', '.radial-line > line'];

        function _assertTransformRotate(msg, query, rot) {
            var sp = d3Select(gd).select('g.polar');
            var t = sp.select(query).attr('transform');
            var rotate = (t.split('rotate(')[1] || '').split(')')[0];
            if(rot === null) {
                expect(rotate).toBe('', msg + ' - ' + query);
            } else {
                expect(Number(rotate)).toBeCloseTo(rot, 1, msg + ' - ' + query);
            }
        }

        function _run(msg, p0, dp, exp) {
            var node = d3Select('.polar > .draglayer > .angulardrag').node();
            var dragFns = drag.makeFns({node: node, dpos: dp, pos0: p0});

            return dragFns.start().then(function() {
                layersRotateFromZero.forEach(function(q) {
                    _assertTransformRotate(msg, q, exp.fromZero);
                });
                layersRotateFromRadialAxis.forEach(function(q) {
                    _assertTransformRotate(msg, q, exp.fromRadialAxis);
                });
            })
            .then(dragFns.end);
        }

        Plotly.newPlot(gd, [{
            type: 'scatterpolar',
            r: [1, 2, 3, 2, 3],
            theta: ['a', 'b', 'c', 'd', 'e']
        }], {
            polar: {
                gridshape: 'linear',
                angularaxis: {direction: 'clockwise'},
                radialaxis: {angle: 90}
            },
            width: 400,
            height: 400,
            margin: {l: 50, t: 50, b: 50, r: 50}
        })
        .then(function() {
            gd.on('plotly_relayout', function(d) {
                evtCnt++;
                evtData = d;
            });
        })
        .then(function() {
            layersRotateFromZero.forEach(function(q) {
                _assertTransformRotate('base', q, null);
            });
            layersRotateFromRadialAxis.forEach(function(q) {
                _assertTransformRotate('base', q, -90);
            });
        })
        .then(function() {
            return _run('rotate clockwise', [150, 20], [30, 30], {
                fromZero: 7.2,
                fromRadialAxis: -82.8
            });
        })
        .then(function() {
            expect(evtCnt).toBe(1, '# of plotly_relayout calls');
            expect(evtData['polar.angularaxis.rotation'])
                .toBeCloseTo(82.8, 1, 'polar.angularaxis.rotation event data');
            // have to rotate radial axis too here, to ensure it remains 'on scale'
            expect(evtData['polar.radialaxis.angle'])
                .toBeCloseTo(82.8, 1, 'polar.radialaxis.angle event data');
        })
        .then(done, done.fail);
    });

    it('should place zoombox handles at correct place on main drag', function(done) {
        // d attr to array of segment [x,y]
        function path2coords(path) {
            if(!path.size()) return [[]];
            return path.attr('d')
                .replace(/Z/g, '')
                .split('M')
                .filter(Boolean)
                .map(function(s) {
                    return s.split('L')
                        .map(function(s) { return s.split(',').map(Number); });
                })
                .reduce(function(a, b) { return a.concat(b); });
        }

        function _run(msg, p0, dp, exp) {
            var node = d3Select('.polar > .draglayer > .maindrag').node();
            var dragFns = drag.makeFns({node: node, dpos: dp, pos0: p0});

            return dragFns.start().then(function() {
                var zl = d3Select(gd).select('g.zoomlayer');

                expect(path2coords(zl.select('.zoombox')))
                    .toBeCloseTo2DArray(exp.zoombox, 2, msg + ' - zoombox');
                expect(path2coords(zl.select('.zoombox-corners')))
                    .toBeCloseTo2DArray(exp.corners, 2, msg + ' - corners');
            })
            .then(dragFns.end);
        }

        Plotly.newPlot(gd, [{
            type: 'scatterpolar',
            r: [1, 2, 3, 2, 3],
            theta: ['a', 'b', 'c', 'd', 'e']
        }], {
            polar: {
                gridshape: 'linear',
                angularaxis: {direction: 'clockwise'}
            },
            width: 400,
            height: 400,
            margin: {l: 50, t: 50, b: 50, r: 50}
        })
        .then(function() {
            return _run('drag outward toward bottom right', [170, 170], [220, 220], {
                zoombox: [
                    [-142.658, -46.353], [-88.167, 121.352],
                    [88.167, 121.352], [142.658, -46.352],
                    [0, -150], [-142.658, -46.352],
                    [-142.658, -46.352], [-88.167, 121.352],
                    [88.167, 121.352], [142.658, -46.352],
                    [0, -150], [-142.658, -46.352],
                    [-49.261, -16.005], [-30.445, 41.904],
                    [30.44508691777904, 41.904], [49.261, -16.005],
                    [0, -51.796], [-49.261, -16.005]
                ],
                corners: [
                    [-13.342, -39.630], [-33.567, -24.935],
                    [-35.918, -28.171], [-15.693, -42.866],
                    [-60.040, -103.905], [-80.266, -89.210],
                    [-82.617, -92.446], [-62.392, -107.141]
                ]
            });
        })
        .then(function() {
            return Plotly.relayout(gd, 'polar.sector', [-90, 90]);
        })
        .then(function() {
            return _run('half-sector, drag outward', [200, 200], [200, 230], {
                zoombox: [
                    [0, 121.352], [88.167, 121.352],
                    [142.658, -46.352], [0, -150],
                    [0, -150], [0, 0],
                    [0, 121.352], [0, 121.352],
                    [88.167, 121.352], [142.658, -46.352],
                    [0, -150], [0, -150],
                    [0, 0], [0, 121.352],
                    [0, 71.329], [51.823, 71.329],
                    [83.852, -27.245], [0, -88.16778784387097],
                    [0, -88.167], [0, 0],
                    [0, 71.329]
                ],
                corners: [
                    [73.602, 10.771], [65.877, 34.548],
                    [62.073, 33.312], [69.798, 9.535],
                    [121.177, 26.229], [113.452, 50.006],
                    [109.648, 48.770], [117.373, 24.993]
                ]
            });
        })
        .then(done, done.fail);
    });
});


describe('Polar plots with css transforms', function() {
    var gd;

    beforeEach(function() {
        gd = createGraphDiv();
    });

    afterEach(destroyGraphDiv);

    function _getLocalPos(element, point) {
        var bb = element.getBoundingClientRect();
        return [
            bb.left + point[0],
            bb.top + point[1]
        ];
    }

    function transformPlot(gd, transformString) {
        gd.style.webkitTransform = transformString;
        gd.style.MozTransform = transformString;
        gd.style.msTransform = transformString;
        gd.style.OTransform = transformString;
        gd.style.transform = transformString;
    }

    function _drag(start, dp) {
        var node = d3Select('.polar > .draglayer > .maindrag').node();
        var localStart = _getLocalPos(gd, start);
        return drag({node: node, dpos: dp, pos0: localStart});
    }

    function _hover(pos) {
        return new Promise(function(resolve, reject) {
            var localPos = _getLocalPos(gd, pos);
            gd.once('plotly_hover', function(d) {
                Lib.clearThrottle();
                resolve(d);
            });

            mouseEvent('mousemove', localPos[0], localPos[1]);

            setTimeout(function() {
                reject('plotly_hover did not get called!');
            }, 100);
        });
    }

    function _getVisiblePointsData() {
        return Array.from(
            document.querySelectorAll('.point').entries(),
            function(e) { return e[1]; }
        )
        .filter(function(e) { return window.getComputedStyle(e).display !== 'none'; })
        .map(function(e) { return e.__data__; });
    }

    var rVals = [100, 50, 50, 100];
    var thetaVals = [135, 135, 315, 315];
    var plotSize = [400, 400];
    var mock = {
        data: [{
            type: 'scatterpolar',
            r: rVals,
            theta: thetaVals,
            mode: 'markers',
            marker: {
                size: 20,
            }
        }],
        layout: {
            width: plotSize[0],
            height: plotSize[1],
            margin: {l: 0, t: 0, r: 0, b: 0},
            hovermode: 'closest'
        }
    };

    [{
        transform: 'scaleX(0.75)',
        hovered: 1,
        zoomed: [0, 1, 2, 3],
        selected: {numPoints: 2}
    }, {
        transform: 'scale(0.5)',
        hovered: 4,
        zoomed: [0, 3],
        selected: {numPoints: 3}
    }, {
        transform: 'scale(0.5) translate(-200px, 25%)',
        hovered: 4,
        zoomed: [0, 3],
        selected: {numPoints: 3}
    }].forEach(function(t) {
        var transform = t.transform;

        it('hover behaves correctly after css transform: ' + transform, function(done) {
            var hoverEvents = {};

            Plotly.newPlot(gd, Lib.extendDeep({}, mock))
            .then(function() {
                transformPlot(gd, transform);

                gd.on('plotly_hover', function(d) {
                    hoverEvents[d.points[0].pointIndex] = true;
                });
            })
            .then(function() { _hover([32, 32]); })
            .then(function() { _hover([65, 65]); })
            .then(function() { _hover([132, 132]); })
            .then(function() { _hover([165, 165]); })
            .then(function() {
                expect(Object.keys(hoverEvents).length).toBe(t.hovered);
            })
            .then(done, done.fail);
        });

        it('drag-zoom behaves correctly after css transform: ' + transform, function(done) {
            Plotly.newPlot(gd, Lib.extendDeep({}, mock))

            .then(function() {
                transformPlot(gd, transform);

                return _drag([10, 10], [50, 50]);
            })
            .then(function() {
                var points = _getVisiblePointsData();
                expect(points.map(function(e) { return e.i; })).toEqual(t.zoomed);
            })
            .then(done, done.fail);
        });

        it('select behaves correctly after css transform: ' + transform, function(done) {
            function _assertSelected(expectation) {
                var data = gd._fullData[0];
                var points = data.selectedpoints;
                expect(typeof(points) !== 'undefined').toBeTrue();
                if(expectation.numPoints) {
                    expect(points.length).toBe(expectation.numPoints);
                }
            }

            Plotly.newPlot(gd, Lib.extendDeep({}, mock))
            .then(function() {
                transformPlot(gd, transform);

                return Plotly.relayout(gd, 'dragmode', 'select');
            })
            .then(function() { return _drag([30, 30], [130, 130]); })
            .then(function() {
                _assertSelected(t.selected);
            })
            .then(done, done.fail);
        });
    });
});<|MERGE_RESOLUTION|>--- conflicted
+++ resolved
@@ -447,11 +447,7 @@
         .then(done, done.fail);
     });
 
-<<<<<<< HEAD
-    it('@flaky should be able to restyle radial axis title', function(done) {
-=======
     it('@noCI should be able to restyle radial axis title', function(done) {
->>>>>>> 895517f4
         var gd = createGraphDiv();
         var lastBBox;
 
