--- conflicted
+++ resolved
@@ -169,14 +169,8 @@
 
 
 function makePlot(gd, mock, done) {
-<<<<<<< HEAD
-    return Plotly.plot(gd, mock.data, mock.layout)
+    return Plotly.newPlot(gd, mock.data, mock.layout)
         .then(done, done.fail);
-=======
-    return Plotly.newPlot(gd, mock.data, mock.layout)
-        .then(null, failTest)
-        .then(done);
->>>>>>> 444be40d
 }
 
 describe('contourgl plots', function() {
