--- conflicted
+++ resolved
@@ -2666,14 +2666,8 @@
     it('splom hoversubplots: *axis*', function() {
         Lib.clearThrottle();
         Plotly.Fx.hover(gd, {x: 200, y: 200}, 'xy');
-<<<<<<< HEAD
-        expect(gd._hoverdata.length).toBe(3);
-
         assertFirstPointOn(gd, 'x', 'y');
-
-=======
         expect(gd._hoverdata.length).toBe(2);
->>>>>>> f673ce68
         assertHoverLabelContent({
             nums: ['100', '100k'],
             name: ['', ''],
@@ -2681,29 +2675,16 @@
         });
 
         Plotly.relayout(gd, 'hovermode', 'x unified');
-
         Lib.clearThrottle();
         Plotly.Fx.hover(gd, {x: 200, y: 200}, 'xy');
-<<<<<<< HEAD
-
         assertFirstPointOn(gd, 'x', 'y');
-
-        expect(gd._hoverdata.length).toBe(3);
-=======
         expect(gd._hoverdata.length).toBe(2);
->>>>>>> f673ce68
 
         Plotly.relayout(gd, 'hovermode', 'y unified');
         Lib.clearThrottle();
         Plotly.Fx.hover(gd, {x: 200, y: 200}, 'xy');
-<<<<<<< HEAD
-
         assertFirstPointOn(gd, 'x', 'y');
-
-        expect(gd._hoverdata.length).toBe(3);
-=======
         expect(gd._hoverdata.length).toBe(2);
->>>>>>> f673ce68
     });
 });
 
@@ -2743,14 +2724,8 @@
     it('splom *axis* hoversubplots', function() {
         Lib.clearThrottle();
         Plotly.Fx.hover(gd, {}, 'xy');
-<<<<<<< HEAD
-        expect(gd._hoverdata.length).toBe(5);
-
         assertFirstPointOn(gd, 'x', 'y');
-
-=======
         expect(gd._hoverdata.length).toBe(4);
->>>>>>> f673ce68
         assertHoverLabelContent({
             nums: ['1', '1', '1', '1'],
             name: ['', '', '', ''],
@@ -2759,14 +2734,8 @@
 
         Lib.clearThrottle();
         Plotly.Fx.hover(gd, {}, 'xy2');
-<<<<<<< HEAD
-        expect(gd._hoverdata.length).toBe(4);
-
         assertFirstPointOn(gd, 'x', 'y2');
-
-=======
         expect(gd._hoverdata.length).toBe(3);
->>>>>>> f673ce68
         assertHoverLabelContent({
             nums: ['1', '2', '2'],
             name: ['', '', ''],
@@ -2775,14 +2744,8 @@
 
         Lib.clearThrottle();
         Plotly.Fx.hover(gd, {}, 'xy3');
-<<<<<<< HEAD
-        expect(gd._hoverdata.length).toBe(4);
-
         assertFirstPointOn(gd, 'x', 'y3');
-
-=======
         expect(gd._hoverdata.length).toBe(3);
->>>>>>> f673ce68
         assertHoverLabelContent({
             nums: ['1', '2', '2'],
             name: ['', '', ''],
@@ -2791,14 +2754,8 @@
 
         Lib.clearThrottle();
         Plotly.Fx.hover(gd, {}, 'xy4');
-<<<<<<< HEAD
-        expect(gd._hoverdata.length).toBe(5);
-
         assertFirstPointOn(gd, 'x', 'y4');
-
-=======
         expect(gd._hoverdata.length).toBe(4);
->>>>>>> f673ce68
         assertHoverLabelContent({
             nums: ['1', '3', '3', '3'],
             name: ['', '', '', ''],
@@ -2807,14 +2764,8 @@
 
         Lib.clearThrottle();
         Plotly.Fx.hover(gd, {}, 'x2y');
-<<<<<<< HEAD
-        expect(gd._hoverdata.length).toBe(5);
-
         assertFirstPointOn(gd, 'x2', 'y');
-
-=======
         expect(gd._hoverdata.length).toBe(4);
->>>>>>> f673ce68
         assertHoverLabelContent({
             nums: ['1', '3', '3', '3'],
             name: ['', '', '', ''],
@@ -2823,14 +2774,8 @@
 
         Lib.clearThrottle();
         Plotly.Fx.hover(gd, {}, 'x3y');
-<<<<<<< HEAD
-        expect(gd._hoverdata.length).toBe(5);
-
         assertFirstPointOn(gd, 'x3', 'y');
-
-=======
         expect(gd._hoverdata.length).toBe(4);
->>>>>>> f673ce68
         assertHoverLabelContent({
             nums: ['1', '3', '3', '3'],
             name: ['', '', '', ''],
@@ -2839,14 +2784,8 @@
 
         Lib.clearThrottle();
         Plotly.Fx.hover(gd, {}, 'x4y');
-<<<<<<< HEAD
-        expect(gd._hoverdata.length).toBe(5);
-
         assertFirstPointOn(gd, 'x4', 'y');
-
-=======
         expect(gd._hoverdata.length).toBe(4);
->>>>>>> f673ce68
         assertHoverLabelContent({
             nums: ['1', '3', '3', '3'],
             name: ['', '', '', ''],
