--- conflicted
+++ resolved
@@ -2314,14 +2314,8 @@
 
             var mock = Lib.extendDeep({}, require('@mocks/11.json'));
 
-<<<<<<< HEAD
-            Plotly.plot(gd, mock.data, mock.layout)
+            Plotly.newPlot(gd, mock.data, mock.layout)
             .then(done, done.fail);
-=======
-            Plotly.newPlot(gd, mock.data, mock.layout)
-            .catch(failTest)
-            .then(done);
->>>>>>> 444be40d
         });
 
         it('should return the correct hover point data (case x)', function() {
@@ -2345,14 +2339,8 @@
 
             var mock = Lib.extendDeep({}, require('@mocks/bar_attrs_group_norm.json'));
 
-<<<<<<< HEAD
-            Plotly.plot(gd, mock.data, mock.layout)
+            Plotly.newPlot(gd, mock.data, mock.layout)
             .then(done, done.fail);
-=======
-            Plotly.newPlot(gd, mock.data, mock.layout)
-            .catch(failTest)
-            .then(done);
->>>>>>> 444be40d
         });
 
         it('should return the correct hover point data (case y)', function() {
