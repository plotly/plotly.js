/**
* Copyright 2012-2018, Plotly, Inc.
* All rights reserved.
*
* This source code is licensed under the MIT license found in the
* LICENSE file in the root directory of this source tree.
*/

'use strict';

var Plotly = require('./core');

// traces
Plotly.register([
    require('./bar'),
    require('./box'),
    require('./heatmap'),
    require('./histogram'),
    require('./histogram2d'),
    require('./histogram2dcontour'),
    require('./pie'),
    require('./contour'),
    require('./scatterternary'),
    require('./violin'),

    require('./scatter3d'),
    require('./surface'),
    require('./mesh3d'),
    require('./cone'),
<<<<<<< HEAD
    require('./volume'),
=======
    require('./streamtube'),
>>>>>>> 5cfc6b17

    require('./scattergeo'),
    require('./choropleth'),

    require('./scattergl'),
    require('./splom'),

    require('./pointcloud'),
    require('./heatmapgl'),
    require('./parcoords'),

    require('./scattermapbox'),

    require('./sankey'),

    require('./table'),

    require('./carpet'),
    require('./scattercarpet'),
    require('./contourcarpet'),

    require('./ohlc'),
    require('./candlestick'),

    require('./scatterpolar'),
    require('./scatterpolargl')
]);

// transforms
//
// Please note that all *transform* methods are executed before
// all *calcTransform* methods - which could possibly lead to
// unexpected results when applying multiple transforms of different types
// to a given trace.
//
// For more info, see:
// https://github.com/plotly/plotly.js/pull/978#pullrequestreview-2403353
//
Plotly.register([
    require('./aggregate'),
    require('./filter'),
    require('./groupby'),
    require('./sort')
]);

// components
Plotly.register([
    require('./calendars')
]);

module.exports = Plotly;<|MERGE_RESOLUTION|>--- conflicted
+++ resolved
@@ -27,11 +27,8 @@
     require('./surface'),
     require('./mesh3d'),
     require('./cone'),
-<<<<<<< HEAD
+    require('./streamtube'),
     require('./volume'),
-=======
-    require('./streamtube'),
->>>>>>> 5cfc6b17
 
     require('./scattergeo'),
     require('./choropleth'),
