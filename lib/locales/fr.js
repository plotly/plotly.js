/**
* Copyright 2012-2018, Plotly, Inc.
* All rights reserved.
*
* This source code is licensed under the MIT license found in the
* LICENSE file in the root directory of this source tree.
*/

'use strict';

module.exports = {
    moduleType: 'locale',
    name: 'fr',
    dictionary: {
        'Autoscale': 'Échelle automatique',
        'Box Select': 'Sélection rectangulaire',
        'Click to enter Colorscale titre': 'Ajouter un titre à l\'échelle de couleurs',
        'Click to enter Component A titre': 'Ajouter un titre à la composante A',
        'Click to enter Component B titre': 'Ajouter un titre à la composante B',
        'Click to enter Component C titre': 'Ajouter un titre à la composante C',
        'Click to enter Plot titre': 'Ajouter un titre au graphique',
        'Click to enter X axis titre': 'Ajouter un titre à l\'axe des x',
        'Click to enter Y axis titre': 'Ajouter un titre à l\'axe des y',
        'Click to enter radial axis title': 'Ajouter un titre à l\'axe radial',
        'Compare data on hover': 'Comparaison entre données en survol',
        'Double-click on legend to isolate one trace': 'Double-cliquer sur la légende pour isoler une série',
        'Double-click to zoom back out': 'Double-cliquer pour dézoomer',
        'Download plot as a png': 'Télécharger le graphique en fichier PNG',
        'Edit in Chart Studio': 'Éditer le graphique sur plot.ly',
        'IE only supports svg.  Changing format to svg.': 'IE ne permet que les conversions en SVG. Conversion en SVG en cours.',
        'Lasso Select': 'Sélection lasso',
        'Orbital rotation': 'Rotation orbitale',
        'Pan': 'Translation',
        'Produced with Plotly': 'Généré avec Plotly',
        'Reset': 'Réinitialiser',
        'Reset axes': 'Réinitialiser les axes',
        'Reset camera to default': 'Régler la caméra à sa valeur défaut',
        'Reset camera to last save': 'Régler la caméra à sa valeur sauvegardée',
        'Reset view': 'Réinitialiser',
        'Reset views': 'Réinitialiser',
        'Show closest data on hover': 'Données les plus proches en survol',
        'Snapshot succeeded': 'Conversion réussie',
        'Sorry, there was a problem downloading your snapshot!': 'Désolé, un problème est survenu lors du téléchargement de votre graphique',
        'Taking snapshot - this may take a few seconds': 'Conversion en cours, ceci peut prendre quelques secondes',
        'Zoom': 'Zoom',
        'Zoom in': 'Zoom intérieur',
        'Zoom out': 'Zoom extérieur',
        'close:': 'fermeture :',
        'trace': 'série',
        'lat:': 'lat. :',
        'lon:': 'lon. :',
        'q1:': 'q1 :',
        'q3:': 'q3 :',
        'source:': 'source :',
        'target:': 'embouchure :',
        'lower fence:': 'clôture supérieure :',
        'upper fence:': 'clôture inférieure :',
        'max:': 'max. :',
        'mean ± σ:': 'moyenne ± σ :',
        'mean:': 'moyenne :',
        'median:': 'médiane :',
        'min:': 'min. :',
        'new text': 'nouveau texte',
        'Turntable rotation': 'Rotation planaire',
        'Toggle Spike Lines': 'Activer/désactiver les pics',
        'open:': 'ouverture :',
        'high:': 'haut :',
        'low:': 'bas :',
        'Toggle show closest data on hover': 'Activer/désactiver le survol',
        'incoming flow count:': 'flux entrant :',
        'outgoing flow count:': 'flux sortant :',
        'kde:': 'est. par noyau :'
    },
    format: {
        days: ['Dimanche', 'Lundi', 'Mardi', 'Mercredi', 'Jeudi', 'Vendredi', 'Samedi'],
        shortDays: ['Dim', 'Lun', 'Mar', 'Mer', 'Jeu', 'Ven', 'Sam'],
        months: [
            'Janvier', 'Février', 'Mars', 'Avril', 'Mai', 'Juin',
            'Juillet', 'Août', 'Septembre', 'Octobre', 'Novembre', 'Décembre'
        ],
        shortMonths: [
            'Jan', 'Fév', 'Mar', 'Avr', 'Mai', 'Jun',
            'Jul', 'Aoû', 'Sep', 'Oct', 'Nov', 'Déc'
        ],
        date: '%d/%m/%Y',
<<<<<<< HEAD
        year: '%Y',
        month: '%b %Y',
        dayMonth: '%e %b',
        dayMonthYear: '%e %b %Y'
=======
        decimal: ',',
        thousands: ' '
>>>>>>> 48512eb5
    }
};<|MERGE_RESOLUTION|>--- conflicted
+++ resolved
@@ -83,14 +83,10 @@
             'Jul', 'Aoû', 'Sep', 'Oct', 'Nov', 'Déc'
         ],
         date: '%d/%m/%Y',
-<<<<<<< HEAD
+        decimal: ',',
+        thousands: ' ',
         year: '%Y',
         month: '%b %Y',
-        dayMonth: '%e %b',
-        dayMonthYear: '%e %b %Y'
-=======
-        decimal: ',',
-        thousands: ' '
->>>>>>> 48512eb5
+        dayMonth: '%e %b'
     }
 };