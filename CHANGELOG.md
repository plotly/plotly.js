# plotly.js changelog

For more context information, please read through the
[release notes](https://github.com/plotly/plotly.js/releases).

To see all merged commits on the master branch that will be part of the next plotly.js release, go to:

<https://github.com/plotly/plotly.js/compare/vX.Y.Z...master>

where X.Y.Z is the semver of most recent plotly.js release.

<<<<<<< HEAD
## [3.0.2] -- 2025-07-22

### Fixed
 - Fix installing dependencies in node v22 [[#7381](https://github.com/plotly/plotly.js/pull/7381)], with thanks to @chaigh-uk for the contribution!
 - Fix Persian calendar leap year [[#7456](https://github.com/plotly/plotly.js/pull/7456)]
 - Fix scroll wheel zoom for geo subplots in Safari [#7474](https://github.com/plotly/plotly.js/pull/7474)
 - Add method to check for WebKit WebView user agent string [[#7479](https://github.com/plotly/plotly.js/pull/7479)]
 - Fix edit colorbar title [7487](https://github.com/plotly/plotly.js/pull/7487)
=======
## [3.1.0-rc.0] -- 2025-07-15

### Added
 - Add property `zerolinelayer` to cartesian axes to allow drawing zeroline above traces [[#7269](https://github.com/plotly/plotly.js/pull/7269)]
 - Add `pattern.path` attribute as an alternative to the preset `pattern.shape` values, so you can use any SVG path string as a pattern fill. [[#7280](https://github.com/plotly/plotly.js/pull/7280)]
 - Allow configuration of horizontal legend max height [[#7359](https://github.com/plotly/plotly.js/pull/7359)]
 - Add support for ticklabelposition "inside"/"outside" for category axes with `tickson` set to "boundaries" [[#7420](https://github.com/plotly/plotly.js/pull/7420)],
 with thanks to @my-tien for the contribution!

### Changed
 - Switch to United Nations (coastlines, countries, land, ocean) + Natural Earth (lakes, rivers, subunits) geodata for building topojson used in geo plot [[#7393](https://github.com/plotly/plotly.js/pull/7393)]
 - Make 'png' all caps [[#7400](https://github.com/plotly/plotly.js/pull/7400)]

### Fixed
 - Fix installing dependencies in node v22 [[#7381](https://github.com/plotly/plotly.js/pull/7381)], with thanks to @chaigh-uk for the contribution!
 - Fix performance warning in scattergl traces, [[#7390](https://github.com/plotly/plotly.js/pull/7390)], with thanks to @MzyzzG for the contribution!
 - Move css-loader and other dependencies into devDependencies section [[#7407](https://github.com/plotly/plotly.js/pull/7407)]
 - Fix Persian calendar leap year [[#7456](https://github.com/plotly/plotly.js/pull/7456)]
>>>>>>> 694d55b2


## [3.0.1] -- 2025-02-18

### Changed
- Update `color-rgba` from 2.1.1 to 3.0.0 to fix hsl color conversion bug [[#7325](https://github.com/plotly/plotly.js/pull/7325)]

### Fixed
- Fix click event handling for plots in shadow DOM elements [[#7357](https://github.com/plotly/plotly.js/pull/7357)]
- Fix hoverlabels and other text labels with null values templated in [[#7360](https://github.com/plotly/plotly.js/pull/7360)]
- Fix importing plotly.js via require on pages with [AMD](https://en.wikipedia.org/wiki/Asynchronous_module_definition) [[#7367](https://github.com/plotly/plotly.js/pull/7367)]
- Update Romanian locale [[#7351](https://github.com/plotly/plotly.js/pull/7351)]
- Update Italian locale [[#4425](https://github.com/plotly/plotly.js/pull/4425)]
- Update Turkish locale [[#7352](https://github.com/plotly/plotly.js/pull/7352)]

## [3.0.0] -- 2025-01-27

### Removed
 - Drop support for passing a string to the `title` attribute, and drop support for deprecated attributes `titlefont`, `titleposition`, `titleside`, and `titleoffset` (use `title.text`, `title.font`, `title.side`, `title.offset` instead)[[#7212](https://github.com/plotly/plotly.js/pull/7212)]
 - Drop deprecated pointcloud and heatmapgl traces and gl2d subplots [[#7213](https://github.com/plotly/plotly.js/pull/7213)]
Drop support for deprecated `bardir` attribute (use `orientation` instead) [[#7214](https://github.com/plotly/plotly.js/pull/7214)]
 - Drop support for deprecated `annotation.ref` attribute (use `annotation.xref` and `annotation.yref` instead) [[#7215](https://github.com/plotly/plotly.js/pull/7215)]
 - Drop support for deprecated error bar `opacity` attribute (use alpha channel of error bar `color` attribute instead) [[#7214](https://github.com/plotly/plotly.js/pull/7216)]
 - Drop support for deprecated attribute `gl3d.cameraposition` (use `gl3d.camera` instead) [[#7217](https://github.com/plotly/plotly.js/pull/7217)]
 - Drop deprecated `plot3dPixelRatio` from config [[#7231](https://github.com/plotly/plotly.js/pull/7231)]
 - Drop deprecated `zauto`, `zmin` and `zmax` from the surface trace [[#7234](https://github.com/plotly/plotly.js/pull/7234)]
 - Drop deprecated `autotick` attributes from cartesian axes [[#7236](https://github.com/plotly/plotly.js/pull/7236)]
 - Drop `transforms` from the API [[#7240](https://github.com/plotly/plotly.js/pull/7240), [#7254](https://github.com/plotly/plotly.js/pull/7254)]
 - Drop jQuery events support [[#7224](https://github.com/plotly/plotly.js/pull/7224)]
 - Drop the AMD support from the bundle header [[#7229](https://github.com/plotly/plotly.js/pull/7229)]

### Changed
 - Switch from webpack to esbuild for fast builds & testing as well as allowing modern JavaScript beyond es5 [[#6909](https://github.com/plotly/plotly.js/pull/6909)]
 - Make offsetgroup work with barmode "stacked" and "relative" for bar traces [[#7009](https://github.com/plotly/plotly.js/pull/7009)]
 - Node v18 required for development [[#7116](https://github.com/plotly/plotly.js/pull/7124)]
 - Cleanup remaining code that was there to support the Internet Explorer [[#7251](https://github.com/plotly/plotly.js/pull/7251)]
 - Deprecate mapbox traces and provide links to migration docs for plotly.js and plotly.py users [[#7260](https://github.com/plotly/plotly.js/pull/7260)]

### Fixed
 - Remove inline styles that break plots in strict CSP setups [[#7109](https://github.com/plotly/plotly.js/pull/7109)],
  with thanks to @martian111 for the contribution!
 - Allow null or broken selection objects without throwing an error [[#7164](https://github.com/plotly/plotly.js/pull/7164)]
 - Render scatterternary traces correctly if they have the `ids` attribute [[#7164](https://github.com/plotly/plotly.js/pull/7164)]
 - Do not convert url-sourced layout images to data URI unless we're in staticPlot mode, to improve interactivity when images are changed with zoom/pan [[#7199](https://github.com/plotly/plotly.js/pull/7199)]
 - Fix source map of the mablibre dependency [[#7204](https://github.com/plotly/plotly.js/pull/7204)]
 - Fix years in license [[#7205](https://github.com/plotly/plotly.js/pull/7205)]
 - Maintain layout images element identity based on coordinates,
   for smoother updates when you add or remove images early in the list. [[#7277](https://github.com/plotly/plotly.js/pull/7277)]
 - Fix handling of new domain values given in the Plotly.react function to
   prevent loss of new domain values. [[#7283](https://github.com/plotly/plotly.js/pull/7283)]
 - Fix distortions in sankey diagram links loops [[#7272](https://github.com/plotly/plotly.js/pull/7272)],
   with thanks to @giuseppe-straziota for the contribution!
 - Performance improvement for scattergl traces with many points [[#7301](https://github.com/plotly/plotly.js/pull/7301)],
   with thanks to @giuseppe-straziota for the contribution!
 - Set height and width on the `.plotly-container` div to 100% to fix gl3d rendering in Dash Enterprise apps [[#7313](https://github.com/plotly/plotly.js/pull/7313)]


## [2.35.3] -- 2024-12-13

### Fixed
 - Set height and width on the `.plotly-container` div to 100% to fix gl3d rendering in Dash Enterprise apps [[#7313](https://github.com/plotly/plotly.js/pull/7313)]


## [3.0.0-rc.1] -- 2024-11-27

### Removed
 - Drop support for passing a string to the `title` attribute, and drop support for deprecated attributes `titlefont`, `titleposition`, `titleside`, and `titleoffset` (use `title.text`, `title.font`, `title.side`, `title.offset` instead)[[#7212](https://github.com/plotly/plotly.js/pull/7212)]
 - Drop deprecated pointcloud and heatmapgl traces and gl2d subplots [[#7213](https://github.com/plotly/plotly.js/pull/7213)]
Drop support for deprecated `bardir` attribute (use `orientation` instead) [[#7214](https://github.com/plotly/plotly.js/pull/7214)]
 - Drop support for deprecated `annotation.ref` attribute (use `annotation.xref` and `annotation.yref` instead) [[#7215](https://github.com/plotly/plotly.js/pull/7215)]
 - Drop support for deprecated error bar `opacity` attribute (use alpha channel of error bar `color` attribute instead) [[#7214](https://github.com/plotly/plotly.js/pull/7216)]
 - Drop support for deprecated attribute `gl3d.cameraposition` (use `gl3d.camera` instead) [[#7217](https://github.com/plotly/plotly.js/pull/7217)]
 - Drop deprecated `plot3dPixelRatio` from config [[#7231](https://github.com/plotly/plotly.js/pull/7231)]
 - Drop deprecated `zauto`, `zmin` and `zmax` from the surface trace [[#7234](https://github.com/plotly/plotly.js/pull/7234)]
 - Drop deprecated `autotick` attributes from cartesian axes [[#7236](https://github.com/plotly/plotly.js/pull/7236)]
 - Drop `transforms` from the API [[#7240](https://github.com/plotly/plotly.js/pull/7240), [#7254](https://github.com/plotly/plotly.js/pull/7254)]
 - Drop jQuery events support [[#7224](https://github.com/plotly/plotly.js/pull/7224)]
 - Drop the AMD support from the bundle header [[#7229](https://github.com/plotly/plotly.js/pull/7229)]

### Changed
 - Switch from webpack to esbuild for fast builds & testing as well as allowing modern JavaScript beyond es5 [[#6909](https://github.com/plotly/plotly.js/pull/6909)]
 - Make offsetgroup work with barmode "stacked" and "relative" for bar traces [[#7009](https://github.com/plotly/plotly.js/pull/7009)]
 - Node v18 required for development [[#7116](https://github.com/plotly/plotly.js/pull/7124)]
 - Cleanup remaining code that was there to support the Internet Explorer [[#7251](https://github.com/plotly/plotly.js/pull/7251)]
 - Deprecate mapbox traces and provide links to migration docs for plotly.js and plotly.py users [[#7260](https://github.com/plotly/plotly.js/pull/7260)]

### Fixed
 - Remove inline styles that break plots in strict CSP setups [[#7109](https://github.com/plotly/plotly.js/pull/7109)],
  with thanks to @martian111 for the contribution!
 - Allow null or broken selection objects without throwing an error [[#7164](https://github.com/plotly/plotly.js/pull/7164)]
 - Render scatterternary traces correctly if they have the `ids` attribute [[#7164](https://github.com/plotly/plotly.js/pull/7164)]
 - Do not convert url-sourced layout images to data URI unless we're in staticPlot mode, to improve interactivity when images are changed with zoom/pan [[#7199](https://github.com/plotly/plotly.js/pull/7199)]
 - Fix source map of the mablibre dependency [[#7204](https://github.com/plotly/plotly.js/pull/7204)]
 - Fix years in license [[#7205](https://github.com/plotly/plotly.js/pull/7205)]
 - Maintain layout images element identity based on coordinates,
   for smoother updates when you add or remove images early in the list. [[#7277](https://github.com/plotly/plotly.js/pull/7277)]
 - Fix handling of new domain values given in the Plotly.react function to
   prevent loss of new domain values. [[#7283](https://github.com/plotly/plotly.js/pull/7283)]


## [3.0.0-rc.0] -- 2024-11-11

### Removed
 - Drop support for passing a string to the `title` attribute, and drop support for deprecated attributes `titlefont`, `titleposition`, `titleside`, and `titleoffset` (use `title.text`, `title.font`, `title.side`, `title.offset` instead)[[#7212](https://github.com/plotly/plotly.js/pull/7212)]
 - Drop deprecated pointcloud and heatmapgl traces and gl2d subplots [[#7213](https://github.com/plotly/plotly.js/pull/7213)]
Drop support for deprecated `bardir` attribute (use `orientation` instead) [[#7214](https://github.com/plotly/plotly.js/pull/7214)]
 - Drop support for deprecated `annotation.ref` attribute (use `annotation.xref` and `annotation.yref` instead) [[#7215](https://github.com/plotly/plotly.js/pull/7215)]
 - Drop support for deprecated error bar `opacity` attribute (use alpha channel of error bar `color` attribute instead) [[#7214](https://github.com/plotly/plotly.js/pull/7216)]
 - Drop support for deprecated attribute `gl3d.cameraposition` (use `gl3d.camera` instead) [[#7217](https://github.com/plotly/plotly.js/pull/7217)]
 - Drop deprecated `plot3dPixelRatio` from config [[#7231](https://github.com/plotly/plotly.js/pull/7231)]
 - Drop deprecated `zauto`, `zmin` and `zmax` from the surface trace [[#7234](https://github.com/plotly/plotly.js/pull/7234)]
 - Drop deprecated `autotick` attributes from cartesian axes [[#7236](https://github.com/plotly/plotly.js/pull/7236)]
 - Drop `transforms` from the API [[#7240](https://github.com/plotly/plotly.js/pull/7240), [#7254](https://github.com/plotly/plotly.js/pull/7254)]
 - Drop jQuery events support [[#7224](https://github.com/plotly/plotly.js/pull/7224)]
 - Drop the AMD support from the bundle header [[#7229](https://github.com/plotly/plotly.js/pull/7229)]

### Changed
 - Switch from webpack to esbuild for fast builds & testing as well as allowing modern JavaScript beyond es5 [[#6909](https://github.com/plotly/plotly.js/pull/6909)]
 - Make offsetgroup work with barmode "stacked" and "relative" for bar traces [[#7009](https://github.com/plotly/plotly.js/pull/7009)]
 - Node v18 required for development [[#7116](https://github.com/plotly/plotly.js/pull/7124)]
 - Cleanup remaining code that was there to support the Internet Explorer [[#7251](https://github.com/plotly/plotly.js/pull/7251)]
 - Deprecate mapbox traces and provide links to migration docs for plotly.js and plotly.py users [[#7260](https://github.com/plotly/plotly.js/pull/7260)]

### Fixed
 - Remove inline styles that break plots in strict CSP setups [[#7109](https://github.com/plotly/plotly.js/pull/7109)],
  with thanks to @martian111 for the contribution!
 - Allow null or broken selection objects without throwing an error [[#7164](https://github.com/plotly/plotly.js/pull/7164)]
 - Render scatterternary traces correctly if they have the `ids` attribute [[#7164](https://github.com/plotly/plotly.js/pull/7164)]
 - Do not convert url-sourced layout images to data URI unless we're in staticPlot mode, to improve interactivity when images are changed with zoom/pan [[#7199](https://github.com/plotly/plotly.js/pull/7199)]
 - Fix source map of the mablibre dependency [[#7204](https://github.com/plotly/plotly.js/pull/7204)]
 - Fix years in license [[#7205](https://github.com/plotly/plotly.js/pull/7205)]


## [2.35.2] -- 2024-09-10

### Fixed
- Fix require path to maplibre-gl.css (regression introduced in 2.35.1) [[#7146](https://github.com/plotly/plotly.js/pull/7146)],
  with thanks to @birkskyum for the contribution!


## [2.35.1] -- 2024-09-09

### Fixed
 - Fix rendering traces with `zorder` on overlayed subplots case of multiple traces in each subplot [[#7141](https://github.com/plotly/plotly.js/pull/7141)]
 - Fix missing CSS for map(maplibre) subplots when used offline [[#7140](https://github.com/plotly/plotly.js/pull/7140)],
   with thanks to @birkskyum for the contribution!


## [2.35.0] -- 2024-08-29

### Added
 - Add new traces: scattermap, choroplethmap and densitymap and map subplots which use maplibre to render maps [[#7015](https://github.com/plotly/plotly.js/pull/7015), [#7060](https://github.com/plotly/plotly.js/pull/7060), [#7085](https://github.com/plotly/plotly.js/pull/7085), [#7088](https://github.com/plotly/plotly.js/pull/7088), [#7090](https://github.com/plotly/plotly.js/pull/7090), [#7092](https://github.com/plotly/plotly.js/pull/7092), [#7094](https://github.com/plotly/plotly.js/pull/7094), [#7134](https://github.com/plotly/plotly.js/pull/7134)],
 with thanks to @birkskyum for the contribution!

### Changed
 - Deprecate mapbox traces and mapbox subplot [[#7087](https://github.com/plotly/plotly.js/pull/7087)]
 - Drop obsolete `npm v6` installation [[#7095](https://github.com/plotly/plotly.js/pull/7095)]
 - Use `Node.js v18` and `npm v10` in development [[#7078](https://github.com/plotly/plotly.js/pull/7078)]
 - Update npm lockfile to v3 [[#7099](https://github.com/plotly/plotly.js/pull/7099)]
 - Update turf to v7 [[#7116](https://github.com/plotly/plotly.js/pull/7116)]

### Fixed
 - Fix centroid calculation in turf [[#7115](https://github.com/plotly/plotly.js/pull/7115)],
   with thanks to @birkskyum for the contribution!
 - Fix missing cursor for Ternary Plot[[#7057](https://github.com/plotly/plotly.js/pull/7057)],
   with thanks to @Lexachoc for the contribution!
 - Elaborate on the Custom Bundle guide [[#7101](https://github.com/plotly/plotly.js/pull/7101)]


## [2.34.0] -- 2024-07-18

### Added
 - Add `subtitle` attribute to `layout.title` to enable adding subtitles to plots [[#7012](https://github.com/plotly/plotly.js/pull/7012)]
 - Introduce "u" and "s" pseudo html tags to add partial underline and strike-through styles to SVG text elements [[#7043](https://github.com/plotly/plotly.js/pull/7043)]
 - Add geometric mean functionality and 'geometric mean ascending' + 'geometric mean descending' to `category_order` on cartesian axes [[#6223](https://github.com/plotly/plotly.js/pull/6223)],
   with thanks to @acxz and @prabhathc for the contribution!
 - Add axis property `ticklabelindex` for drawing the label for each minor tick n positions away from a major tick,
   with thanks to @my-tien for the contribution! [[#7036](https://github.com/plotly/plotly.js/pull/7036)]
 - Add property `ticklabelstandoff` and `ticklabelshift` to cartesian axes to adjust positioning of tick labels,
   with thanks to @my-tien for the contribution! [[#7006](https://github.com/plotly/plotly.js/pull/7006)]
 - Add `x0shift`, `x1shift`, `y0shift`, `y1shift` to shapes to add control over positioning of shape vertices on (multi-)category axes,
   with thanks to @my-tien for the contribution! [[#7005](https://github.com/plotly/plotly.js/pull/7005)]

### Fixed
 - Fix displaying scattergl traces while zooming or panning (regression introduced in 2.26.0) [[#7018](https://github.com/plotly/plotly.js/pull/7018)],
   with thanks to @eiriklv for the contribution!
 - Fix for excessive hoverlabel removal and overlap for plots with both scatter and bar traces [[#6954](https://github.com/plotly/plotly.js/pull/6954)],
   with thanks to @mbant for the contribution!
 - Fix adding cartesian "togglehover" when included in `modebar.add` [[#5879](https://github.com/plotly/plotly.js/pull/5879)],
   with thanks to @Sizurka for the contribution!
 - Handle `zorder` between overlaying cartesian subplots [[#7032](https://github.com/plotly/plotly.js/pull/7032)],
   This feature was anonymously sponsored: thank you to our sponsor!


## [2.33.0] -- 2024-05-29

### Added
 - Add support for numeric text font `weight` [[#6990](https://github.com/plotly/plotly.js/pull/6990)]
 - Add `shadow`, `lineposition` and `textcase` options to SVG fonts [[#6983](https://github.com/plotly/plotly.js/pull/6983)]

### Fixed
 - Fix unicode variable names in @plotly/d3 [[#6992](https://github.com/plotly/plotly.js/pull/6992)],
   with thanks to @GeorchW for the contribution!
 - Fix `getFullTransformMatrix` in shadow DOM [[#6996](https://github.com/plotly/plotly.js/pull/6996)],
   with thanks to @OpportunityLiu for the contribution!
 - Fix drag on legend scrollbar while `edits.legendPosition` is `true` [[#6997](https://github.com/plotly/plotly.js/pull/6997)],
   with thanks to @OpportunityLiu for the contribution!
 - Fix numerical instability in 3D plots [[6998](https://github.com/plotly/plotly.js/pull/6998)],
   with thanks to @hborchardt for the contribution!
 - Fix numerical precision of drawing surface trace [[6999](https://github.com/plotly/plotly.js/pull/6999)],
   with thanks to @hborchardt for the contribution!
 - Fix isosurface maximum value calculation when `isomax` is set to null [[#7002](https://github.com/plotly/plotly.js/pull/7002)]


## [2.32.0] -- 2024-04-23

### Added
 - Add "bold" weight, "italic" style and "small-caps" variant options to fonts [[#6956](https://github.com/plotly/plotly.js/pull/6956)]

### Fixed
 - Fix applying `autotickangles` on axes with `showdividers` as well as cases
   where `tickson` is set to "boundaries" [[#6967](https://github.com/plotly/plotly.js/pull/6967)],
   with thanks to @my-tien for the contribution!
 - Fix positioning of multi-line axis titles with `standoff` [[#6970](https://github.com/plotly/plotly.js/pull/6970)],
   with thanks to @my-tien for the contribution!


## [2.31.1] -- 2024-04-15

### Fixed
 - Maintain original drawing order of traces when traces with similar type are sent to back [[#6962](https://github.com/plotly/plotly.js/pull/6962)]
 - Ensure winning points of hover are listed first when hoversubplots is set to "axis" and sorting by distance [[#6963](https://github.com/plotly/plotly.js/pull/6963)]
 - Fix duplicated points in splom hover when `hoversubplots` is set to "axis" [[#6965](https://github.com/plotly/plotly.js/pull/6965)]


## [2.31.0] -- 2024-04-10

### Added
 - Add `zorder` attribute to various cartesian traces for controlling stacking order of SVG traces drawn into a subplot [[#6918](https://github.com/plotly/plotly.js/pull/6918), [#6953](https://github.com/plotly/plotly.js/pull/6953)],
   This feature was anonymously sponsored: thank you to our sponsor!
 - Add "between" option to shape layer for placing them above grid lines and below traces [[#6927](https://github.com/plotly/plotly.js/pull/6927)],
   with thanks to @my-tien for the contribution!
 - Add "raw" `sizemode` to cone trace [[#6938](https://github.com/plotly/plotly.js/pull/6938)]
 - Add `layout.hoversubplots` to enable hover effects across multiple cartesian suplots sharing one axis [[#6947](https://github.com/plotly/plotly.js/pull/6947), [#6950](https://github.com/plotly/plotly.js/pull/6950)]

### Changed
 - Regenerate `stackgl_modules/index.js` using updated dependencies [[#6937](https://github.com/plotly/plotly.js/pull/6937)]

### Fixed
 - Fix hover count in parcats trace [[#6944](https://github.com/plotly/plotly.js/pull/6944)],
   with thanks to @weiweikee for the contribution!


## [2.30.1] -- 2024-03-15

### Fixed
 - Fix centering multi-line headers for treemap traces [[#6923](https://github.com/plotly/plotly.js/pull/6923)]
 - Fix heatmap text color and `texttemplate` on cells with missing data [[#6924](https://github.com/plotly/plotly.js/pull/6924)]
 - Fix scattergl rendering when colors include capital letters [[#6928](https://github.com/plotly/plotly.js/pull/6928)],
   with thanks to @28raining and @dy for the contribution!


## [2.30.0] -- 2024-03-06

### Added
- Add fill gradients for scatter traces [[#6905](https://github.com/plotly/plotly.js/pull/6905)],
  with thanks to @lumip for the contribution!
- Add `indentation` to legend [[#6874](https://github.com/plotly/plotly.js/pull/6874)],
  with thanks to @my-tien for the contribution!

### Fixed
- Fix tooltip pointer position [[#6901](https://github.com/plotly/plotly.js/pull/6901)],
  with thanks to @OBe95 for the contribution!
- Fix standoff position [[#6889](https://github.com/plotly/plotly.js/pull/6889), [#6914](https://github.com/plotly/plotly.js/pull/6914)],
  with thanks to @ayjayt for the contribution!
- Fix resizing `pie` and `funnelarea` traces when textinfo is set to "none" [[#6893](https://github.com/plotly/plotly.js/pull/6893)],
  with thanks to @robbtraister for the contribution!
- Fix `insiderange` on category axes [[#6910](https://github.com/plotly/plotly.js/pull/6910)]
- Fix display of "boundaries" `tickson` when `tickmode` is set to "array" [[#6912](https://github.com/plotly/plotly.js/pull/6912)]


## [2.29.1] -- 2024-02-12

### Fixed
 - Fix bug where plots with axis `type='categorical'`, `tickson = "boundaries"` and `showgrid=true` wouldn't load [[#6885](https://github.com/plotly/plotly.js/pull/6885)]
 - Respect `insiderange` when multiple overlaid axes having `insideticklabel` [[#6817](https://github.com/plotly/plotly.js/pull/6817)]


## [2.29.0] -- 2024-02-01

### Added
 - Add `layout.barcornerradius` and `trace.marker.cornerradius` properties to support rounding the corners of bar traces [[#6761](https://github.com/plotly/plotly.js/pull/6761)],
   with thanks to [Displayr](https://www.displayr.com) for sponsoring development!
 - Add `autotickangles` to cartesian and radial axes [[#6790](https://github.com/plotly/plotly.js/pull/6790)],
  with thanks to @my-tien for the contribution!

### Changed
 - Improve hover detection for for scatter plot fill tonext* [[#6865](https://github.com/plotly/plotly.js/pull/6865)],
   with thanks to @lumip for the contribution!
 - Improve rendering of heatmap bricks for log-scale axes [[#5991](https://github.com/plotly/plotly.js/issues/5991)],
   with thanks to @andrew-matteson for the contribution!
 - Adjust Sankey trace to allow user-defined link hover style override [[#6864](https://github.com/plotly/plotly.js/pull/6864)],
   with thanks to @TortoiseHam for the contribution!
 - Adjust 'decimal' and 'thousands' formats for Brazilian Portuguese locale file [[#6866](https://github.com/plotly/plotly.js/pull/6866)],
   with thanks to @pazuza for the contribution!

### Fixed
 - Fix modifying selections on traces on overlaying axes [[#6870](https://github.com/plotly/plotly.js/pull/6870)]


## [2.28.0] -- 2024-01-05

### Added
 - Add `align` option to sankey nodes to control horizontal alignment [[#6800](https://github.com/plotly/plotly.js/pull/6800)],
   with thanks to @adamreeve for the contribution!
 - Add the possibility of loading "virtual-webgl" script for WebGL 1 to help display several WebGL contexts on a page [[#6784](https://github.com/plotly/plotly.js/pull/6784)], with thanks to @greggman for the contribution!
 - Add options to use base64 encoding (`bdata`) and `shape` (for 2 dimensional arrays) to declare various typed arrays i.e. `dtype=(float64|float32|int32|int16|int8|uint32|uint16|uint8)` [[#5230](https://github.com/plotly/plotly.js/pull/5230)]

### Fixed
 - Fix scattergl rendering bug on M1 mac devices [[#6830](https://github.com/plotly/plotly.js/pull/6830)],
   with thanks to @justinjhendrick for the contribution!
 - Fix hovering over sankey node only fully highlights first trace [[#6799](https://github.com/plotly/plotly.js/pull/6799)],
   with thanks to @DominicWuest for the contribution!
 - Fix error when the mouse moves to x=0 while dragging a rangeslider [[#6780](https://github.com/plotly/plotly.js/pull/6780)],
   with thanks to @david-bezero for the contribution!
 - Fix duplicated of major and minor ticks in calc data [[#6829](https://github.com/plotly/plotly.js/pull/6829)],
   with thanks to @ayjayt for the contribution!
 - Fix charset test dashboard [[#6826](https://github.com/plotly/plotly.js/pull/6826)],
   with thanks to @ayjayt for the contribution!
 - Fix range defaults to take into account `minallowed` and `maxallowed` values of the axis [[#6796](https://github.com/plotly/plotly.js/pull/6796)]
 - Fix `scattergl` legend when `marker.angle` is an array [[#6787](https://github.com/plotly/plotly.js/pull/6787)]
 - Fix plot schema not to show `line.shape` options for `scatterpolargl` trace [[#6781](https://github.com/plotly/plotly.js/pull/6781)]


## [2.27.1] -- 2023-11-08

### Changed
 - Adjust stamen styles to point to `stadiamaps.com`, the users may also need to provide their own API_KEY via `config.mapboxAccessToken` [[#6776](https://github.com/plotly/plotly.js/pull/6776), [#6778](https://github.com/plotly/plotly.js/pull/6778)]

### Fixed
 - Fix handling multi-line text in title `automargin` [[#6758](https://github.com/plotly/plotly.js/pull/6758)]


## [2.27.0] -- 2023-10-20

### Added
 - Add `insiderange` to cartesian axes to help avoid overlap between visible grid lines and tick labels of the counter axis when they are positioned inside [[#6735](https://github.com/plotly/plotly.js/pull/6735)],
   this feature was anonymously sponsored: thank you to our sponsor!

### Fixed
 - Fix column order changes on hover [[#6718](https://github.com/plotly/plotly.js/pull/6718)],
   with thanks to @bhavinpatel1109 for the contribution!
 - Fix hover at timestamp '1970-01-01 00:00:00' [[#6752](https://github.com/plotly/plotly.js/pull/6752)],
   with thanks to @adamjhawley for the contribution!
 - Fix clearing empty `candlestick` using react [[#6757](https://github.com/plotly/plotly.js/pull/6757)]


## [2.26.2] -- 2023-10-04

### Fixed
 - Fix range interactions affecting partial ranges in other subplots [[#6743](https://github.com/plotly/plotly.js/pull/6743)]
 - Fix to emit `plotly_click` event on touchscreens with "select" `dragmode` [[#6724](https://github.com/plotly/plotly.js/pull/6724)]),
   with thanks to @lvlte for the contribution!
 - Fix error display for failing builds [[#6739](https://github.com/plotly/plotly.js/pull/6739)],
   with thanks to @dmt0 for the contribution!
 - Use the "willReadFrequently" 2d context creation attribute to optimize readback performance for heat map traces [[#6741](https://github.com/plotly/plotly.js/pull/6741)],
   with thanks to @bebeal for the contribution!


## [2.26.1] -- 2023-09-22

### Fixed
 - Fix horizontal title alignment [[#6725](https://github.com/plotly/plotly.js/issues/6725)],
   with thanks to @28raining for the contribution!
 - Fix single-point histogram when user has provided bin widths [[#6725](https://github.com/plotly/plotly.js/issues/6725)],
   with thanks to @28raining for the contribution!
 - Fix to allow custom `plotly_legenddoubleclick` handlers to execute even when the default `plotly_legendclick` event is cancelled (returns false) [[#6727](https://github.com/plotly/plotly.js/pull/6727)], with thanks to @andrej-vasilj for the contribution!
 - Fix Finnish translation for "Download plot" in `fi` locale [[#6723](https://github.com/plotly/plotly.js/issues/6723)],
   with thanks to @wkmor1 for the contribution!
 - Fix Czech number separators in `cs` locale [[#6734](https://github.com/plotly/plotly.js/pull/6734)],
   with thanks to @vlastimil-dolejs for the contribution!


## [2.26.0] -- 2023-08-24

### Added
 - Add "min", "max", "min reversed" and "max reversed" autorange options and handle partial ranges (i.e. one end being null), add `autorangeoptions` (`clipmin`, `clipmax`, `minallowed`, `maxallowed`, `include`) as well as `minallowed` and `maxallowed` to cartesian, gl3d and radial axes [[#6547](https://github.com/plotly/plotly.js/pull/6547)]
 - Add [n]-sigma (std deviations) box plots as an alternative to quartiles [[#6697](https://github.com/plotly/plotly.js/issues/6697)], with thanks to @28raining for the contribution!
 - Add "top left" & "top center" side options to legend title [[#6711](https://github.com/plotly/plotly.js/pull/6711)], with thanks to @28raining for the contribution!
- Add "false" option to `scaleanchor` to allow removing a constraint that is set by default [[#6712](https://github.com/plotly/plotly.js/pull/6712)], with thanks to @lvlte for the contribution!


## [2.25.2] -- 2023-08-11

### Changed
 - Update Croatian translations in `hr` locale [[#6690](https://github.com/plotly/plotly.js/pull/6690)],
   with thanks to @Mkranj for the contribution!

### Fixed
 - Fix potential prototype pollution in plot API calls [[#6703](https://github.com/plotly/plotly.js/pull/6703), [6704](https://github.com/plotly/plotly.js/pull/6704)]


## [2.25.1] -- 2023-08-02

### Fixed
 - Fix clearing legend using react (regression introduced in 2.25.0) [[#6695](https://github.com/plotly/plotly.js/pull/6695)]


## [2.25.0] -- 2023-07-25

### Added
 - Add "Equal Earth" projection to geo subplots [[#6670](https://github.com/plotly/plotly.js/pull/6670)],
   with thanks to @apparebit for the contribution!
 - Add options to include legends for shapes and `newshape` [[#6653](https://github.com/plotly/plotly.js/pull/6653)]
 - Add Plotly.deleteActiveShape command [[#6679](https://github.com/plotly/plotly.js/pull/6679)]

### Fixed
 - Fix contour plot colorscale domain (take account of `zmin`, `zmax`, `cmin` and `cmax`) [[#6625](https://github.com/plotly/plotly.js/pull/6625)],
   with thanks to @lvlte for the contribution!
 - Fix text markers on non-mapbox styled maps [[#6652](https://github.com/plotly/plotly.js/pull/6652)],
   with thanks to @baurt for the contribution!
 - Fix unhide isolated traces in multi legend cases (regression introduced in 2.24.3) [[#6684](https://github.com/plotly/plotly.js/pull/6684)]


## [2.24.3] -- 2023-07-05

### Fixed
 - Fix double clicking one item in a legend hides traces in other legends [[#6655](https://github.com/plotly/plotly.js/pull/6655)]
 - Fix double click pie slices when having multiple legends [[#6657](https://github.com/plotly/plotly.js/pull/6657)]
 - Fix per legend group and traceorder defaults when having multiple legends [[#6664](https://github.com/plotly/plotly.js/pull/6664)]


## [2.24.2] -- 2023-06-09

### Fixed
 - Fix legend groups toggle (regression introduced in 2.22.0) [#6639]((https://github.com/plotly/plotly.js/issues/6639))
 - Fix waterfall `hovertemplate` not showing delta on totals similar [#6635]((https://github.com/plotly/plotly.js/issues/6635))


## [2.24.1] -- 2023-06-07

### Fixed
 - Fix minimal copying of arrays in minExtend function
  (regression introduced in 2.24.0) [#6632]((https://github.com/plotly/plotly.js/issues/6632))


## [2.24.0] -- 2023-06-06

### Added
 - add pattern to pie, funnelarea, sunburst, icicle and treemap traces [[#6601](https://github.com/plotly/plotly.js/pull/6601), [#6619](https://github.com/plotly/plotly.js/pull/6619), [#6622](https://github.com/plotly/plotly.js/pull/6622), [#6626](https://github.com/plotly/plotly.js/pull/6626), [#6627](https://github.com/plotly/plotly.js/pull/6627), [#6628](https://github.com/plotly/plotly.js/pull/6628), [#6629](https://github.com/plotly/plotly.js/pull/6629)],
  with thanks to @thierryVergult for the contribution!

### Fixed
 - Fix to prevent accessing undefined (hoverText.hoverLabels) in case all currently shown markers
   have hoverinfo: "none" (regression introduced in 2.6.0) [#6614]((https://github.com/plotly/plotly.js/issues/6614)),
   with thanks to @Domino987 for the contribution!
 - Fix to ensure only minimum margin spacing is added for container-referenced legends and colorbars [[#6616](https://github.com/plotly/plotly.js/pull/6616)]


## [2.23.2] -- 2023-05-19

### Fixed
 - Fix text rendering while drawing new shapes [[#6608](https://github.com/plotly/plotly.js/pull/6608)],
   with thanks to the [Volkswagen](https://www.volkswagenag.com) Center of Excellence for Battery Systems for sponsoring development!


## [2.23.1] -- 2023-05-16

### Fixed
 - Fix heatmap rendering on iOS and Safari when `zsmooth` is set to false [[#6605](https://github.com/plotly/plotly.js/pull/6605)], with thanks to @lvlte for the contribution!


## [2.23.0] -- 2023-05-12

### Added
 - Add `legend.xref` and `legend.yref` to enable container-referenced positioning of legends [[#6589](https://github.com/plotly/plotly.js/pull/6589)], with thanks to [Gamma Technologies](https://www.gtisoft.com/) for sponsoring the related development.
 - Add `colorbar.xref` and `colorbar.yref` to enable container-referenced positioning of colorbars [[#6593](https://github.com/plotly/plotly.js/pull/6593)], with thanks to [Gamma Technologies](https://www.gtisoft.com/) for sponsoring the related development.

### Changed
 - Improve heatmap rendering performance when `zsmooth` is set to false [[#6574](https://github.com/plotly/plotly.js/pull/6574)], with thanks to @lvlte for the contribution!


## [2.22.0] -- 2023-04-27

### Added
 - Add `legend` references to traces and `legend2`, `legend3`, etc. to layout,
   also add `visible` to legend i.e. to allow positioning multiple legends on a graph [[#6535](https://github.com/plotly/plotly.js/pull/6535)],
   this feature was anonymously sponsored: thank you to our sponsor!

### Changed
 - Update Norwegian translations in `no` locale [[#5410](https://github.com/plotly/plotly.js/pull/5410)],
   with thanks to @bjornol for the contribution!
 - Update Slovak translations and number formats in `sk` locale [[#6580](https://github.com/plotly/plotly.js/pull/6580)], with thanks to @Libco for the contribution!

### Fixed
 - Fix `plotly_click` in gl3d scenes to fire on touch devices [[#6563](https://github.com/plotly/plotly.js/pull/6563)],
   with thanks to @NickTominaga for the contribution!
 - Fix scatter3d when `marker.opacity` is set to zero [[#6581](https://github.com/plotly/plotly.js/pull/6581)], with thanks to @dmyronuk for the contribution!
 - Fix scattermapbox visibility restyle [[#6567](https://github.com/plotly/plotly.js/pull/6567)]


## [2.21.0] -- 2023-04-17

### Added
 - Add `texttemplate` to shape.label for parametric shapes i.e. line, rect and circle [[#6527](https://github.com/plotly/plotly.js/pull/6527)],
   with thanks to the [Volkswagen](https://www.volkswagenag.com) Center of Excellence for Battery Systems for sponsoring development!
 - Add strict option to custom bundle command [[#6557](https://github.com/plotly/plotly.js/pull/6557)],
   with thanks to @CallumNZ for the contribution!

### Fixed
 - Fix dragging of legend when xanchor is not 'left' or yanchor is not 'top' [[#6528](https://github.com/plotly/plotly.js/pull/6528)],
   with thanks to @bmaranville for the contribution!
 - Fix heatmap rendering bug and improve performance when `zsmooth` is set to "fast" [[#6565](https://github.com/plotly/plotly.js/pull/6565)],
   with thanks to @lvlte for the contribution!


## [2.20.0] -- 2023-03-15

### Added
 - Add `title.automargin` to enable automatic top and bottom margining for both container and paper referenced titles [[#6428](https://github.com/plotly/plotly.js/pull/6428)],
   with thanks to [Gamma Technologies](https://www.gtisoft.com/) for sponsoring the related development.


## [2.19.1] -- 2023-03-14

### Fixed
 - Ensure slider range stays in bounds during the drag [[#4448](https://github.com/plotly/plotly.js/pull/4448)],
   with thanks to @jay-bis for the contribution!


## [2.19.0] -- 2023-03-13

### Added
 - Add `label` attribute to shapes [[#6454](https://github.com/plotly/plotly.js/pull/6454)],
   with thanks to the [Volkswagen](https://www.volkswagenag.com) Center of Excellence for Battery Systems for sponsoring development!
 - Add `labelalias` to various axes namely cartesian, gl3d, polar, smith, ternary, carpet,
   indicator and colorbar [[#6481](https://github.com/plotly/plotly.js/pull/6481)],
   this feature was anonymously sponsored: thank you to our sponsor!

### Changed
 - Upgrade `is-mobile` dependency [[#6517](https://github.com/plotly/plotly.js/pull/6517)]

### Fixed
 - Avoid overlap of point and axis hover labels for `hovermode: 'x'|'y'` [[#6442](https://github.com/plotly/plotly.js/pull/6442)],
   with thanks to @dagroe for the contribution!


## [2.18.2] -- 2023-02-15

### Fixed
 - Avoid attaching internal d3 object to the window (regression introduced in 2.17.0) [[#6487](https://github.com/plotly/plotly.js/pull/6487)]
 - Correct the order of lower fence and upper fence in the French locale (fr) [[#6476](https://github.com/plotly/plotly.js/pull/6476)],
   with thanks to @Gagaro for the contribution!
 - Correct formats in the Peruvian locale (es-pe) [[#6451](https://github.com/plotly/plotly.js/pull/6451)],
   with thanks to @andresrcs for the contribution!


## [2.18.1] -- 2023-02-02

### Changed
 - Bump `d3-interpolate` and `d3-color` to v3 to address audit warnings [[#6463](https://github.com/plotly/plotly.js/pull/6463)]

### Fixed
 - Fix scaling of exports e.g. the SVG format by not adding `vector-effect` CSS to static plots [[#6445](https://github.com/plotly/plotly.js/pull/6445)]
 - Fix hover on IE (regression introduced in 2.5.0) [[#6466](https://github.com/plotly/plotly.js/pull/6466)]


## [2.18.0] -- 2023-01-19

### Added
- Add `sync` tickmode option [[#6356](https://github.com/plotly/plotly.js/pull/6356), [#6443](https://github.com/plotly/plotly.js/pull/6443)],
  with thanks to @filipesantiagoAM and @VictorBezak for the contribution!

### Changed
 - Improve detection of mobile & tablet devices for WebGL rendering by upgrading `is-mobile` [[#6432](https://github.com/plotly/plotly.js/pull/6432)]

### Fixed
 - Fix library's imported name using `requirejs` AMD loader (regression introduced in 2.17.0) [[#6440](https://github.com/plotly/plotly.js/pull/6440)]


## [2.17.1] -- 2023-01-09

### Fixed
 - Fix line redraw (regression introduced in 2.15.0) [[#6429](https://github.com/plotly/plotly.js/pull/6429)]


## [2.17.0] -- 2022-12-22

### Added
 - Add `shift` and `autoshift` to cartesian y axes to help avoid overlapping of multiple axes [[#6334](https://github.com/plotly/plotly.js/pull/6334)],
   with thanks to [Gamma Technologies](https://www.gtisoft.com) for sponsoring the related development!
 - Introduce group attributes for `scatter` trace i.e. `alignmentgroup`, `offsetgroup`, `scattermode` and `scattergap` [[#6381](https://github.com/plotly/plotly.js/pull/6381)],
   this feature was anonymously sponsored: thank you to our sponsor!
 - Add `marker.cornerradius` attribute to `treemap` trace [[#6351](https://github.com/plotly/plotly.js/pull/6351)]

### Changed
 - Change bundler from browserify to webpack [[#6355](https://github.com/plotly/plotly.js/pull/6355)]

### Fixed
 - Fix auto `backoff` when marker symbols and sizes are arrays [[#6414](https://github.com/plotly/plotly.js/pull/6414)]
 - Avoid displaying resize cursor on static sliders [[#6397](https://github.com/plotly/plotly.js/pull/6397)]


## [2.16.5] -- 2022-12-13

### Fixed
 - Disable slider interactions when `staticPlot` is set to true [[#6393](https://github.com/plotly/plotly.js/pull/6393)]


## [2.16.4] -- 2022-12-07

### Fixed
 - Fix `scattermapbox` redraw (regression introduced in 2.16.0) [[#6387](https://github.com/plotly/plotly.js/pull/6387)]


## [2.16.3] -- 2022-11-16

### Fixed
 - Fix hover on multicategory axes [[#6360](https://github.com/plotly/plotly.js/pull/6360)],
   with thanks to @filipesantiagoAM for the contribution!


## [2.16.2] -- 2022-11-11

### Fixed
 - Fix mapbox clearOutline calls (regression introduced in 2.13.0) [[#6367](https://github.com/plotly/plotly.js/pull/6367)]


## [2.16.1] -- 2022-10-21

### Fixed
 - Fix `choroplethmapbox` selection when adding new traces on top [[#6345](https://github.com/plotly/plotly.js/pull/6345)]


## [2.16.0] -- 2022-10-14

### Added
 - Add clustering options to `scattermapbox` [[#5827](https://github.com/plotly/plotly.js/pull/5827)],
   with thanks to @elben10 for the contribution!
 - Add bounds to mapbox suplots [[6339](https://github.com/plotly/plotly.js/pull/6339)]


## [2.15.1] -- 2022-10-11

### Fixed
 - Fix latest version of plotly.js main module on npm


## [2.15.0] -- 2022-10-06

### Added
 - Add `angle`, `angleref` and `standoff` to `marker` and add `backoff` to `line`; also introduce new arrow symbols to facilitate drawing networks [[#6297](https://github.com/plotly/plotly.js/pull/6297)]
 - Add `minreducedwidth` and `minreducedheight` to layout for increasing control over automargin [[#6307](https://github.com/plotly/plotly.js/pull/6307)]
 - Add `entrywidth` and `entrywidthmode` to legend [[#6202](https://github.com/plotly/plotly.js/pull/6202), [#6324](https://github.com/plotly/plotly.js/pull/6324)]

### Changed
 - Use valType of `angle` for `rotation` in `pie` [[#6304](https://github.com/plotly/plotly.js/pull/6304)]

### Fixed
 - Fix mapbox `touch event` after switching back from select mode [[#6281](https://github.com/plotly/plotly.js/pull/6281)],
   with thanks to @mmtmr for the contribution!
 - Fix automargin to update axis titles in redraws [[#6312](https://github.com/plotly/plotly.js/pull/6312)]
 - Fix exporting patterns with transparent color [[#6318](https://github.com/plotly/plotly.js/pull/6318)]
 - Fix exporting text on empty slices [[#6335](https://github.com/plotly/plotly.js/pull/6335)]
 - Disable interactions for `treemap`, `icicle`, `sunburst`, `pie`, `funnelarea`,
   `parcats`, `parcoords` and `sankey` traces when `staticPlot` is set to true [[#6296](https://github.com/plotly/plotly.js/pull/6296)]


## [2.14.0] -- 2022-08-10

### Added
 - Add support for sankey links with arrows [[#6276](https://github.com/plotly/plotly.js/pull/6276)],
   with thanks to @Andy2003 for the contribution!
 - Add `editSelection` option to config [[#6285](https://github.com/plotly/plotly.js/pull/6285)]

### Changed
 - Update dutch translations and fix dateMonth format for `nl` locale to confirm with expected nl format [[#6261](https://github.com/plotly/plotly.js/pull/6261)],
   with thanks to @eirvandelden for the contribution!


## [2.13.3] -- 2022-07-25

### Fixed
 - Emit plotly_selected event on plot API calls and GUI edits [[#6277](https://github.com/plotly/plotly.js/pull/6277)]


## [2.13.2] -- 2022-07-21

### Fixed
 - Fix `sankey` select error (regression introduced in 2.13.0) [[#6265](https://github.com/plotly/plotly.js/pull/6265)]
 - Handle missing drag layer of invisible `sankey` traces to fix select error [[#6267](https://github.com/plotly/plotly.js/pull/6267)]
 - Emit selection event in shape drawing `dragmode`s when an existing selection is modified [[#6262](https://github.com/plotly/plotly.js/pull/6262)]


## [2.13.1] -- 2022-07-14

### Fixed
 - Avoid attaching `selections` to undefined eventData (regression introduced in 2.13.0) [[#6260](https://github.com/plotly/plotly.js/pull/6260)]


## [2.13.0] -- 2022-07-14

### Added
 - Add `selections`, `newselection` and `activeselection` layout attributes to have
   persistent and editable selections over cartesian subplots [[#6243](https://github.com/plotly/plotly.js/pull/6243)]
 - Add `unselected.line.color` and `unselected.line.opacity` options to `parcoords` trace [[#6216](https://github.com/plotly/plotly.js/pull/6216), [#6236](https://github.com/plotly/plotly.js/pull/6236)]
 - Add "exclusive" and "inclusive" quartile-computing algorithm to `violin` trace
   via `quartilemethod` attribute [[#6187](https://github.com/plotly/plotly.js/pull/6187)]
 - Add flaglist options including "left", "right", "top", "bottom", "width" and "height"
   to control the direction of `automargin` on cartesian axes [[#6193](https://github.com/plotly/plotly.js/pull/6193)]
 - Add `delta.prefix` and `delta.suffix` to `indicator` trace [[#6246](https://github.com/plotly/plotly.js/pull/6246)],
   with thanks to @paulovieira for the contribution!
 - Add official Chinese (Taiwan) translation (locale `zh-tw`) [[#6247](https://github.com/plotly/plotly.js/pull/6247)],
   with thanks to @sec2 for the contribution!
 - Add official Sinhala translation (locale `si`) [[#6238](https://github.com/plotly/plotly.js/pull/6238)],
   with thanks to @sujithranga for the contribution!

### Changed
 - Display Plotly's new logo in the modebar [[#6232](https://github.com/plotly/plotly.js/pull/6232)]

### Fixed
 - Fix undesirable missing hover labels of `box` & `violin` traces [[#6189](https://github.com/plotly/plotly.js/pull/6189)]
 - Fix `xref` description of `shapes` [[#6194](https://github.com/plotly/plotly.js/pull/6194)]


## [2.12.1] -- 2022-05-09

### Fixed
 - Fix for disabling polar rotation when `dragmode` is set to false [[#6147](https://github.com/plotly/plotly.js/pull/6147)],
   with thanks to @jonfunkhouser for the contribution!
 - Fix custom modebar buttons mutate the input [[#6177](https://github.com/plotly/plotly.js/pull/6177)]
 - Fix various missing and duplicate spaces in plot schema descriptions [[#6183](https://github.com/plotly/plotly.js/pull/6183)]


## [2.12.0] -- 2022-05-02

### Added
 - Add `griddash` axis property to cartesian, polar, smith, ternary and geo subplots and add `griddash` and `minorgriddash` to `carpet` trace [[6144](https://github.com/plotly/plotly.js/pull/6144)], with thanks to @njwhite for the contribution!
 - Implement various options to position and style `minor` ticks and grid lines on cartesian axis types including
   `minor.tickmode`, `minor.tickvals`, `minor.tickcolor`, `minor.ticklen`, `minor.tickwidth`, `minor.dtick`, `minor.tick0`, `minor.nticks`, `minor.ticks`,
   `minor.showgrid`, `minor.gridcolor`, `minor.griddash` and `minor.gridwidth` [[6166](https://github.com/plotly/plotly.js/pull/6166)]

### Changed
 - Use the "willReadFrequently" 2d context creation attribute to optimize readback performance [[#6084](https://github.com/plotly/plotly.js/pull/6084)],
   with thanks to @junov for the contribution!

### Fixed
 - avoid drawing blank tick labels on cartesian axes [[#6163](https://github.com/plotly/plotly.js/pull/6163)]


## [2.11.1] -- 2022-03-15

### Fixed
 - Regenerate functions of regl-based traces in the "strict" bundle [[#6141](https://github.com/plotly/plotly.js/pull/6141)]


## [2.11.0] -- 2022-03-11

### Added
 - Add a CSP complaint variation of regl-based traces i.e. `parcoords`, `splom`, `scattergl`, `scatterpolargl` to the "strict" bundle [[#6083](https://github.com/plotly/plotly.js/pull/6083)]
 - Add `scattersmith` trace to the "strict" bundle [[#6135](https://github.com/plotly/plotly.js/pull/6135)]


## [2.10.1] -- 2022-03-08

### Fixed
 - Fix `mesh3d` generation when `alphahull` is a positive number (regression introduced in 2.5.1) [[#6133](https://github.com/plotly/plotly.js/pull/6133)]


## [2.10.0] -- 2022-03-04

### Added
 - Add support to use version 3 of MathJax and add `typesetMath` attribute to config [[#6073](https://github.com/plotly/plotly.js/pull/6073)],
   with thanks to [Equinor](https://www.equinor.com) for sponsoring the related development!
 - Add `fillpattern` options to `scatter` trace [[#6101](https://github.com/plotly/plotly.js/pull/6101)],
   with thanks to @s417-lama for the contribution!


## [2.9.0] -- 2022-02-04

### Added
 - Implement `ticklabelstep` to reduce labels on 2D axes and colorbars [[#6088](https://github.com/plotly/plotly.js/pull/6088)],
   this feature was anonymously sponsored: thank you to our sponsor!

### Changed
 - Display the version of plotly.js when hovering over the modebar [[#6077](https://github.com/plotly/plotly.js/pull/6077)]
 - Various dependency updates as listed under [the v2.9.0 milestone](https://github.com/plotly/plotly.js/milestone/69?closed=1)

### Fixed
 - Fix vertical spacing of legend items in horizontal mode [[#6094](https://github.com/plotly/plotly.js/pull/6094)]


## [2.8.3] -- 2021-12-20

### Fixed
 - Correct formatted x/y `texttempate` for `histogram` trace [[#6070](https://github.com/plotly/plotly.js/pull/6070)]


## [2.8.2] -- 2021-12-20

### Fixed
 - Fix missing x/y `texttemplate` for `histogram`, `bar`, `funnel` and `waterfall` traces [[#6069](https://github.com/plotly/plotly.js/pull/6069)]


## [2.8.1] -- 2021-12-15

### Fixed
 - Do not exceed layout font size when `textfont` is set to "auto" for `heatmap`, `histogram2d`, `contour` and
   `histogram2dcontour` traces [[#6061](https://github.com/plotly/plotly.js/pull/6061)]


## [2.8.0] -- 2021-12-10

### Added
 - Introduce horizontal colorbars [[#6024](https://github.com/plotly/plotly.js/pull/6024)]
 - Implement `legend.grouptitlefont` and `hoverlabel.grouptitlefont` [[#6040](https://github.com/plotly/plotly.js/pull/6040)]
 - Add `texttemplate` and `textfont` to `heatmap` and `histogram2d` traces as well as
   `histogram2dcontour` and `contour` traces when `coloring` is set "heatmap" [[#6028](https://github.com/plotly/plotly.js/pull/6028)]

### Fixed
 - Fix to discard negative values from `pie` chart post-aggregation instead of during summation [[#6051](https://github.com/plotly/plotly.js/pull/6051)],
   with thanks to @destiny-wu for the contribution!


## [2.7.0] -- 2021-12-02

### Added
 - Add `texttemplate`, `textposition`, `textfont`, `textangle`,
   `outsidetextfont`, `insidetextfont`, `insidetextanchor`,
   `constraintext` and `cliponaxis` to `histogram` trace [[#6038](https://github.com/plotly/plotly.js/pull/6038)]

### Changed
 - Bump `probe-image-size` module to v7.2.2 [[#6036](https://github.com/plotly/plotly.js/pull/6036)]

### Fixed
 - Fix mapbox derived coordinate for Retina displays [[#6039](https://github.com/plotly/plotly.js/pull/6039)]
 - Fix interaction between `uirevision` and `autorange`. Because we push `autorange` and `range` back into `layout`,
   there can be times it looks like we're applying GUI-driven changes on top of explicit autorange and other times
   it's an implicit autorange, even though the user's intent was always implicit. This fix treats them as equivalent. [[#6046](https://github.com/plotly/plotly.js/pull/6046)]


## [2.6.4] -- 2021-11-26

### Fixed
 - Avoid bar with text to jump when selected [[#6043](https://github.com/plotly/plotly.js/pull/6043)]


## [2.6.3] -- 2021-11-12

### Fixed
 - Fix hover events in Shadow DOM [[#6021](https://github.com/plotly/plotly.js/pull/6021)],
   with thanks to @SabineWren for the contribution!


## [2.6.2] -- 2021-11-05

### Fixed
 - Fix loading issue in [orca](https://github.com/plotly/orca) (regression introduced in 2.6.0) [[#6011](https://github.com/plotly/plotly.js/pull/6011)]


## [2.6.1] -- 2021-11-03

### Fixed
 - Fix to avoid including local stackgl_modules/node_modules in the package (regression introduced in 2.6.0) [[#6008](https://github.com/plotly/plotly.js/pull/6008)]


## [2.6.0] -- 2021-10-29

### Added
 - Add `smith` subplots and the `scattersmith` trace type for displaying Smith charts [[#5956](https://github.com/plotly/plotly.js/pull/5956), [#5992](https://github.com/plotly/plotly.js/pull/5992)],
   with thanks to Kitware and @waxlamp for kicking off this effort.

### Changed
 - Improve drawing the contour lines in non-linear space e.g. on log axes [[#5985](https://github.com/plotly/plotly.js/pull/5985)], with thanks to @andrew-matteson for the contribution!
 - Bump eslint to v8 release candidate including fixes for `no-new-func` test [[#5969](https://github.com/plotly/plotly.js/pull/5969)]

### Fixed
 - Fix `npm install` problem for `npm v6` users (regression introduced in 2.5.0) [[#6004](https://github.com/plotly/plotly.js/pull/6004)]
 - Fix unhover event data for gl3d subplots [[#5954](https://github.com/plotly/plotly.js/pull/5954)],
   with thanks to @dwoznicki for the contribution!
 - Fix scatter3d opacity restyle bug [[#5958](https://github.com/plotly/plotly.js/pull/5958)],
   with thanks to @dwoznicki for the contribution!
 - Skip `"hoverinfo": "none"` trace display for hover modes [[#5854](https://github.com/plotly/plotly.js/pull/5854)],
   with thanks to @Domino987 for the contribution!
 - Display prefix and suffix of invisible polar axes in hover [[#5964](https://github.com/plotly/plotly.js/pull/5964)]
 - Reduce calls to `getBoundingClientRect` in `convertToTspans` [[#5976](https://github.com/plotly/plotly.js/pull/5976)]
 - Avoid wrapping legend items if already on the first column [[#5996](https://github.com/plotly/plotly.js/pull/5996)]
 - Fix horizontal alignment of colorbar in editable mode when `xanchor` is set to "center" [[#6002](https://github.com/plotly/plotly.js/pull/6002)]
 - Fix to improve rendering of graphs with Mathjax on Firefox v82 and higher [[#5993](https://github.com/plotly/plotly.js/pull/5993)]


## [2.5.1] -- 2021-09-16

### Fixed
 - Reduce bundle sizes by updating `surface-nets`, `robust-determinant`, `robust-linear-solve` modules [[#5934](https://github.com/plotly/plotly.js/pull/5934), [#5935](https://github.com/plotly/plotly.js/pull/5935), [#5936](https://github.com/plotly/plotly.js/pull/5936)]
 - Update CONTRIBUTING guidelines to use `npm v7` and `node.js v16` [[#5933](https://github.com/plotly/plotly.js/pull/5933)],
   with thanks to @sleighsoft for the contribution!


## [2.5.0] -- 2021-09-03

### Added
 - Include `surface`, `isosurface`, `volume`, `streamtube`, `cone`, `mesh3d`, `scatter3d`, `pointcloud`
   and `heatmapgl` in the "strict" bundle by avoid function generation for these traces at runtime [[#5888](https://github.com/plotly/plotly.js/pull/5888)]

### Changed
 - Use `node.js v16` and `npm v7` in development and upgrade the version of `package-lock.json` [[#5922](https://github.com/plotly/plotly.js/pull/5922), [#5919](https://github.com/plotly/plotly.js/pull/5919)]

### Fixed
 - Adjust position of hover in respect to CSS transform [[#5916](https://github.com/plotly/plotly.js/pull/5916)]


## [2.4.2] -- 2021-08-31

### Fixed
 - Fix positioning unified hover box when div has zero height
   (regression introduced in 2.3.0) [[#5913](https://github.com/plotly/plotly.js/pull/5913)]


## [2.4.1] -- 2021-08-27

### Fixed
 - Fix double click legends when `groupclick` is set to "toggleitem" [[#5909](https://github.com/plotly/plotly.js/pull/5909)]


## [2.4.0] -- 2021-08-27

### Added
 - Add `legend.groupclick` options [[#5849](https://github.com/plotly/plotly.js/pull/5849), [#5906](https://github.com/plotly/plotly.js/pull/5906)],
   with thanks to @brussee for the contribution!
 - Add touch support to `slider` component [[#5856](https://github.com/plotly/plotly.js/pull/5856)],
  with thanks to @keul for the contribution!
 - Provide `bbox` of hover items in event data [[#5512](https://github.com/plotly/plotly.js/pull/5512)]

### Changed
 - Upgrade `regl` module from version 1.6.1 to version 2.1.0 [[#5870](https://github.com/plotly/plotly.js/pull/5870)]

### Fixed
 - Fix invalid call to `lib.promiseError` in lib.syncOrAsync  [[#5878](https://github.com/plotly/plotly.js/pull/5878)],
   with thanks to @jklimke for the contribution!
 - Use `hoverlabel.font` for group titles in unified hover modes [[#5895](https://github.com/plotly/plotly.js/pull/5895)]


## [2.3.1] -- 2021-07-30

### Fixed
 - Fix period positioned hover to work in different time zones as well as on grouped bars [[#5864](https://github.com/plotly/plotly.js/pull/5864)]
 - Use ids from axes when making hover data keys [[#5852](https://github.com/plotly/plotly.js/pull/5852)]
 - Do not include regl based traces `parcoords`, `splom`, `scattergl` and `scatterpolargl` in the "strict" bundle so that it could be used with CSP without WebGL warning [[#5865](https://github.com/plotly/plotly.js/pull/5865)]


## [2.3.0] -- 2021-07-23

### Added
 - Add new number formatting and text alignment options by upgrading `d3.format` method from d3@v3 to version 1.4.5 of `d3-format` module [[#5125](https://github.com/plotly/plotly.js/pull/5125), [#5842](https://github.com/plotly/plotly.js/pull/5842)]
 - Add "satellite" and several other projection types to geo subplots [[#5801](https://github.com/plotly/plotly.js/pull/5801)]
 - Improve rendering of `scattergl`, `splom` and `parcoords` by implementing `plotGlPixelRatio` for those traces [[#5500](https://github.com/plotly/plotly.js/pull/5500)]

### Changed
 - Upgrade `d3.geo` method from d3@v3 to version 1.12.1 of `d3-geo` module and version 2.9.0 of `d3-geo-projection` module [[#5112](https://github.com/plotly/plotly.js/pull/5112)]
 - Upgrade `d3.interpolate` method from d3@v3 to version 1.4.0 of `d3-interpolate` module in `icicle`, `indicator`, `parcats`, `sunburst` and `treemap` [[#5826](https://github.com/plotly/plotly.js/pull/5826)]
 - Upgrade `regl-scatter2d`, `regl-line2d` and `regl-error2d` modules to use version 1.1.0 of `to-float32` module to improve the performance [[#5786](https://github.com/plotly/plotly.js/pull/5786)],
   with thanks to @Seranicio for the contribution!
 - Edit the type of `constraintrange` in `parcoords` trace to pass validation [[#5673](https://github.com/plotly/plotly.js/pull/5673)]
 - Sort object key values in schema [[#5813](https://github.com/plotly/plotly.js/pull/5813)]
 - Sort plot-schema and add test to track plot-schema changes [[#5776](https://github.com/plotly/plotly.js/pull/5776)]
 - Preview CHANGELOG when building dist on master [[#5780](https://github.com/plotly/plotly.js/pull/5780), [#5808](https://github.com/plotly/plotly.js/pull/5808)]
 - Preview plot-schema changes between releases when building dist on master [[#5814](https://github.com/plotly/plotly.js/pull/5814)]
 - Display changes made to package.json between versions and add identical tags to draft bundles created by `publish-dist` job on CircleCI [[#5815](https://github.com/plotly/plotly.js/pull/5815)]
 - Simplify devtool by relying on `XMLHttpRequest` instead of `d3.json` [[#5832](https://github.com/plotly/plotly.js/pull/5832)]
 - Update CONTRIBUTING guidelines on how to submit pull requests and generate new baseline [[#5791](https://github.com/plotly/plotly.js/pull/5791), [#5792](https://github.com/plotly/plotly.js/pull/5792)]
 - More maintenance work listed under [the v2.3.0 milestone](https://github.com/plotly/plotly.js/milestone/63?closed=1)

### Fixed
 - Fix unknown filename when exporting charts using new versions of Safari [[#5609](https://github.com/plotly/plotly.js/pull/5609), [5838](https://github.com/plotly/plotly.js/pull/5838)],
 with thanks to @rlreamy for the contribution!
 - Improve README for ES6 module import [[#5779](https://github.com/plotly/plotly.js/pull/5779)],
   with thanks to @andreafonso for the contribution!
 - Position hover in respect to the average of values in (x|y) unified modes (regression introduced in 2.0.0) [[#5845](https://github.com/plotly/plotly.js/pull/5845)]
 - Fix hover with period alignment points and improve positioning of spikes and unified hover label
   in order not to obscure referring data points and fit inside plotting area [[#5846](https://github.com/plotly/plotly.js/pull/5846)]
 - Allow clickable legend group titles when group has no pie-like traces [[#5771](https://github.com/plotly/plotly.js/pull/5771)]
 - Fix mapbox line text example [[#5804](https://github.com/plotly/plotly.js/pull/5804)]
 - Fix links to time format options so that they point to the d3-time-format v2.2.3 applied not the latest [[#5818](https://github.com/plotly/plotly.js/pull/5818)]


## [2.2.1] -- 2021-07-06

### Fixed
 - Fix to improve sanitizing href inputs for SVG and HTML text elements [[#5803](https://github.com/plotly/plotly.js/pull/5803)]


## [1.58.5] -- 2021-07-06

### Fixed
 - Fix to improve sanitizing href inputs for SVG and HTML text elements [[#5803](https://github.com/plotly/plotly.js/pull/5803)]


## [2.2.0] -- 2021-06-28

### Added
 - Legend group titles [[#5752](https://github.com/plotly/plotly.js/pull/5752)],
   this feature was anonymously sponsored: thank you to our sponsor!
 - Add half-year directive (%h) for formatting dates and improve descriptions to include extra date formatting options [[#5762](https://github.com/plotly/plotly.js/pull/5762)],
   this feature was anonymously sponsored: thank you to our sponsor!

### Changed
 - Modernize the process of creating baselines using [Kaleido](https://github.com/plotly/Kaleido) and improve image & other export test systems [[#5724](https://github.com/plotly/plotly.js/pull/5724)]
 - Centralize jsdom utility to return Plotly object in node.js test scripts and use it in generating plot-schema [[#5755](https://github.com/plotly/plotly.js/pull/5755)]
 - Bump turf bbox dependency to v6.4.0 [[#5747](https://github.com/plotly/plotly.js/pull/5747)]
 - Bump turf area dependency to v6.4.0 [[#5748](https://github.com/plotly/plotly.js/pull/5748)]
 - More maintenance work listed under [the v2.2.0 milestone](https://github.com/plotly/plotly.js/milestone/62?closed=1)

### Fixed
 - Cache values and patterns in set_convert for axes with `rangebreaks` to improve performance [[#5659](https://github.com/plotly/plotly.js/pull/5659)],
   with thanks to @spasovski for the contribution!
 - Fix fetching geojson when ES6 import is used to load the library [[#5763](https://github.com/plotly/plotly.js/pull/5763)]
 - Correct readme links [[#5746](https://github.com/plotly/plotly.js/pull/5746)]


## [2.1.0] -- 2021-06-18

### Added
 - Add `icicle` trace type [[#5546](https://github.com/plotly/plotly.js/pull/5546)]
   with thanks to @Kully and @mtwichan of [Zyphr](https://www.zyphr.ca/) for their contribution!
 - Implement `legendrank` attribute in traces [[#5591](https://github.com/plotly/plotly.js/pull/5591)]
 - Implement `fgopacity`, `fgcolor` & "overlay" `fillmode` for bars and
   handle bar `pattern` and `legend` when `marker.colorscale` is present [[#5733](https://github.com/plotly/plotly.js/pull/5733)]

### Changed
 - Replace deprecated [node-sass](https://www.npmjs.com/package/node-sass) modules with [Sass](https://www.npmjs.com/package/sass) and update plot CSS [[#5729](https://github.com/plotly/plotly.js/pull/5729)]
 - Bump `probe-image-size` to v7.2.1 [[#5739](https://github.com/plotly/plotly.js/pull/5739)]
 - More maintenance work listed under [the v2.1.0 milestone](https://github.com/plotly/plotly.js/milestone/61?closed=1)

### Fixed
 - Fix setting the width of categorical bars & boxes to unit [[#5732](https://github.com/plotly/plotly.js/pull/5732)]


## [2.0.0] -- 2021-06-07

### Added
 - CSP safety: refactored to avoid usage of function constructors from `basic`, `cartesian`, `finance`, `geo`, and `mapbox`
   partial bundles and added tests to ensure that they will not again do so in the future [[#5359](https://github.com/plotly/plotly.js/pull/5359), [#5383](https://github.com/plotly/plotly.js/pull/5383), [#5387](https://github.com/plotly/plotly.js/pull/5387)],
   with thanks to [Equinor](https://www.equinor.com) for sponsoring the related development!
 - Add `strict` partial bundle [[#5413](https://github.com/plotly/plotly.js/pull/5413), [#5444](https://github.com/plotly/plotly.js/pull/5444)], which includes
   the maximal subset of the library which does not rely on function constructors
 - Add `custom-bundle` script to facilitate generation of custom bundles [[#5527](https://github.com/plotly/plotly.js/pull/5527), [#5508](https://github.com/plotly/plotly.js/pull/5508), [#5605](https://github.com/plotly/plotly.js/pull/5605), [#5712](https://github.com/plotly/plotly.js/pull/5712)]
 - Add mock validation utility [[#5653](https://github.com/plotly/plotly.js/pull/5653)]
 - Implement "fast" `zsmooth` option for `image` trace [[#5354](https://github.com/plotly/plotly.js/pull/5354), [#5386](https://github.com/plotly/plotly.js/pull/5386)],
   with thanks to @almarklein for the contribution!
 - Implement various `marker.pattern` options in `histogram`, `bar` and `barpolar` traces [[#5520](https://github.com/plotly/plotly.js/pull/5520), [#5537](https://github.com/plotly/plotly.js/pull/5537)]
   with thanks to @s417-lama for the contribution!
 - Implement `ticklabeloverflow` options on cartesian axes and colorbars to drop tick labels going outside div or domain [[#5584](https://github.com/plotly/plotly.js/pull/5584)]
 - Implement `(x|y|z)hoverformat`, `(u|v|w)hoverformat` and `valueformat` to  cartesian and gl3d traces [[#5563](https://github.com/plotly/plotly.js/pull/5563)]
 - Implement "(x|y)other" `hovertemplate` options to format differing positions in compare and unified modes [[#5690](https://github.com/plotly/plotly.js/pull/5690)]
 - Add layout and template attributes to facilitate enabling and disabling predefined modebar buttons e.g. shape drawing and "v1hovermode" via `modebar.add` and `modebar.remove` [[#5660](https://github.com/plotly/plotly.js/pull/5660)]

### Removed
 - Drop support for old browsers IE9 and IE10 [[#5376](https://github.com/plotly/plotly.js/pull/5376), [#5380](https://github.com/plotly/plotly.js/pull/5380), [#5460](https://github.com/plotly/plotly.js/pull/5460), [#5491](https://github.com/plotly/plotly.js/pull/5491)]
 - Stop exporting v3 of d3 under `Plotly.d3` [[#5400](https://github.com/plotly/plotly.js/pull/5400), [#5406](https://github.com/plotly/plotly.js/pull/5406)]
 - Stop attaching `_has*` plot types to `fullLayout` [[#5409](https://github.com/plotly/plotly.js/pull/5409)]
 - Stop injecting MathJax config by default [[#5514](https://github.com/plotly/plotly.js/pull/5514)]
 - Remove `sane-topojson` and MathJax v2.3 files from dist folder and change supported MathJax version to v2.7.5 [[#5487](https://github.com/plotly/plotly.js/pull/5487), [#5492](https://github.com/plotly/plotly.js/pull/5492), [#5494](https://github.com/plotly/plotly.js/pull/5494)]
 - Reduce the number of exported methods from `Plotly.Fx` and `Plotly.Plots` in the API [[#5420](https://github.com/plotly/plotly.js/pull/5420)]
 - Drop `Plotly.plot` from the API [[#5412](https://github.com/plotly/plotly.js/pull/5412), [#5370](https://github.com/plotly/plotly.js/pull/5370), [#5393](https://github.com/plotly/plotly.js/pull/5393)]
 - Drop `Plotly.Queue` from the API [[#5423](https://github.com/plotly/plotly.js/pull/5423)]
 - Drop non-object `role` keys from attribute definition [[#5425](https://github.com/plotly/plotly.js/pull/5425), [#5432](https://github.com/plotly/plotly.js/pull/5432)]
 - Drop deprecated `contourgl` and `area` traces as well as deprecated legacy
   pre-`scatterpolar` polar-related attributes `bar.t`, `bar.r`,
   `scatter.t`, `scatter.r`, `layout.radialaxis`, `layout.angularaxis` and
   `gd.framework` [[#5399](https://github.com/plotly/plotly.js/pull/5399), [#5408](https://github.com/plotly/plotly.js/pull/5408), [#5409](https://github.com/plotly/plotly.js/pull/5409), [#5398](https://github.com/plotly/plotly.js/pull/5398), [#5438](https://github.com/plotly/plotly.js/pull/5438)]
 - Stop overwriting the "latest" bundles on CDN, please specify the version [[#5462](https://github.com/plotly/plotly.js/pull/5462), [#5697](https://github.com/plotly/plotly.js/pull/#5697)]

### Deprecated
 - Deprecate `heatmapgl` and `pointcloud` trace types for later removal [[#5447](https://github.com/plotly/plotly.js/pull/5447)]
 - Deprecate `transform` attributes [[#5657](https://github.com/plotly/plotly.js/pull/5657)]

### Changed
 - No longer show "Aa" text in legends unless there is only text in the legend item [[#5682](https://github.com/plotly/plotly.js/pull/5682)]
 - New defaults for `legend.title.font` and `colorbar.title.font` to depend on `legend.font` and `colorbar.tickfont` and increase their sizes [[#5611](https://github.com/plotly/plotly.js/pull/5611)]
 - New defaults for spikes by setting `spikedistance` to "-1" and `axis.spikesnap` to "hovered data" [[#5648](https://github.com/plotly/plotly.js/pull/5648)]
 - Default `hovermode` to "closest" [[#5647](https://github.com/plotly/plotly.js/pull/5647)]
 - Default `textposition` to "auto" in `bar`, `histogram` and `waterfall` traces [[#5638](https://github.com/plotly/plotly.js/pull/5638)]
 - Hide hover and spike modebar buttons by default while `layout.modebar.add` or `config.modeBarButtonsToAdd` could be used to bring them back in [[#5654](https://github.com/plotly/plotly.js/pull/5654), [#5658](https://github.com/plotly/plotly.js/pull/5658)]
 - Switch to `native-promise-only` module to handle es6 promises [[#5358](https://github.com/plotly/plotly.js/pull/5358)]
 - Switch to `probe-image-size` module to get width and height of images [[#5388](https://github.com/plotly/plotly.js/pull/5388), [#5635](https://github.com/plotly/plotly.js/pull/#5635)]
 - Relax test for plain objects to enable validation in node.js and multiple window contexts [[#5411](https://github.com/plotly/plotly.js/pull/5411), [#5498](https://github.com/plotly/plotly.js/pull/5498)]
 - Display latitudes before longitudes in mapbox and geo hoverlabels to comply with ISO 6709 (Standard representation of geographic point location by coordinates) [[#5485](https://github.com/plotly/plotly.js/pull/5485), [#5676](https://github.com/plotly/plotly.js/pull/5676)]
 - Adjust text shadow color in respect to `paper_bgcolor` for better dark mode display of
   `sankey`, `parcoords` and `parcats` traces [[#5506](https://github.com/plotly/plotly.js/pull/5506)]
 - Improve `sankey` text namely support pseudo-html, fix `textfont.color` and avoid clipping [[#5531](https://github.com/plotly/plotly.js/pull/5531)]
 - Make selection event data of `scattergl` on par with `scatter` traces [[#5534](https://github.com/plotly/plotly.js/pull/5534)]
 - Fire `plotly_unhover` event when dragging [[#5407](https://github.com/plotly/plotly.js/pull/5407)],
   with thanks to @rreusser for the contribution!
 - Include transforms and calendars in partial bundles [[#5379](https://github.com/plotly/plotly.js/pull/5379), [#5422](https://github.com/plotly/plotly.js/pull/5422)]
 - Require unminified `mapbox-gl` dependency for unminified bundles and
   revisit compression options for minified bundles [[#5449](https://github.com/plotly/plotly.js/pull/5449)]
 - Remove header comments from the source files and only add headers to the top of
   dist files at build time [[#5436](https://github.com/plotly/plotly.js/pull/5436), [#5446](https://github.com/plotly/plotly.js/pull/5446)]
 - Guard against unexpected characters at build time [[#5424](https://github.com/plotly/plotly.js/pull/5424)]
 - Minimize indentation in plot-schema [[#5663](https://github.com/plotly/plotly.js/pull/5663)]
 - More maintenance work listed under [the 60th milestone](https://github.com/plotly/plotly.js/milestone/60?closed=1)!

### Fixed
 - Fix "toself" `fill` for `scattergl` traces to handle multiple polygons [[#5355](https://github.com/plotly/plotly.js/pull/5355)],
   with thanks to @ruijin for the contribution!
 - Fix element targeting on hover in shadow DOM [[#5256](https://github.com/plotly/plotly.js/pull/5256)],
   with thanks to @dbluhm for the contribution!
 - Fix hover interaction on geo subplots in Firefox [[#5607](https://github.com/plotly/plotly.js/pull/5607)],
   with thanks to @LucaVazz for the contribution!
 - Improve `scattergl` performance when using typed arrays [[#5632](https://github.com/plotly/plotly.js/pull/5632)],
   with thanks to @Seranicio for the contribution!
 - Fix native ES6 import [[#5708](https://github.com/plotly/plotly.js/pull/5708)],
   with thanks to @oldrich-svec suggestion!
 - Hide gridlines and ticks overlapping "inside" ticklabels [[#5550](https://github.com/plotly/plotly.js/pull/5550), [#5586](https://github.com/plotly/plotly.js/pull/5586), [#5589](https://github.com/plotly/plotly.js/pull/5589), [#5610](https://github.com/plotly/plotly.js/pull/5610), [#5684](https://github.com/plotly/plotly.js/pull/5684)]
 - Improve hover in compare and unified modes [[#5543](https://github.com/plotly/plotly.js/pull/5543), [#5618](https://github.com/plotly/plotly.js/pull/5618), [#5662](https://github.com/plotly/plotly.js/pull/5662), [#5664](https://github.com/plotly/plotly.js/pull/5664), [#5668](https://github.com/plotly/plotly.js/pull/5668), [#5683](https://github.com/plotly/plotly.js/pull/5683)]
 - Fix spike on `bar`-like traces [[#5542](https://github.com/plotly/plotly.js/pull/5542)]
 - Fix `bar` inside text font color default when using colorscale [[#5666](https://github.com/plotly/plotly.js/pull/5666)]
 - Fix `texttemplate` on log axes [[#5622](https://github.com/plotly/plotly.js/pull/5622)]
 - Fix displaying zero `threshold` for `indicator` trace [[#5430](https://github.com/plotly/plotly.js/pull/5430)]
 - Fix axis constraints for `heatmapgl` [[#5476](https://github.com/plotly/plotly.js/pull/5476)]
 - Fix setTimeout functions to return in the case of undefined layouts [[#5482](https://github.com/plotly/plotly.js/pull/5482)]
 - Fix misinterpreted clip-path by some programs after export [[#5686](https://github.com/plotly/plotly.js/pull/5686)]
 - Avoid redundant number casting in `Lib.ensureNumber` function [[#5637](https://github.com/plotly/plotly.js/pull/5637)]
 - Avoid duplicate keys in object literals within plotly builds [[#5458](https://github.com/plotly/plotly.js/pull/5458)]
 - Revise attributions of Carto, Stamen and Open Street Map styles [[#5696](https://github.com/plotly/plotly.js/pull/5696)]
 - Improve attribute compression and avoid redundant copyright comments in non-minified
   bundles [[#5426](https://github.com/plotly/plotly.js/pull/5426), [#5429](https://github.com/plotly/plotly.js/pull/5429), [#5439](https://github.com/plotly/plotly.js/pull/5439)]
 - Provide links to all pull requests in the changelog [[#5469](https://github.com/plotly/plotly.js/pull/5469)]
 - Provide documention for creating custom bundles and improve readme files [[#5702](https://github.com/plotly/plotly.js/pull/#5702), [#5703](https://github.com/plotly/plotly.js/pull/#5703), [#5704](https://github.com/plotly/plotly.js/pull/#5704), [#5705](https://github.com/plotly/plotly.js/pull/#5705), [#5713](https://github.com/plotly/plotly.js/pull/#5713)]
 - Provide a link to plotly.js dependencies when publishing various plotly.js-dist packages to npm [[#5711](https://github.com/plotly/plotly.js/pull/5711)]
 - Adjust npm publish script to use relevant tag e.g. "rc" when publishing various plotly.js-dist packages [[#5467](https://github.com/plotly/plotly.js/pull/5467)]
 - Place CDN publish script inside plotly.js repository [[#5468](https://github.com/plotly/plotly.js/pull/5468), [#5470](https://github.com/plotly/plotly.js/pull/5470)]
- Fix syntax test on the dist files [[#5471](https://github.com/plotly/plotly.js/pull/5471)]


## [1.58.4] -- 2020-12-21

### Fixed
 - Fix `preserveDrawingBuffer` WebGL config for displaying transparent gl3d scenes
   on Apple devices running latest Safari versions (v13 and higher) [[#5351](https://github.com/plotly/plotly.js/pull/5351)]
 - Fix spelling [[#5349](https://github.com/plotly/plotly.js/pull/5349), [#5356](https://github.com/plotly/plotly.js/pull/5356)] with thanks to @jbampton for the contribution!


## [1.58.3] -- 2020-12-17

### Fixed
 - Fix `autorange` for inside tick label positions [[#5332](https://github.com/plotly/plotly.js/pull/5332)]
 - Fix "nonnegative" and "tozero" `rangemode` for inside tick label positions
   (regression introduced in 1.58.2) [[#5331](https://github.com/plotly/plotly.js/pull/5331)]
 - Fix missing categories and tick labels on react updates
   (regression introduced in 1.54.6) [[#5345](https://github.com/plotly/plotly.js/pull/5345)]
 - Fix to avoid "autoscale" error when axis `autorange` is set to false
   (regression introduced in 1.42.0) [[#5336](https://github.com/plotly/plotly.js/pull/5336)]


## [1.58.2] -- 2020-12-08

### Fixed
 - Fix `root.color` error for `treemap` and `sunburst` traces
   (regression introduced in 1.58.0) [[#5330](https://github.com/plotly/plotly.js/pull/5330)]
 - Avoid infinite redraws to compute autorange for "inside" tick labels
   on the axes linked with `scaleanchor` and/or `matches` [[#5329](https://github.com/plotly/plotly.js/pull/5329)]
 - Provide padding for "inside" tick labels of various cartesian traces
   e.g. `heatmap`, `bar` and `line` plots [[#5325](https://github.com/plotly/plotly.js/pull/5325)]
 - Adjust position of multi-line dates for tick labels in respect to
   `side` and `ticklabelposition` on x-axis [[#5326](https://github.com/plotly/plotly.js/pull/5326)]
 - Move `tape` to dev-dependencies [[#5323](https://github.com/plotly/plotly.js/pull/5323)]


## [1.58.1] -- 2020-12-04

### Fixed
 - Fix `automargin` bug for the case of short remaining height or width for plot [[#5315](https://github.com/plotly/plotly.js/pull/5315)],
   (regression introduced in 1.58.0)


## [1.58.0] -- 2020-12-02

### Added
 - Add `ticklabelposition` attribute to cartesian axes and colorbars [[#5275](https://github.com/plotly/plotly.js/pull/5275)],
   this feature was anonymously sponsored: thank you to our sponsor!
 - Add "strict" `autotypenumbers` to axes and `layout` [[#5240](https://github.com/plotly/plotly.js/pull/5240)]
 - Add `itemwidth` to legends [[#5212](https://github.com/plotly/plotly.js/pull/5212)],
   with thanks to @s417-lama for the contribution!
 - Add `root.color` attribute to `sunburst` and `treemap` traces [[#5232](https://github.com/plotly/plotly.js/pull/5232), [#5245](https://github.com/plotly/plotly.js/pull/5245)],
   with thanks to @thierryVergult for the contribution!

### Changed
 - Enable fast `image` rendering for all linear axes [[#5307](https://github.com/plotly/plotly.js/pull/5307)],
   with thanks to @almarklein for the contribution!
 - Rework `matches` and `scaleanchor` so they work together [[#5287](https://github.com/plotly/plotly.js/pull/5287)]

### Fixed
 - Fix hover on mobile and tablet devices for gl3d subplots [[#5239](https://github.com/plotly/plotly.js/pull/5239)]
   (regression introduced in 1.34.0), with thanks to @jdpaterson for the contribution!
 - Fix interactions when static/dynamic CSS transforms e.g. scale and translate are applied to the
   graph div or its parents [[#5193](https://github.com/plotly/plotly.js/pull/5193), [#5302](https://github.com/plotly/plotly.js/pull/5302)], with thanks to @alexhartstone for the contribution!
 - Fix reordering of mapbox raster and image layers on update [[#5269](https://github.com/plotly/plotly.js/pull/5269)]
 - Fix `categoryorder` for missing values in cartesian traces [[#5268](https://github.com/plotly/plotly.js/pull/5268)]
 - Fix `automargin` bug to provide space for long axis labels [[#5237](https://github.com/plotly/plotly.js/pull/5237)]
 - Avoid styling of backgrounds during `automargin` redraws [[#5236](https://github.com/plotly/plotly.js/pull/5236)]
 - Fix displaying zero length bars with `staticPlot` config option [[#5294](https://github.com/plotly/plotly.js/pull/5294)]
 - Fix setting false locale to "en-US" [[#5293](https://github.com/plotly/plotly.js/pull/5293)]
 - Fix typo in Czech locale file [[#5255](https://github.com/plotly/plotly.js/pull/5255)],
   with thanks to @helb for the contribution!
 - Fix `gl3d` scene initialization [[#5233](https://github.com/plotly/plotly.js/pull/5233)]


## [1.57.1] -- 2020-10-20

### Changed
 - Update template for new pull requests [[#5220](https://github.com/plotly/plotly.js/pull/5220)]
 - Provide a default `hovertemplate` label for attribute "base" in `bar` traces [[#5216](https://github.com/plotly/plotly.js/pull/5216)]

### Fixed
 - Fix `staticPlot` behaviour for `rangeslider` and `legend` [[#5210](https://github.com/plotly/plotly.js/pull/5210)],
   with thanks to @miqh for the contribution!
 - Fix `colorbar` react to new styles [[#5217](https://github.com/plotly/plotly.js/pull/5217)],
   with thanks to @anaplian for the contribution!
 - Fix `computed` margins when plot involves too many redraws [[#5225](https://github.com/plotly/plotly.js/pull/5225)]
 - Fix build issue for Chart Studio Cloud (regression introduced in 1.56.0) [[#5223](https://github.com/plotly/plotly.js/pull/5223)]


## [1.57.0] -- 2020-10-15

### Added
 - Introduce "domain" axis references in layout `images`, `shapes` and `annotations` [[#5014](https://github.com/plotly/plotly.js/pull/5014)]
 - Add `rotation` attribute to `sunburst` traces [[#5171](https://github.com/plotly/plotly.js/pull/5171), [#5201](https://github.com/plotly/plotly.js/pull/5201)],
   with thanks to @thierryVergult for the contribution!
 - Provide computed margins in "full-json" export [[#5203](https://github.com/plotly/plotly.js/pull/5203)],
   this feature was anonymously sponsored: thank you to our sponsor!

### Changed
 - Mention the "full-json" option in the `Plotly.toImage` warning [[#5204](https://github.com/plotly/plotly.js/pull/5204)]
 - Use current graph dimensions in `Plotly.downloadImage` [[#5209](https://github.com/plotly/plotly.js/pull/5209)]

### Fixed
 - Fix importing color modules for webpack users (regression introduced in 1.56.0) [[#5189](https://github.com/plotly/plotly.js/pull/5189)]
 - Fix positioning ticks and labels on axes with `rangebreaks` and/or "period" `ticklabelmode` [[#5187](https://github.com/plotly/plotly.js/pull/5187), [#5208](https://github.com/plotly/plotly.js/pull/5208)]
 - Fix autorange computation when a category matches a range extreme [[#5211](https://github.com/plotly/plotly.js/pull/5211)],
   with thanks to @LoganWlv for the contribution!
 - Fix displaying modebar after `Plotly.restyle` [[#5181](https://github.com/plotly/plotly.js/pull/5181)],
   with thanks to @Yook74 for the contribution!


## [1.56.0] -- 2020-09-30

### Added
 - Introduce period positioning attributes on date axes in various cartesian traces [[#5074](https://github.com/plotly/plotly.js/pull/5074), [#5175](https://github.com/plotly/plotly.js/pull/5175)],
   this feature was anonymously sponsored: thank you to our sponsor!
 - Add `minexponent` attribute to improve control over SI prefixes in axis tick labels [[#5121](https://github.com/plotly/plotly.js/pull/5121)],
   with thanks to @ignamv for the contribution!
 - Add `sort` attribute to `sunburst` and `treemap` traces to disable automatic sort [[#5164](https://github.com/plotly/plotly.js/pull/5164)],
   with thanks to @thierryVergult for the contribution!
 - Handle `rgba` colors in `colorscale` of `surface` traces [[#5166](https://github.com/plotly/plotly.js/pull/5166)],
   with thanks to @lucapinello for the contribution!

### Changed
 - Disable undesirable text selections on graphs [[#5165](https://github.com/plotly/plotly.js/pull/5165)]
 - Adjust `tick0` for weekly periods [[#5180](https://github.com/plotly/plotly.js/pull/5180)]
 - More informative error messages when creating `sunburst` and `treemap` charts [[#5163](https://github.com/plotly/plotly.js/pull/5163)]

### Fixed
 - Fix positioning `legend` items [[#5139](https://github.com/plotly/plotly.js/pull/5139)],
   with thanks to @fredrikw for the contribution!
 - Fix rounding big numbers in `pie` and `sunburst` traces [[#5152](https://github.com/plotly/plotly.js/pull/5152)]
 - Display `marker` and `line` colors in `scatter3d` and `scattergl` when hovering [[#4867](https://github.com/plotly/plotly.js/pull/4867)]


## [1.55.2] -- 2020-09-08

### Fixed
 - Fix `automargin` when `ticklabelmode` is set to "period" [[#5134](https://github.com/plotly/plotly.js/pull/5134)]


## [1.55.1] -- 2020-09-02

### Fixed
 - Install `image-size` module in dependencies [[#5119](https://github.com/plotly/plotly.js/pull/5119)]


## [1.55.0] -- 2020-09-02

### Added
 - Introduce "period" `ticklabelmode` on cartesian date axes [[#4993](https://github.com/plotly/plotly.js/pull/4993), [#5055](https://github.com/plotly/plotly.js/pull/5055), [#5060](https://github.com/plotly/plotly.js/pull/5060), [#5065](https://github.com/plotly/plotly.js/pull/5065), [#5088](https://github.com/plotly/plotly.js/pull/5088), [#5089](https://github.com/plotly/plotly.js/pull/5089)],
   this feature was anonymously sponsored: thank you to our sponsor!
 - Add new formatting options for weeks and quarters [[#5026](https://github.com/plotly/plotly.js/pull/5026)],
   this feature was anonymously sponsored: thank you to our sponsor!
 - Add `source` attribute to `image` traces for fast rendering [[#5075](https://github.com/plotly/plotly.js/pull/5075)]
 - Add `zsmooth` attribute for discrete `heatmapgl` traces [[#4953](https://github.com/plotly/plotly.js/pull/4953)], with thanks to @ordiology for the contribution!
 - Add horizontal and vertical markers for arrow charts [[#5010](https://github.com/plotly/plotly.js/pull/5010)]
 - Add touch support to `rangeslider` [[#5025](https://github.com/plotly/plotly.js/pull/5025)], with thanks to @priyanomi, @cristiantx, @JasDev42 for their contribution!

### Changed
 - Improve contribution guide & readme, add code of conduct [[#5068](https://github.com/plotly/plotly.js/pull/5068)]
 - Bump various dev-dependencies namely bubleify and glslify [[#5084](https://github.com/plotly/plotly.js/pull/5084), [#5085](https://github.com/plotly/plotly.js/pull/5085), [#5118](https://github.com/plotly/plotly.js/pull/5118)]

### Fixed
 - Fix updating `title` and tick labels during transition with react [[#5045](https://github.com/plotly/plotly.js/pull/5045)]
 - Fix `table` wheel scroll for Firefox [[#5051](https://github.com/plotly/plotly.js/pull/5051)], with thanks to @ManelBH for the contribution!
 - Fix ISO-8601 short time zone format [[#5015](https://github.com/plotly/plotly.js/pull/5015)], with thanks to @mtgto for the contribution!
 - Fix numeric periods on date axes for `bar` with `base` [[#5061](https://github.com/plotly/plotly.js/pull/5061)]
 - Fix `bar` and `box` widths on categorical axes in "overlay" mode [[#5072](https://github.com/plotly/plotly.js/pull/5072)]
 - Fix `symbol` numbers in string format [[#5073](https://github.com/plotly/plotly.js/pull/5073)]
 - Fix gl2d marker sizes [[#5093](https://github.com/plotly/plotly.js/pull/5093)]
 - Fix default latitude span in `geo` subplots [[#5033](https://github.com/plotly/plotly.js/pull/5033)]
 - Improve axis tick increment [[#5114](https://github.com/plotly/plotly.js/pull/5114)]


## [1.54.7] -- 2020-07-23

### Changed
 - Revert [[#4904](https://github.com/plotly/plotly.js/pull/4904)] to fix a template regression introduced in 1.54.4 [[#5016](https://github.com/plotly/plotly.js/pull/5016)]


## [1.54.6] -- 2020-07-09

### Fixed
 - Link matching axes categories during `Plotly.relayout` calls
   (regression introduced in 1.54.2) [[#4977](https://github.com/plotly/plotly.js/pull/4977)]
 - Fix "median" aggregation transforms [[#4969](https://github.com/plotly/plotly.js/pull/4969)]
 - Fix `parcats` category order when the dimension only includes numbers [[#4973](https://github.com/plotly/plotly.js/pull/4973)]
 - Fix numeric sort in `ternary` drag [[#4975](https://github.com/plotly/plotly.js/pull/4975)]
 - Fix `heatmapgl` supply defaults not to add unimplemented attributes
   `xcalendar`, `ycalendar`, `xgap`, `ygap`, `zsmooth`, `zhoverformat`,
   `hoverongaps` and `hovertemplate` to `gd._fullData`  [[#4950](https://github.com/plotly/plotly.js/pull/4950)]
 - Fix `contourgl` supply defaults not to add unimplemented attributes
   `xcalendar`, `ycalendar` to `gd._fullData`  [[#4951](https://github.com/plotly/plotly.js/pull/4951)]


## [1.54.5] -- 2020-06-23

### Fixed
 - Fix placement of dividers on reversed-range `multicategory` axes [[#4939](https://github.com/plotly/plotly.js/pull/4939)]
 - Fix placement of `candlestick`, `ohlc` and `box` plots on axes with `rangebreaks` [[#4937](https://github.com/plotly/plotly.js/pull/4937)]
 - Handle undefined layout and data arguments in `Plotly.validate` [[#4938](https://github.com/plotly/plotly.js/pull/4938)]


## [1.54.4] -- 2020-06-22

### Changed
 - Bump `ecstatic`, `gl-selet-static`, `gl-plot2d` & `gl-plot3d` and drop `cwise` to simplify build process & address security warnings [[#4929](https://github.com/plotly/plotly.js/pull/4929), [#4930](https://github.com/plotly/plotly.js/pull/4930), [#4934](https://github.com/plotly/plotly.js/pull/4934)]

### Fixed
 - Fix setting width and color of lines via template various attributes namely `tickcolor`, `tickwidth`, `ticklen`, `linecolor`, `linewidth`, `zerolinecolor`, `zerolinewidth`, `gridcolor`, `gridwidth`, etc. [[#4904](https://github.com/plotly/plotly.js/pull/4904)]


## [1.54.3] -- 2020-06-16

### Fixed
 - Fix `autosize` case of hidden div with non-px size [[#4925](https://github.com/plotly/plotly.js/pull/4925)]


## [1.54.2] -- 2020-06-10

### Changed
 - Bump `regl` dependency to v1.6.1 [[#4881](https://github.com/plotly/plotly.js/pull/4881)]
 - Bump `ndarray` dependency to v1.0.19 [[#4910](https://github.com/plotly/plotly.js/pull/4910)]
 - Bump `mapbox-gl` dependency to v1.10.1 [[#4859](https://github.com/plotly/plotly.js/pull/4859)]
 - Improve docs about building Plotly with Angular [[#4182](https://github.com/plotly/plotly.js/pull/4182)]

### Fixed
 - Fix wheel event for IE-11 [[#4385](https://github.com/plotly/plotly.js/pull/4385)]
 - Fix `plot_bgcolor` react [[#4816](https://github.com/plotly/plotly.js/pull/4816)]
 - Fix `legend.title` react [[#4827](https://github.com/plotly/plotly.js/pull/4827)]
 - Fix `rangebreaks` on `candlestick` & `ohlc` traces [[#4814](https://github.com/plotly/plotly.js/pull/4814)]
 - Fix `rangebreaks` on `heatmap` traces with 2-D `z` array [[#4821](https://github.com/plotly/plotly.js/pull/4821)]
 - Fix `rangebreaks` on `histogram2d` traces [[#4829](https://github.com/plotly/plotly.js/pull/4829)]
 - Fix `rangebreaks` overlapping and tick positions [[#4831](https://github.com/plotly/plotly.js/pull/4831)]
 - Fix "array" `tickmode` on date & log axes [[#4851](https://github.com/plotly/plotly.js/pull/4851)]
 - Fix category order of matching axes when calling react [[#4832](https://github.com/plotly/plotly.js/pull/4832)]
 - Fix for bypassing non-string ids during matching axes [[#4858](https://github.com/plotly/plotly.js/pull/4858)]
 - Fix selection of single value `dimensions` in `parcoords` traces [[#4878](https://github.com/plotly/plotly.js/pull/4878)]
 - Fix `bar` lengths in milliseconds from `base` [[#4900](https://github.com/plotly/plotly.js/pull/4900)]
 - Fix gl3d ticks when converting dates to milliseconds
   (regression introduced in 1.21.0) [[#4903](https://github.com/plotly/plotly.js/pull/4903)]


## [1.54.1] -- 2020-05-04

### Changed
 - Update dependencies in package.json & package-lock.json [[#4799](https://github.com/plotly/plotly.js/pull/4799), [#4800](https://github.com/plotly/plotly.js/pull/4800), [#4802](https://github.com/plotly/plotly.js/pull/4802), [#4805](https://github.com/plotly/plotly.js/pull/4805), [#4811](https://github.com/plotly/plotly.js/pull/4811)]

### Fixed
 - Set pointer-events only for editable shapes to allow pan, zoom & hover
   events to work inside shapes (regression introduced in 1.54.0) [[#4810](https://github.com/plotly/plotly.js/pull/4810)]
 - Update and validate various mocks [[#4762](https://github.com/plotly/plotly.js/pull/4762)]


## [1.54.0] -- 2020-04-30

### Added
 - Introduce new drag modes "drawline", "drawrect", "drawcircle", "drawopenpath", "drawclosedpath" &
   add optional modebar buttons for drawing & removing new shapes inside cartesian subplots &
   add `newshape` and `activeshape` attributes to `layout` &
   add `editable` and `fillrule` attributes to `layout.shapes` [[#4775](https://github.com/plotly/plotly.js/pull/4775)]
 - Add `angle` and `allowoverlap` attributes to `marker` of `scattermapbox` traces [[#4575](https://github.com/plotly/plotly.js/pull/4575), [#4794](https://github.com/plotly/plotly.js/pull/4794)]
 - Add Portuguese (Portugal) `pt-pt` locale [[#4736](https://github.com/plotly/plotly.js/pull/4736)]

### Changed
 - Bump WebGL modules including mapbox-gl and is-mobile [[#4731](https://github.com/plotly/plotly.js/pull/4731), [#4752](https://github.com/plotly/plotly.js/pull/4752), [#4791](https://github.com/plotly/plotly.js/pull/4791)]
 - Bump jsdom, d3-force, minify-stream, topojson-client and es6-promise [[#4751](https://github.com/plotly/plotly.js/pull/4751), [#4768](https://github.com/plotly/plotly.js/pull/4768), [#4772](https://github.com/plotly/plotly.js/pull/4772), [#4773](https://github.com/plotly/plotly.js/pull/4773), [#4774](https://github.com/plotly/plotly.js/pull/4774)]

### Fixed
 - Sanitize `sourceattribution` in mapbox `layers` [[#4793](https://github.com/plotly/plotly.js/pull/4793)]
 - Fix `react`to mapbox `style` changes [[#4720](https://github.com/plotly/plotly.js/pull/4720)]
 - Fix transform sort order with gaps [[#4783](https://github.com/plotly/plotly.js/pull/4783)]
 - Fix autorange for `bar` and `waterfall` when `base` is present [[#4714](https://github.com/plotly/plotly.js/pull/4714)]
 - Fix "extremes" `opacityscale` option for `volume` and `surface` [[#4725](https://github.com/plotly/plotly.js/pull/4725)]
 - Fix no-WebGL warning for `scattergl` and `splom` traces [[#4777](https://github.com/plotly/plotly.js/pull/4777)]
 - Fix notifier CSS to have a fallback in font stack [[#4778](https://github.com/plotly/plotly.js/pull/4778)]


## [1.53.0] -- 2020-03-31

### Added
 - Introduce `rangebreaks` on date axes mainly thanks to [[#4614](https://github.com/plotly/plotly.js/pull/4614)] with API revision & improvements in
   [[#4639](https://github.com/plotly/plotly.js/pull/4639), [#4641](https://github.com/plotly/plotly.js/pull/4641), [#4644](https://github.com/plotly/plotly.js/pull/4644), [#4649](https://github.com/plotly/plotly.js/pull/4649), [#4652](https://github.com/plotly/plotly.js/pull/4652), [#4653](https://github.com/plotly/plotly.js/pull/4653), [#4660](https://github.com/plotly/plotly.js/pull/4660), [#4661](https://github.com/plotly/plotly.js/pull/4661), [#4670](https://github.com/plotly/plotly.js/pull/4670), [#4677](https://github.com/plotly/plotly.js/pull/4677), [#4684](https://github.com/plotly/plotly.js/pull/4684), [#4688](https://github.com/plotly/plotly.js/pull/4688), [#4695](https://github.com/plotly/plotly.js/pull/4695), [#4696](https://github.com/plotly/plotly.js/pull/4696), [#4698](https://github.com/plotly/plotly.js/pull/4698), [#4699](https://github.com/plotly/plotly.js/pull/4699)],
   this feature was anonymously sponsored: thank you to our sponsor!
 - Introduce "(x|y) unified" `hovermode` [[#4620](https://github.com/plotly/plotly.js/pull/4620), [#4664](https://github.com/plotly/plotly.js/pull/4664), [#4669](https://github.com/plotly/plotly.js/pull/4669), [#4687](https://github.com/plotly/plotly.js/pull/4687)],
   this feature was anonymously sponsored: thank you to our sponsor!
 - Add "hovered data" mode to `spikesnap` [[#4665](https://github.com/plotly/plotly.js/pull/4665)]
 - Add "full-json" export format to `Plotly.toImage` and `Plotly.dowloadImage` [[#4593](https://github.com/plotly/plotly.js/pull/4593)]
 - Add `node.customdata` and `link.customdata` to `sankey` traces [[#4621](https://github.com/plotly/plotly.js/pull/4621)]
 - Add `opacityscale` for `surface` traces [[#4480](https://github.com/plotly/plotly.js/pull/4480)]

### Changed
 - Improve `contour` labels (add extra pad) and correct minus sign [[#4540](https://github.com/plotly/plotly.js/pull/4540)]
 - Improve sizing text inside `pie` and `sunburst` (add extra pad) [[#4519](https://github.com/plotly/plotly.js/pull/4519)]
 - Improve display of spikelines when `spikedistance` is set to -1 [[#4637](https://github.com/plotly/plotly.js/pull/4637)]
 - Improve compare `hovermode` to include all points at same coordinate [[#4664](https://github.com/plotly/plotly.js/pull/4664)]
 - Improve `histogram` hover labels (harmonize start & end values) [[#4662](https://github.com/plotly/plotly.js/pull/4662)]
 - Display new colors on Plotly's logo [[#4691](https://github.com/plotly/plotly.js/pull/4691)]
 - Update links & descriptions to Chart Studio Cloud and plotly.com website [[#4694](https://github.com/plotly/plotly.js/pull/4694)]
 - Update contributing guidelines & add info about trace module architecture [[#4624](https://github.com/plotly/plotly.js/pull/4624)]
 - Require `config.plotlyServerURL` to be set for Chart Studio export [[#4690](https://github.com/plotly/plotly.js/pull/4690)]

### Fixed
 - Fix `Plotly.downloadImage` to match transparencies in gl3d plots with the on-screen render [[#4566](https://github.com/plotly/plotly.js/pull/4566)]
 - Fix amount of transparency applied by `opacity` in `surface` traces [[#4480](https://github.com/plotly/plotly.js/pull/4480), [#4642](https://github.com/plotly/plotly.js/pull/4642)]
 - Fix gaps in `bar` traces (regression introduced in 1.50.0) [[#4634](https://github.com/plotly/plotly.js/pull/4634)]
 - Fix gaps in `funnel` & `waterfall` [[#4663](https://github.com/plotly/plotly.js/pull/4663)]
 - Fix `template` to set axis `type`, `tickformatstops`, `tick0`, `dtick`, `tickvals` and `tickmode` [[#4670](https://github.com/plotly/plotly.js/pull/4670), [#4685](https://github.com/plotly/plotly.js/pull/4685)]


## [1.52.3] -- 2020-03-02

## Fixed
- Make identical bundles on different nodes [[#4601](https://github.com/plotly/plotly.js/pull/4601)]
- Fix (regression introduced in 1.52.1) and improve interactive display of narrow points of `bar`-like traces [[#4568](https://github.com/plotly/plotly.js/pull/4568)]
- Ensure text fits inside `sunburst` sectors with zero values [[#4580](https://github.com/plotly/plotly.js/pull/4580)]
- Reset `splom` selectBatch and unselectBatch on updates [[#4595](https://github.com/plotly/plotly.js/pull/4595)]
- Retry different mobile/tablet config to render gl3d subplots on various devices & browsers e.g. Brave [[#4549](https://github.com/plotly/plotly.js/pull/4549)]
- Bump `is-mobile` to handle iPad Pro & iPad 7th + iOs v13 + Safari [[#4548](https://github.com/plotly/plotly.js/pull/4548)]
- Fix `orthographic` hover after scroll zoom [[#4562](https://github.com/plotly/plotly.js/pull/4562)]
- Preserve gl3d `scene aspectratio` after `orthographic` scroll zoom [[#4578](https://github.com/plotly/plotly.js/pull/4578)]
- Include gl3d `scene.aspectmode` changes in relayout updates [[#4579](https://github.com/plotly/plotly.js/pull/4579)]
- Apply utf-8 charset in test_dashboard [[#4554](https://github.com/plotly/plotly.js/pull/4554)]


## [1.52.2] -- 2020-02-03

## Fixed
- Handle 'missing' matching axes [[#4529](https://github.com/plotly/plotly.js/pull/4529)]
- Fix hover for `mesh3d`, `isosurface` and `volume`
  when using `plotGlPixelRatio > 1` (bug introduced in 1.45.0) [[#4534](https://github.com/plotly/plotly.js/pull/4534)]
- Fix hover of `mesh3d` traces with `facecolor` and `intensitymode: 'cell'` [[#4539](https://github.com/plotly/plotly.js/pull/4539)]
- Fix gl3d rendering on iPad Pro & iPad 7th + iOs v13 + Safari [[#4360](https://github.com/plotly/plotly.js/pull/4360), [#4546](https://github.com/plotly/plotly.js/pull/4546)]
- Fix pixel-rounding logic for blank bars [[#4522](https://github.com/plotly/plotly.js/pull/4522)]
- Fix `pathbar.visible` updates in `treemap` traces [[#4516](https://github.com/plotly/plotly.js/pull/4516)]
- Fix `waterfall` `'closest'` hover when cursor is below the size axis [[#4537](https://github.com/plotly/plotly.js/pull/4537)]
- Fix mapbox layout layer opacity for raster types [[#4525](https://github.com/plotly/plotly.js/pull/4525)]
- Allow `0` in `grouby` transform `nameformat` templates [[#4526](https://github.com/plotly/plotly.js/pull/4526)]
- Fix `Plotly.validate` for `valType:'any'` attributes [[#4526](https://github.com/plotly/plotly.js/pull/4526)]
- Bump `d3-interpolate` to v1.4.0 [[#4475](https://github.com/plotly/plotly.js/pull/4475)]
- Bump `d3-hierarchy` to v1.1.9 [[#4475](https://github.com/plotly/plotly.js/pull/4475)]
- Fix typo in annotation `align` attribute description [[#4528](https://github.com/plotly/plotly.js/pull/4528)]
- Fix `plot_bgcolor` and `paper_bgcolor` attribute description [[#4536](https://github.com/plotly/plotly.js/pull/4536)]
- Fix `insidetextorientation` description for pie and sunburst traces [[#4523](https://github.com/plotly/plotly.js/pull/4523)]


## [1.52.1] -- 2020-01-13

### Fixed
- Fix handling of `geo.visible` false edge case in order to
  override `template.layout.geo.show*` attributes [[#4483](https://github.com/plotly/plotly.js/pull/4483)]


## [1.52.0] -- 2020-01-08

### Added
- Add `uniformtext` behavior to `bar`, `funnel`, `waterfall`, `pie`, `funnelarea`,
 `sunburst` and `treemap` traces [[#4420](https://github.com/plotly/plotly.js/pull/4420), [#4444](https://github.com/plotly/plotly.js/pull/4444), [#4469](https://github.com/plotly/plotly.js/pull/4469)]
- Add "pre-computed" q1/median/q3 input signature for `box` traces [[#4432](https://github.com/plotly/plotly.js/pull/4432)]
- Add support for legend titles [[#4386](https://github.com/plotly/plotly.js/pull/4386)]
- Add legend items for `choropleth`, `choroplethmapbox`, `cone`, `densitymapbox`,
  `heatmap`, `histogram2d`, `isosurface`, `mesh3d`, `streamtube`,
  `surface`, `volume` traces [[#4386](https://github.com/plotly/plotly.js/pull/4386), [#4441](https://github.com/plotly/plotly.js/pull/4441)]
- Add "auto-fitting" behavior to geo subplots via `geo.fitbounds` attribute [[#4419](https://github.com/plotly/plotly.js/pull/4419)]
- Add support for custom geojson geometries in `choropleth`
  and `scattergeo` traces [[#4419](https://github.com/plotly/plotly.js/pull/4419)]
- Add "exclusive" and "inclusive" quartile-computing algorithm to `box` traces
  via `quartilemethod` attribute [[#4432](https://github.com/plotly/plotly.js/pull/4432)]
- Add `insidetextorientation` attribute to `pie` and `sunburst` traces [[#4420](https://github.com/plotly/plotly.js/pull/4420)]
- Add `intensitymode` to allow cell intensity values in `mesh3d` traces [[#4446](https://github.com/plotly/plotly.js/pull/4446)]
- Add `featureidkey` attribute to `choroplethmapbox`, `choropleth`
  and `scattergeo` traces [[#4419](https://github.com/plotly/plotly.js/pull/4419)]
- Add `geo.visible` shortcut attribute [[#4419](https://github.com/plotly/plotly.js/pull/4419)]
- Add coordinates of mapbox subplot view as a derived property in `plotly_relayout`
  event data [[#4413](https://github.com/plotly/plotly.js/pull/4413)]
- Add modebar buttons `zoomInMapbox` and `zoomOutMapbox` [[#4398](https://github.com/plotly/plotly.js/pull/4398)]
- Add support for typed array in `groupby` transforms `groups` [[#4410](https://github.com/plotly/plotly.js/pull/4410)]
- Add `notifyOnLogging` config option that allows log/warn/error messages
  to show up in notifiers pop-ups [[#4464](https://github.com/plotly/plotly.js/pull/4464)]
- Enable loading locale bundles before plotly.js bundles [[#4453](https://github.com/plotly/plotly.js/pull/4453)]
- Add Korean `ko` locale [[#4315](https://github.com/plotly/plotly.js/pull/4315)]

### Changed
- Skip mapbox subplot map position updates while panning/zooming removing
  potential stuttering [[#4418](https://github.com/plotly/plotly.js/pull/4418)]
- Optimize mapbox `raster` layout layer updates [[#4418](https://github.com/plotly/plotly.js/pull/4418)]
- Improve `sunburst` and `treemap` click events behavior [[#4454](https://github.com/plotly/plotly.js/pull/4454)]
- Improve attribute description of sunburst/treemap `outsidetextfont` [[#4463](https://github.com/plotly/plotly.js/pull/4463)]
- Update source and dist file headers to 2020 [[#4457](https://github.com/plotly/plotly.js/pull/4457)]

### Fixed
- Fix `streamtube` traces with numeric string coordinates
  (bug introduced in 1.51.0) [[#4431](https://github.com/plotly/plotly.js/pull/4431)]
- Correctly handle different data orders in `isosurface` and `volume` traces [[#4431](https://github.com/plotly/plotly.js/pull/4431)]
- Fix symbol numbers in `scattergl` and `splom` traces [[#4465](https://github.com/plotly/plotly.js/pull/4465)]
- Fix `coloraxis` colorbars for `sunburst` and `treemap` with
  values colorscales [[#4444](https://github.com/plotly/plotly.js/pull/4444)]
- Fix inside text fitting for `bar`, `funnel` and `waterfall` traces with
  set `textangle` [[#4444](https://github.com/plotly/plotly.js/pull/4444)]
- Fix handling of invalid values and zero totals for `pie` and `funnelarea` [[#4416](https://github.com/plotly/plotly.js/pull/4416)]
- Fix colorbar of `reversescale` colorscales of heatmap-coloring contours [[#4437](https://github.com/plotly/plotly.js/pull/4437)]
- Fix colorbar templating for "non-root" colorscales [[#4470](https://github.com/plotly/plotly.js/pull/4470)]
- Fix event data and some hover templates for x/y/z heatmap + contour [[#4472](https://github.com/plotly/plotly.js/pull/4472)]
- Fix "toggleothers" behavior for graphs with traces not in legend [[#4406](https://github.com/plotly/plotly.js/pull/4406)]
- Fix `histogram` bingroup logic when `calendars` module is not registered [[#4439](https://github.com/plotly/plotly.js/pull/4439)]
- Fix "almost equal" `branchvalue: 'total'` partial sum cases [[#4442](https://github.com/plotly/plotly.js/pull/4442)]
- Fix handling of `treemap` `pathbar.textfont` [[#4444](https://github.com/plotly/plotly.js/pull/4444)]


## [1.51.3] -- 2019-12-16

### Fixed
- Fix `Plotly.Plots.resize` edge cases ensuring now that
  its promises always resolve [[#4392](https://github.com/plotly/plotly.js/pull/4392)]
- Fix position of link hover labels in vertical `sankey` [[#4404](https://github.com/plotly/plotly.js/pull/4404)]
- Fix `box` autorange for traces with "inverted" notched [[#4388](https://github.com/plotly/plotly.js/pull/4388)]


## [1.51.2] -- 2019-11-25

### Fixed
- Fix `texttemplate`formatting on axes that define
  tick prefixes and suffixes [[#4380](https://github.com/plotly/plotly.js/pull/4380), [#4384](https://github.com/plotly/plotly.js/pull/4384)]
- Fix `cmin` and `cmax` computations during color
  value updates on shared color axes [[#4366](https://github.com/plotly/plotly.js/pull/4366)]
- Fix `contour` and `histogram2dcontour` legend item
  rendering when `reversescale` is turned on [[#4356](https://github.com/plotly/plotly.js/pull/4356)]
- Fix `contour` and `histogram2dcontour` legend item
  rendering when set to a shared color axis [[#4356](https://github.com/plotly/plotly.js/pull/4356)]
- Handle missing `vertexcolor` and `facecolor` during `mesh3d` rendering [[#4353](https://github.com/plotly/plotly.js/pull/4353)]
- No longer coerce `contour` and `colorscale` attributes for `mesh3d`
  when not needed [[#4346](https://github.com/plotly/plotly.js/pull/4346)]
- Remove a duplicate function call in `parcoords` code [[#4357](https://github.com/plotly/plotly.js/pull/4357)]
- Include `opacity` in the `surface` trace plot schema [[#4344](https://github.com/plotly/plotly.js/pull/4344)]
- Mention `legend.bgcolor` default in attribute description [[#4362](https://github.com/plotly/plotly.js/pull/4362)]


## [1.51.1] -- 2019-11-04

### Fixed
- Fix `scattergl` missing points plot and react (bug introduced in 1.33.0) [[#4323](https://github.com/plotly/plotly.js/pull/4323)]
- Skip non-numeric values in `image` trace plot [[#4325](https://github.com/plotly/plotly.js/pull/4325)]


## [1.51.0] -- 2019-10-29

### Added
- Add `image` trace type [[#4289](https://github.com/plotly/plotly.js/pull/4289), [#4307](https://github.com/plotly/plotly.js/pull/4307), [#4313](https://github.com/plotly/plotly.js/pull/4313), [#4319](https://github.com/plotly/plotly.js/pull/4319)]
- Add `automargin` attribute in pie traces, enabling outside text labels
  to push the margins [[#4278](https://github.com/plotly/plotly.js/pull/4278)]
- Add `title.standoff` attribute to cartesian axes, setting the
  distance in pixels between the tick labels and the axis title [[#4279](https://github.com/plotly/plotly.js/pull/4279)]
- Add `hoverongaps` attribute to `heatmap` and `contour` traces,
  for suppressing hover labels on missing data [[#4291](https://github.com/plotly/plotly.js/pull/4291)]
- Add `args2` attribute to `updatemenus` buttons which can be used to
  create toggle buttons [[#4305](https://github.com/plotly/plotly.js/pull/4305)]
- Add `zh-CN` locale [[#4276](https://github.com/plotly/plotly.js/pull/4276), [#4310](https://github.com/plotly/plotly.js/pull/4310)]

### Changed
- Introduce workarounds for "common" (aka axis) hover label clipping
  about the graph's viewport [[#4298](https://github.com/plotly/plotly.js/pull/4298)]
- No longer accept trace `domain` settings where end is not greater
  than start [[#4304](https://github.com/plotly/plotly.js/pull/4304)]

### Fixed
- Fix `streamtube` coloring and positioning when generated
  with non-`xyz` grid signatures [[#4271](https://github.com/plotly/plotly.js/pull/4271)]
- Fix trace-type update calls on mapbox subplots [[#4295](https://github.com/plotly/plotly.js/pull/4295)]
- Fix width of `box` and `violin` items on log position axes [[#4283](https://github.com/plotly/plotly.js/pull/4283)]
- Fix box/meanline offset for one-sided vertical `violin` traces [[#4314](https://github.com/plotly/plotly.js/pull/4314)]
- Fix missing gaps in some `scattergl` line traces [[#4316](https://github.com/plotly/plotly.js/pull/4316)]
- Fix event data during scroll on gl3d subplots with orthographic projections [[#4292](https://github.com/plotly/plotly.js/pull/4292)]
- Handle data with identical positions in `cone` traces [[#4306](https://github.com/plotly/plotly.js/pull/4306)]
- Handle invalid entry before trying to render `treemap` trace [[#4312](https://github.com/plotly/plotly.js/pull/4312)]
- Fix `heatmap` and `contour` description for `connectgaps` [[#4284](https://github.com/plotly/plotly.js/pull/4284)]


## [1.50.1] -- 2019-10-15

### Fixed
- Guard against mirrored + automargin `anchor:'free'` axes (bug introduced in 1.50.0) [[#4273](https://github.com/plotly/plotly.js/pull/4273)]
- Fix `streamtube` trace `starts` case when missing a dimension [[#4265](https://github.com/plotly/plotly.js/pull/4265)]
- Fix `scattergl` performance for drawing legend items of traces with typed arrays [[#4268](https://github.com/plotly/plotly.js/pull/4268)]
- Fix legend item style for markers with typed array colors [[#4268](https://github.com/plotly/plotly.js/pull/4268)]
- Do not attempt to re-hover on exiting subplots [[#4269](https://github.com/plotly/plotly.js/pull/4269)]
- Fix "layout first" transition race condition [[#4262](https://github.com/plotly/plotly.js/pull/4262)]


## [1.50.0] -- 2019-10-07

### Added
- Add `treemap` trace type [[#4185](https://github.com/plotly/plotly.js/pull/4185), [#4219](https://github.com/plotly/plotly.js/pull/4219), [#4227](https://github.com/plotly/plotly.js/pull/4227), [#4242](https://github.com/plotly/plotly.js/pull/4242)]
- Add `texttemplate` attribute to all traces that support on-graph text [[#4071](https://github.com/plotly/plotly.js/pull/4071), [#4179](https://github.com/plotly/plotly.js/pull/4179)]
- Add date custom formatting in `hovertemplate` and `texttemplate` e.g.
  `'%{x|%b %-d, %Y}'` [[#4071](https://github.com/plotly/plotly.js/pull/4071)]
- Add transition support to `bar` trace length, width, on-graph text positioning,
  marker style and error bars [[#4180](https://github.com/plotly/plotly.js/pull/4180), [#4186](https://github.com/plotly/plotly.js/pull/4186)]
- Add attribute `count`, colorscale support and many `hoverinfo` / `textinfo` flags
  to `sunburst` traces [[#4185](https://github.com/plotly/plotly.js/pull/4185), [#4245](https://github.com/plotly/plotly.js/pull/4245)]
- Add constraint info to `parcats` click and hover events [[#4211](https://github.com/plotly/plotly.js/pull/4211)]
- Add support for legend scrolling via touch interactions [[#3873](https://github.com/plotly/plotly.js/pull/3873), [#4214](https://github.com/plotly/plotly.js/pull/4214)]
- Add `ru` and `uk` locales [[#4204](https://github.com/plotly/plotly.js/pull/4204)]
- Publish minified dist npm packages for the main plotly.js bundle and
  all our partial bundles [[#4169](https://github.com/plotly/plotly.js/pull/4169)]

### Changed
- Cap the number of redraws triggered by the auto-margin routine,
  which should prevent all potential infinite redraw loops [[#4216](https://github.com/plotly/plotly.js/pull/4216)]
- Improve cartesian axis draw performance by (1) computing its bounding box
  only when required and (2) using a bounding-box computation cache [[#4165](https://github.com/plotly/plotly.js/pull/4165)]
- Log message when margin-push values are too big to be considered during
  auto-margin computations [[#4160](https://github.com/plotly/plotly.js/pull/4160)]
- Log message when legend position is constrained into graph viewbox [[#4160](https://github.com/plotly/plotly.js/pull/4160)]
- Process layout image using data URI synchronously [[#4105](https://github.com/plotly/plotly.js/pull/4105)]
- Adapt default axis ranges to `rangemode` values `'tozero'` and `'nonnegative'` [[#4171](https://github.com/plotly/plotly.js/pull/4171)]
- Show zeroline even when no grid lines are present [[#4189](https://github.com/plotly/plotly.js/pull/4189)]
- Use `mapbox-gl` version 1.3.2 [[#4230](https://github.com/plotly/plotly.js/pull/4230)]
- Make `touchmove` event listener non passive on mobile drag [[#4231](https://github.com/plotly/plotly.js/pull/4231)]
- Improve `streamtube` trace description [[#4181](https://github.com/plotly/plotly.js/pull/4181)]
- Improve `indicator` trace description [[#4246](https://github.com/plotly/plotly.js/pull/4246)]
- Improve legend `x` and `y` attribute descriptions [[#4160](https://github.com/plotly/plotly.js/pull/4160)]

### Fixed
- Fix attempt at fixing gl3d in Chrome 77 problems [[#4256](https://github.com/plotly/plotly.js/pull/4256)]
- Fix numerous legend positioning bug [[#4160](https://github.com/plotly/plotly.js/pull/4160)]
- Fix numerous axis `automargin` bugs [[#4165](https://github.com/plotly/plotly.js/pull/4165), [#4216](https://github.com/plotly/plotly.js/pull/4216)]
- Correctly handle `<br>` and `\n` in `scattermapbox` on-graph text [[#4176](https://github.com/plotly/plotly.js/pull/4176)]
- Fix `scattergl` hover over nulls (bug introduced in 1.45.0) [[#4213](https://github.com/plotly/plotly.js/pull/4213)]
- Correctly remove off-screen annotations during pan interactions
  (bug introduced in 1.40.0) [[#4170](https://github.com/plotly/plotly.js/pull/4170)]
- Fix `contour` and `contourcarpet` label formatting via colorbar settings
  (bug introduced in 1.48.0) [[#4177](https://github.com/plotly/plotly.js/pull/4177)]
- Fix background rectangle dimensions for horizontal grouped legends [[#4160](https://github.com/plotly/plotly.js/pull/4160)]
- Correctly handle non-linear axis types during transitions [[#4249](https://github.com/plotly/plotly.js/pull/4249)]
- Fix `branchvalues: 'total'` for generated sunburst sectors [[#4253](https://github.com/plotly/plotly.js/pull/4253)]
- Fix `Download plot` translations [[#4148](https://github.com/plotly/plotly.js/pull/4148)]
- Fix `fr` translations for "Click to enter --- title" [[#4204](https://github.com/plotly/plotly.js/pull/4204)]
- Fix tiny zoombox behavior [[#4188](https://github.com/plotly/plotly.js/pull/4188)]
- Fix rendering of constraint contours with rounded-off edge path [[#4102](https://github.com/plotly/plotly.js/pull/4102)]
- Fix "autoscale" modebar button bug where it sometimes toggled axis `showspikes` [[#4241](https://github.com/plotly/plotly.js/pull/4241)]
- Fix multi-axis transition axis-to-axis range "leaks" [[#4167](https://github.com/plotly/plotly.js/pull/4167)]
- Fix `toggleHover` and `resetViews` modebar buttons for
  some partial bundle + graph setups [[#4184](https://github.com/plotly/plotly.js/pull/4184)]
- Correctly list `color-rgba`  module as dependency [[#4207](https://github.com/plotly/plotly.js/pull/4207)]
- Fix third-party dependency listing for `gl-cone3d` and `gl-streamtube3d` [[#4208](https://github.com/plotly/plotly.js/pull/4208), [#4215](https://github.com/plotly/plotly.js/pull/4215)]
- Fix `line.width` attr declaration in `*contour` traces [[#4218](https://github.com/plotly/plotly.js/pull/4218)]
- Remove hover attribute from `carpet` and `contourcarpet` schema
  (as they do not support hover yet) [[#4102](https://github.com/plotly/plotly.js/pull/4102)]


## [1.49.5] -- 2019-09-18

### Changed
-  Drop support for IE10 and IE9 as part of browserify upgrade [[#4168](https://github.com/plotly/plotly.js/pull/4168)]

### Fixed
- Clear rejected promises from queue when calling `Plotly.react` [[#4197](https://github.com/plotly/plotly.js/pull/4197)]
- Do not attempt to remove non-existing mapbox layout source and layers [[#4197](https://github.com/plotly/plotly.js/pull/4197)]
- Invalid mapbox layout layers with blank-string tile entries [[#4197](https://github.com/plotly/plotly.js/pull/4197)]
- Fix hover labels for `choroplethmapbox` with number `locations` items [[#4197](https://github.com/plotly/plotly.js/pull/4197)]


## [1.49.4] -- 2019-08-22

### Fixed
- Fix access token validation logic for custom mapbox style URLs
  (regression introduced in 1.49.0) [[#4144](https://github.com/plotly/plotly.js/pull/4144)]
- Fix rendering of cartesian ticks under `mirror: 'all'` [[#4140](https://github.com/plotly/plotly.js/pull/4140)]


## [1.49.3] -- 2019-08-20

### Fixed
- Fix graphs with `visible: false` `sankey` traces [[#4123](https://github.com/plotly/plotly.js/pull/4123)]
- Fix `scattergl` with `mode: 'text'` and `text` arrays longer
  than the coordinates arrays [[#4125](https://github.com/plotly/plotly.js/pull/4125), [#4126](https://github.com/plotly/plotly.js/pull/4126)]
- Fix `rangeslider` positioning when left margin is pushed
  by other component [[#4127](https://github.com/plotly/plotly.js/pull/4127)]


## [1.49.2] -- 2019-08-13

### Fixed
- Fix gl3d hover behavior when multiple points share identical position [[#4096](https://github.com/plotly/plotly.js/pull/4096)]
- Fix `mapbox-gl@1.1.1` dependency version listing in `package.json` [[#4094](https://github.com/plotly/plotly.js/pull/4094)]
- Fix decimal and thousands separator declaration for Italian (`it`) locale [[#4122](https://github.com/plotly/plotly.js/pull/4122)]
- Fix `indicator` `steps` attribute declaration [[#4115](https://github.com/plotly/plotly.js/pull/4115)]
- Performance fix - use `Axes.prepTicks` (not `Axes.calcTicks`) for `indicator`
  number and delta formatting [[#4099](https://github.com/plotly/plotly.js/pull/4099)]


## [1.49.1] -- 2019-07-31

### Fixed
- Fix `parcoords` bug when dimension values are all zeroes (bug introduced in 1.49.0) [[#4080](https://github.com/plotly/plotly.js/pull/4080)]
- Fix `parcoords` select line rendering when constraint range falls below range [[#4083](https://github.com/plotly/plotly.js/pull/4083)]
- Fix `parcoords` select line rendering when selecting outside displayed axis range [[#4087](https://github.com/plotly/plotly.js/pull/4087)]
- Fix `parcoords` select by click when preceded by click away from axis [[#4089](https://github.com/plotly/plotly.js/pull/4089)]
- Fix `mapbox.style` values in attribution declaration [[#4079](https://github.com/plotly/plotly.js/pull/4079)]
- Remove unused variable from `scatter3d` shader [[#4090](https://github.com/plotly/plotly.js/pull/4090)]


## [1.49.0] -- 2019-07-24

### Added
- Add `indicator` traces [[#3978](https://github.com/plotly/plotly.js/pull/3978), [#4007](https://github.com/plotly/plotly.js/pull/4007), [#4014](https://github.com/plotly/plotly.js/pull/4014), [#4037](https://github.com/plotly/plotly.js/pull/4037), [#4029](https://github.com/plotly/plotly.js/pull/4029)]
- Add `choroplethmapbox` traces [[#3988](https://github.com/plotly/plotly.js/pull/3988)]
- Add `densitymapbox` traces [[#3993](https://github.com/plotly/plotly.js/pull/3993)]
- Add new mapbox `style` values: `open-street-map`, `carto-positron`, `carto-darkmatter`,
  `stamen-terrain`, `stamen-toner`, `stamen-watercolor` and `white-bg`
  that do not require a Mapbox access token [[#3987](https://github.com/plotly/plotly.js/pull/3987), [#4068](https://github.com/plotly/plotly.js/pull/4068)]
- Add support for `sourcetype` value `raster` and `image` and `type` `raster`
  for mapbox layout layers [[#4006](https://github.com/plotly/plotly.js/pull/4006)]
- Add `below` attribute to `scattermapbox` traces [[#4058](https://github.com/plotly/plotly.js/pull/4058)]
- Add support for `below: 'traces'` in mapbox layout layers [[#4058](https://github.com/plotly/plotly.js/pull/4058)]
- Add `sourceattribution` attribute to mapbox layout layers [[#4069](https://github.com/plotly/plotly.js/pull/4069)]
- Add `labelangle` and `labelside` attributes to `parcoords` traces [[#3966](https://github.com/plotly/plotly.js/pull/3966)]
- Add `doubleClickDelay` config option [[#3991](https://github.com/plotly/plotly.js/pull/3991)]
- Add `showEditInChartStudio` config option [[#4061](https://github.com/plotly/plotly.js/pull/4061)]

### Changed
- Bump `mapbox-gl` to `v1.1.1` [[#3987](https://github.com/plotly/plotly.js/pull/3987), [#4035](https://github.com/plotly/plotly.js/pull/4035)]
- Include source attribution on mapbox subplots and image exports [[#4069](https://github.com/plotly/plotly.js/pull/4069)]
- Improve mapbox error messages and attribute descriptions [[#4035](https://github.com/plotly/plotly.js/pull/4035)]
- Do not try to resize hidden graph divs under `responsive:true` [[#3972](https://github.com/plotly/plotly.js/pull/3972)]
- Improve robustness of `sankey` traces with circular links [[#3932](https://github.com/plotly/plotly.js/pull/3932)]
- Use `URL.createObjectURL` during `Plotly.toImage` and
  `Plotly.downloadImage` improving performance [[#4008](https://github.com/plotly/plotly.js/pull/4008)]
- Make `parcoords` pick layer 100% invisible [[#3946](https://github.com/plotly/plotly.js/pull/3946)]
- (dev-only) drop "pull-font-svg" pre-process step [[#4062](https://github.com/plotly/plotly.js/pull/4062)]

### Fixed
- Fix rendering of geo traces with `locationmode` and no base layers
  (bug introduced in 1.48.0) [[#3994](https://github.com/plotly/plotly.js/pull/3994)]
- Fix lakes and rivers geometry on scoped geo subplots
  (bug introduced in 1.48.0) [[#4048](https://github.com/plotly/plotly.js/pull/4048)]
- Fix `heatmap` rendering for traces with extra categorical coordinates
  (bug introduced in 1.48.0) [[#4038](https://github.com/plotly/plotly.js/pull/4038)]
- Do not show zero-height bar rendering when their `marker.line.width` is zero
  (bug introduced in 1.48.3) [[#4056](https://github.com/plotly/plotly.js/pull/4056)]
- Do not show prefix and suffix on log axis minor ticks showing digits [[#4064](https://github.com/plotly/plotly.js/pull/4064)]
- Fix inconsistent `parcoords` behavior when data is outside range [[#3794](https://github.com/plotly/plotly.js/pull/3794)]
- Fix `parcoods` default tick formatting [[#3966](https://github.com/plotly/plotly.js/pull/3966), [#4011](https://github.com/plotly/plotly.js/pull/4011), [#4013](https://github.com/plotly/plotly.js/pull/4013)]
- Fix pseudo-html and MathJax rendering for `parcoords` traces [[#3966](https://github.com/plotly/plotly.js/pull/3966)]
- Fix `marker.line.color` default for `choropleth` traces [[#3988](https://github.com/plotly/plotly.js/pull/3988)]
- Fix `scatter3d` and `scattergl` handling of `rgb` colors
  with extra alpha values [[#3904](https://github.com/plotly/plotly.js/pull/3904), [#4009](https://github.com/plotly/plotly.js/pull/4009)]
- Fix zoomed-in box/violin hover labels edge cases [[#3965](https://github.com/plotly/plotly.js/pull/3965)]
- Fix `hoverinfo` & `hovertemplate` initial, delta and final flags
  for `waterfall` traces [[#3963](https://github.com/plotly/plotly.js/pull/3963)]
- Fix `hovertemplate` default number formatting for
  `choropleth`, `scattergeo`, `scatterpolar(gl)`, `barpolar`
  and `scatterternary` traces [[#3968](https://github.com/plotly/plotly.js/pull/3968)]
- Remove `sliders` / `updatemenus` command observer mutation [[#4023](https://github.com/plotly/plotly.js/pull/4023)]
- Fix plot-schema `anim` listing for traces that do not (yet) animate [[#4024](https://github.com/plotly/plotly.js/pull/4024)]
- Fix `rangeslider` style during selections [[#4022](https://github.com/plotly/plotly.js/pull/4022)]
- Fix per-value `categoryorder` for `box` and `violin` traces [[#3983](https://github.com/plotly/plotly.js/pull/3983)]
- Fix handling of non-numeric `marker.line.width` array items [[#4056](https://github.com/plotly/plotly.js/pull/4056), [#4063](https://github.com/plotly/plotly.js/pull/4063)]
- Fix `downloadImage` for images of more than 2MB in size in Chrome [[#4008](https://github.com/plotly/plotly.js/pull/4008)]
- Fix `plotly_clickannotation` triggering when `editable:true` [[#3979](https://github.com/plotly/plotly.js/pull/3979)]
- Remove unused `font-atlas-sdf` dependency [[#3952](https://github.com/plotly/plotly.js/pull/3952)]
- Fix `tickformat` attribute description links to d3 formatting language [[#4044](https://github.com/plotly/plotly.js/pull/4044)]
- Fix typo in `error_(x|y).type` description [[#4030](https://github.com/plotly/plotly.js/pull/4030)]
- Fix typo in `colorscale` description [[#4060](https://github.com/plotly/plotly.js/pull/4060)]


## [1.48.3] -- 2019-06-13

### Fixed
- Fix `hoverinfo` and `hovertemplate` behavior for `funnel` traces [[#3958](https://github.com/plotly/plotly.js/pull/3958)]


## [1.48.2] -- 2019-06-11

### Fixed
- Fix rendering after 1d -> 2d -> 1d drag motion
  under `dragmode: 'zoom'` (bug introduced in 1.48.0) [[#3950](https://github.com/plotly/plotly.js/pull/3950)]
- Fix for `scattergl` hover and click events to give the 'top' point
  instead of the 'bottom' point [[#3924](https://github.com/plotly/plotly.js/pull/3924)]
- Fix `contour` label rendering for non-monotonically increasing x/y [[#3934](https://github.com/plotly/plotly.js/pull/3934)]
- Fix `carpet` axis title position for decreasing a/b coords [[#3927](https://github.com/plotly/plotly.js/pull/3927)]
- Fix multiple single-valued overlaid autobinned `histogram` edge case [[#3935](https://github.com/plotly/plotly.js/pull/3935)]
- Fix `parcoords` `tickvals` and `ticktext` documentation [[#3925](https://github.com/plotly/plotly.js/pull/3925)]


## [1.48.1] -- 2019-05-30

### Fixed
- Fix single-sample-point `histogram2d` traces with set bins settings [[#3922](https://github.com/plotly/plotly.js/pull/3922)]
- Fix bingroup attributes for `histogram2dcontour` traces [[#3922](https://github.com/plotly/plotly.js/pull/3922)]
- Fix hover label content on empty `histogram2d` bins [[#3922](https://github.com/plotly/plotly.js/pull/3922)]


## [1.48.0] -- 2019-05-28

### Added
- Add `funnel` traces [[#3817](https://github.com/plotly/plotly.js/pull/3817), [#3911](https://github.com/plotly/plotly.js/pull/3911)]
- Add `funnelarea` traces [[#3876](https://github.com/plotly/plotly.js/pull/3876), [#3912](https://github.com/plotly/plotly.js/pull/3912)]
- Add support for shared color axes via `coloraxis` attributes
  in the layout [[#3803](https://github.com/plotly/plotly.js/pull/3803), [#3786](https://github.com/plotly/plotly.js/pull/3786), [#3901](https://github.com/plotly/plotly.js/pull/3901), [#3916](https://github.com/plotly/plotly.js/pull/3916)]
- Add support for sorting categorical cartesian axes by value [[#3864](https://github.com/plotly/plotly.js/pull/3864)]
- Add `bingroup` to `histogram`, `histogram2d` and `histogram2dcontour` to group
  traces to have compatible auto-bin values [[#3845](https://github.com/plotly/plotly.js/pull/3845)]
- Add legend `itemclick` and `itemdoubleclick` attributes to set or disable
  the legend item click and double-click behavior [[#3862](https://github.com/plotly/plotly.js/pull/3862)]
- Add `insidetextanchor` attribute for `bar` and `waterfall` traces [[#3817](https://github.com/plotly/plotly.js/pull/3817)]
- Add `textangele` attribute for `bar` and `waterfall` traces [[#3817](https://github.com/plotly/plotly.js/pull/3817)]
- Add `textinfo` to `waterfall` traces [[#3790](https://github.com/plotly/plotly.js/pull/3790)]
- Add support for side-by-side `scatter3d` `marker` and `line` colorbars [[#3803](https://github.com/plotly/plotly.js/pull/3803)]
- Add `meta` attribute to traces to complement `layout.meta` [[#3865](https://github.com/plotly/plotly.js/pull/3865)]
- Emit `plotly_relayouting` during drag motion on subplots [[#3888](https://github.com/plotly/plotly.js/pull/3888)]
- Add Swedish locale (`sv`) [[#3821](https://github.com/plotly/plotly.js/pull/3821)]

### Changed
- Use `sane-topojson@v3.0.1` (backed by Natural Earth v4.1.0 shapefiles)
  to generate geographic features in `geo` subplots. Most notably, the Russia/Ukraine
  border has been updated [[#3856](https://github.com/plotly/plotly.js/pull/3856)]
- Draw `box` and `violin` points as legend item when other parts have opacity `0` [[#3846](https://github.com/plotly/plotly.js/pull/3846)]
- Draw `marker.line` for bars with no-span [[#3848](https://github.com/plotly/plotly.js/pull/3848)]
- Do not make request for topojson files when drawing geo subplot
  without geographic features [[#3856](https://github.com/plotly/plotly.js/pull/3856)]

### Fixed
- Fix `categoryarray` ordering for `heatmap` and `contour` traces [[#3827](https://github.com/plotly/plotly.js/pull/3827)]
- Fix `heatmap` brick positioning for non-overlapping categories [[#3827](https://github.com/plotly/plotly.js/pull/3827)]
- Fix `Plotly.update` calls that resulted in removal of modebar buttons [[#3825](https://github.com/plotly/plotly.js/pull/3825)]
- Fix auto-range for one-sided `violin` with set `width` [[#3842](https://github.com/plotly/plotly.js/pull/3842)]
- Fix hover label placement for one-sided `violin` with set `width` [[#3842](https://github.com/plotly/plotly.js/pull/3842)]
- Fix `scattergl` mode ordering in/out of selections [[#3810](https://github.com/plotly/plotly.js/pull/3810)]
- Fix `scattergl` unselected styling in/out of select/lasso dragmode [[#3810](https://github.com/plotly/plotly.js/pull/3810)]
- Fix `automargin` edge cases where draw code can be stuck in infinite loops [[#3811](https://github.com/plotly/plotly.js/pull/3811)]
- Fix `locationmode: 'USA-states'` on world scope under `50m` resolution [[#3856](https://github.com/plotly/plotly.js/pull/3856)]
- Fix reset view interactions on geo subplots following `geo.scope` updates [[#3856](https://github.com/plotly/plotly.js/pull/3856)]
- Fix `Plotly.animate`  on graphs with multiple subplot types [[#3860](https://github.com/plotly/plotly.js/pull/3860)]
- Fix `filter` transforms that result in empty coordinate arrays [[#3766](https://github.com/plotly/plotly.js/pull/3766)]
- Fix handling of `0` number in `pie` and `sunburst` text and hover [[#3847](https://github.com/plotly/plotly.js/pull/3847)]
- Fix `sunburst`  text in sectors centered around theta=180 [[#3907](https://github.com/plotly/plotly.js/pull/3907)]
- Fix handling of number `0` in `sunburst` ids/parents [[#3903](https://github.com/plotly/plotly.js/pull/3903)]
- Fix selection range event data on category axes [[#3869](https://github.com/plotly/plotly.js/pull/3869)]
- Fix `contour` with heatmap coloring rendering after graph resize [[#3803](https://github.com/plotly/plotly.js/pull/3803)]
- Fix `histogram2d` hover label content for trace with bins spanning multiple `y` sample values [[#3890](https://github.com/plotly/plotly.js/pull/3890)]
- Fix `parcoords` rendering of first value when it is part of own `constraintrange` [[#3915](https://github.com/plotly/plotly.js/pull/3915)]
- Fix rgba colorscale fallback for `parcoords` traces [[#3917](https://github.com/plotly/plotly.js/pull/3917)]
- Fix de-selected style of error bar on `bar` traces [[#3644](https://github.com/plotly/plotly.js/pull/3644)]
- Fix hover labels rendering for some zoomed-in `violin` traces [[#3889](https://github.com/plotly/plotly.js/pull/3889)]
- Fix `mesh3d` `vertexcolor` attribute description [[#3688](https://github.com/plotly/plotly.js/pull/3688)]


## [1.47.4] -- 2019-04-25

### Fixed
- Fix graphs with `sankey` and cartesian subplots [[#3802](https://github.com/plotly/plotly.js/pull/3802)]
- Fix selection of `bar` traces on subplot with a range slider [[#3806](https://github.com/plotly/plotly.js/pull/3806)]


## [1.47.3] -- 2019-04-18

### Fixed
- Fix MathJax rendering in Firefox [[#3783](https://github.com/plotly/plotly.js/pull/3783)]
- Fix `waterfall` hover under `hovermode: 'closest'` [[#3778](https://github.com/plotly/plotly.js/pull/3778)]
- Fix `waterfall` `connector.line.width` updates [[#3789](https://github.com/plotly/plotly.js/pull/3789)]
- Fix `waterfall` positioning on date axes [[#3791](https://github.com/plotly/plotly.js/pull/3791)]
- Fix `waterfall` default connector line color [[#3788](https://github.com/plotly/plotly.js/pull/3788)]
- Fix `hoverlabel.align` behavior for centered hover labels [[#3781](https://github.com/plotly/plotly.js/pull/3781)]


## [1.47.2] -- 2019-04-15

### Fixed
- Fix bar `'auto'` and `'inside'` `textposition` rendering on log size axes [[#3762](https://github.com/plotly/plotly.js/pull/3762), [#3773](https://github.com/plotly/plotly.js/pull/3773)]
- Fix matching axes autorange algorithm for date axes [[#3772](https://github.com/plotly/plotly.js/pull/3772)]
- Fix SVG gradient rendering (colorbar and marker gradient) when `<base>` is present on page [[#3765](https://github.com/plotly/plotly.js/pull/3765)]


## [1.47.1] -- 2019-04-10

### Fixed
- Fix console errors during selections (bug introduced in 1.47.0) [[#3755](https://github.com/plotly/plotly.js/pull/3755)]


## [1.47.0] -- 2019-04-09

### Added
- New `volume` gl3d trace type [[#3488](https://github.com/plotly/plotly.js/pull/3488)]
- Implement node grouping via box and lasso selections for `sankey` traces [[#3712](https://github.com/plotly/plotly.js/pull/3712), [#3750](https://github.com/plotly/plotly.js/pull/3750)]
- Implement `hovermode: 'x'`  for `sankey` traces,
  allowing users to compare links in a flow on hover [[#3730](https://github.com/plotly/plotly.js/pull/3730)]
- Add way for `Plotly.toImage` and `Plotly.downloadImage` to export images
  with current graph width/height by passing width/height option as `null` [[#3746](https://github.com/plotly/plotly.js/pull/3746)]
- Add legend attribute `itemsizing` with value `'constant'` making legend item symbol sizing
  independent of the sizing of their corresponding trace item [[#3732](https://github.com/plotly/plotly.js/pull/3732)]
- Add `hoverlabel.align` with value `'left'`, `'right'` and `'auto'` to set the horizontal
  alignment of the text content within hover labels [[#3753](https://github.com/plotly/plotly.js/pull/3753)]
- Add `contour.start`, `contour.end` and `contour.size` attribute to `surface` traces [[#3469](https://github.com/plotly/plotly.js/pull/3469)]
- Add `isosurface` and `volume` to the `gl3d` bundle [[#3488](https://github.com/plotly/plotly.js/pull/3488)]

### Changed
- Allow re-plot during drag interactions [[#3716](https://github.com/plotly/plotly.js/pull/3716)]
- Use high-precision in `scattergl` error bars shader [[#3739](https://github.com/plotly/plotly.js/pull/3739)]

### Fixed
- Fix implementation of geo `lonaxis` and `lataxis` attribute `tick0` [[#3706](https://github.com/plotly/plotly.js/pull/3706)]
- Fix `scrollZoom: false` configuration on mapbox subplots [[#3745](https://github.com/plotly/plotly.js/pull/3745)]
- Fix rendering of alpha channel in `mesh3d` traces [[#3744](https://github.com/plotly/plotly.js/pull/3744)]
- Fix `hoverlabel.namelength: 0` case [[#3734](https://github.com/plotly/plotly.js/pull/3734)]
- Fix implementation of `hoverlabel.namelength` for `pie`, `sankey`, `sunburst` and
  the gl3d traces [[#3734](https://github.com/plotly/plotly.js/pull/3734)]
- Fix `waterfall` rendering when transforms filter out all
  increasing or decreasing bars [[#3720](https://github.com/plotly/plotly.js/pull/3720)]
- Fix clip-path attributes for pages with parenthesis in their `<base>` URL [[#3725](https://github.com/plotly/plotly.js/pull/3725)]


## [1.46.1] -- 2019-04-02

### Fixed
- Fix `bar` traces that set `textfont` but don't have `text`
  (bug introduced in 1.46.0) [[#3715](https://github.com/plotly/plotly.js/pull/3715)]
- Fix hover text formatting in `waterfall` traces [[#3711](https://github.com/plotly/plotly.js/pull/3711)]
- Fix `surface` and `mesh3d` color scales with more than 256 items [[#3702](https://github.com/plotly/plotly.js/pull/3702)]


## [1.46.0] -- 2019-04-01

### Added
- New `waterfall` trace type [[#3531](https://github.com/plotly/plotly.js/pull/3531), [#3708](https://github.com/plotly/plotly.js/pull/3708)]
- New `sunburst` trace type [[#3594](https://github.com/plotly/plotly.js/pull/3594)]
- Add attributes `node.x` and `node.y` to `sankey` traces [[#3583](https://github.com/plotly/plotly.js/pull/3583)]
- Implement `connectgaps` on `surface` traces [[#3638](https://github.com/plotly/plotly.js/pull/3638)]
- Implement `hovertemplate` for `box` and `violin` points [[#3685](https://github.com/plotly/plotly.js/pull/3685)]

### Changed
- Display hover labels above modebar, ensuring that the hover labels
  are always visible within the graph div [[#3589](https://github.com/plotly/plotly.js/pull/3589), [#3678](https://github.com/plotly/plotly.js/pull/3678)]

### Fixed
- Fix horizontal legend item wrapping by pushing overflowed items to newline [[#3628](https://github.com/plotly/plotly.js/pull/3628)]
- Fix erroneous gap for histogram under relative `barmode` [[#3652](https://github.com/plotly/plotly.js/pull/3652)]
- Fix position of overlapping grouped bars within trace [[#3680](https://github.com/plotly/plotly.js/pull/3680)]
- Fix `violin` `bandwidth` logic for traces with identical values in sample [[#3626](https://github.com/plotly/plotly.js/pull/3626)]
- Fix `violin` trace `scalegroup` description [[#3687](https://github.com/plotly/plotly.js/pull/3687)]
- Fix stacked scatter for groupby traces [[#3692](https://github.com/plotly/plotly.js/pull/3692)]
- Fix outside text on empty items in `bar` traces under `textposition: 'outside'` [[#3701](https://github.com/plotly/plotly.js/pull/3701)]
- Fix `pie` un-hover event emission after updates [[#3662](https://github.com/plotly/plotly.js/pull/3662), 3690]
- Fix `scatter` line decimation algo for filled trace with far-away data points [[#3696](https://github.com/plotly/plotly.js/pull/3696)]
- Fix `heatmap` and `contour` computation for traces with category coordinates containing `0` [[#3691](https://github.com/plotly/plotly.js/pull/3691)]
- Fix zoom interactions on gl3d subplots using an orthographic projection [[#3601](https://github.com/plotly/plotly.js/pull/3601)]
- Fix miscellaneous gl3d camera on-initialization bugs [[#3585](https://github.com/plotly/plotly.js/pull/3585)]
- Fix `surface` contour line rendering in some Firefox versions [[#3670](https://github.com/plotly/plotly.js/pull/3670)]
- Fix rendering of marker points and gl3d subplots on date axes (or with coordinates close to 64K floating limits)
  for WebGL-based traces on some iOS devices [[#3666](https://github.com/plotly/plotly.js/pull/3666), [#3672](https://github.com/plotly/plotly.js/pull/3672), [#3674](https://github.com/plotly/plotly.js/pull/3674), [#3676](https://github.com/plotly/plotly.js/pull/3676)]
- Fix center-aligned hover labels positioning [[#3681](https://github.com/plotly/plotly.js/pull/3681)]


## [1.45.3] -- 2019-03-19

### Fixed
- Fix legend click dispatch on legend item symbols (bug introduced in 1.44.0) [[#3635](https://github.com/plotly/plotly.js/pull/3635)]
- Fix overlapping of "very close" hover labels [[#3645](https://github.com/plotly/plotly.js/pull/3645)]
- Fix `hovermode` default logic for stacked `scatter` traces [[#3646](https://github.com/plotly/plotly.js/pull/3646)]
- Fix `glPixelRatio` handling in `surface` contour lines [[#3641](https://github.com/plotly/plotly.js/pull/3641)]
- Fix `gl2d` subplot zoombox appearance (bug introduced in 1.32.0) [[#3647](https://github.com/plotly/plotly.js/pull/3647)]
- Fix axis label updates on `gl2d` subplots on scroll (bug introduced in 1.32.0) [[#3647](https://github.com/plotly/plotly.js/pull/3647)]
- Fix `dragmode` relayout calls on `gl2d` subplots [[#3647](https://github.com/plotly/plotly.js/pull/3647)]
- Improve info about `<extra>` in `hovertemplate` description [[#3623](https://github.com/plotly/plotly.js/pull/3623)]


## [1.45.2] -- 2019-03-07

### Fixed
- Fix webpack builds that include `sankey` by upgrading d3-sankey-circular to 0.33.0 (bug introduced in 1.45.0) [[#3611](https://github.com/plotly/plotly.js/pull/3611)]

## [1.45.1] -- 2019-03-05

### Fixed
- Fix axis automargin pushes for rotated tick labels [[#3605](https://github.com/plotly/plotly.js/pull/3605)]
- Fix automargin logic on (very) small graphs [[#3605](https://github.com/plotly/plotly.js/pull/3605)]
- Fix locales support in `hovertemplate` strings [[#3586](https://github.com/plotly/plotly.js/pull/3586)]
- Fix gl3d reset camera buttons for scenes with orthographic projection [[#3597](https://github.com/plotly/plotly.js/pull/3597)]
- Fix typed array support for `parcoords` dimensions values and `line.color` [[#3598](https://github.com/plotly/plotly.js/pull/3598)]
- Fix `cone` rendering on some older browsers [[#3591](https://github.com/plotly/plotly.js/pull/3591)]
- Fix `lightposition` behavior for `cone` traces [[#3591](https://github.com/plotly/plotly.js/pull/3591)]
- Fix `lightposition` behavior for `streamtube` trace [[#3593](https://github.com/plotly/plotly.js/pull/3593)]
- Remove unused files from `gl-cone3d` dependency [[#3591](https://github.com/plotly/plotly.js/pull/3591)]
- Remove unused files from `gl-streamtube3d` dependency [[#3593](https://github.com/plotly/plotly.js/pull/3593)]


## [1.45.0] -- 2019-02-26

### Added
- Add support for circular networks in `sankey` traces [[#3406](https://github.com/plotly/plotly.js/pull/3406), [#3535](https://github.com/plotly/plotly.js/pull/3535), [#3564](https://github.com/plotly/plotly.js/pull/3564)]
- Add matching axes behavior to cartesian axes via new axis attribute and
  new splom attribute dimensions attribute `matches` [[#3506](https://github.com/plotly/plotly.js/pull/3506), [#3565](https://github.com/plotly/plotly.js/pull/3565)]
- Add attributes `alignmentgroup` and `offsetgroup` to `bar`, `histogram`, `box`
  and `violin` traces to make cross-trace positioning easier [[#3529](https://github.com/plotly/plotly.js/pull/3529)]
- Add support for orthographic projections in gl3d subplots via new attribute
  `scene.camera.projection.type` [[#3550](https://github.com/plotly/plotly.js/pull/3550)]
- Add `cmid` and `zmid` colorscale attributes to pick the middle of the color
  range during the auto-colorscale computations [[#3549](https://github.com/plotly/plotly.js/pull/3549)]
- Add support for `sankey` grouping via new attribute `groups` [[#3556](https://github.com/plotly/plotly.js/pull/3556)]
- Add support for `sankey` concentration `colorscales` [[#3501](https://github.com/plotly/plotly.js/pull/3501)]
- Add support for `hovertemplate` for all `gl3d` traces, `contour`,
  `heatmap`, `histogram*`, `parcats`, `scattercarpet` and `splom` traces [[#3530](https://github.com/plotly/plotly.js/pull/3530)]
- Add `hovertext` attribute to all traces that support hover 'text',
  for consistency with traces that already have an `hovertext` attribute [[#3553](https://github.com/plotly/plotly.js/pull/3553)]
- Add support for layout `meta` templating in trace `name`,
  `rangeselector`, `updatemenus` and `sliders` labels as well as
  within `hovertemplate` [[#3548](https://github.com/plotly/plotly.js/pull/3548)]
- Add support for `opacity` to `isosurface` traces [[#3545](https://github.com/plotly/plotly.js/pull/3545)]
- Add `mapbox.layers` attributes: `minzoom`, `maxzoom`, `line.dash` and `symbol.placement` [[#3399](https://github.com/plotly/plotly.js/pull/3399)]

### Changed
- More consistency pass down WebGL pixel ratio to gl3d renderers,
  this leads to better axis line and error bar rendering on some hardwares [[#3573](https://github.com/plotly/plotly.js/pull/3573)]
- Performance boost for `isosurface` trace generation [[#3521](https://github.com/plotly/plotly.js/pull/3521)]
- Export template string regex of `Lib` [[#3548](https://github.com/plotly/plotly.js/pull/3548)]
- Do no cluster points in  `scattergl` trace with less than 1e5 data pts,
  this fixes reported "missing data points" scenarios [[#3578](https://github.com/plotly/plotly.js/pull/3578)]

### Fixed
- Fix selection outline clearing during cartesian axis-range relayout calls
  (bug introduced in 1.42.0) [[#3577](https://github.com/plotly/plotly.js/pull/3577)]
- Fix modebar interactions on graphs with `scatter3d` traces with
  marker colorscales (bug introduced in 1.44.0) [[#3554](https://github.com/plotly/plotly.js/pull/3554)]
- Fix axis `automargin` for superimposed subplots (bug introduced in 1.44.3) [[#3566](https://github.com/plotly/plotly.js/pull/3566)]
- Fix polar angular tick labels placement [[#3538](https://github.com/plotly/plotly.js/pull/3538)]
- Fix `scattergl` updates after selections for trace with on-graph text [[#3575](https://github.com/plotly/plotly.js/pull/3575)]
- Fix `responsive: true` config option for graph with WebGL traces [[#3500](https://github.com/plotly/plotly.js/pull/3500)]
- Fix `modebar.bgcolor` for vertical modebars with wrapped buttons [[#3500](https://github.com/plotly/plotly.js/pull/3500)]
- Fix `ohlc` and `candlestick` auto-range computations [[#3544](https://github.com/plotly/plotly.js/pull/3544)]


## [1.44.4] -- 2019-02-12

### Fixed
- Fix `Plotly.react` used with `uirevision` when removing traces [[#3527](https://github.com/plotly/plotly.js/pull/3527)]
- Fix `scattergl` update calls that change the number of on-graph text elements [[#3536](https://github.com/plotly/plotly.js/pull/3536)]
- Fix annotations SVG errors on trace-less subplots [[#3534](https://github.com/plotly/plotly.js/pull/3534)]
- Fix `ohlc` and `candlestick` hover on blank coordinates (bug introduced in 1.43.2) [[#3537](https://github.com/plotly/plotly.js/pull/3537)]


## [1.44.3] -- 2019-02-06

### Fixed
- Fix axis `automargin` push offset which resulted in clipped
  tick labels in some scenarios [[#3510](https://github.com/plotly/plotly.js/pull/3510)]
- Fix handling of alpha channel in marker, line and error bar `rgba`
  coloring in `scatter3d` traces [[#3496](https://github.com/plotly/plotly.js/pull/3496)]
- Fix subplots with multiple `carpet` traces each with a `scattercarpet`
  trace on top of them [[#3512](https://github.com/plotly/plotly.js/pull/3512)]
- Fix MathJax placement in ternary `aaxis` titles [[#3513](https://github.com/plotly/plotly.js/pull/3513)]


## [1.44.2] -- 2019-02-04

### Fixed
- Fix vertical modebars in IE11 [@3491]
- Fix `hovertemplate` for traces with blank `name` [[#3480](https://github.com/plotly/plotly.js/pull/3480)]
- Fix 3D grid lines and tick labels colored by rgba color
  with full transparency [[#3494](https://github.com/plotly/plotly.js/pull/3494)]
- Fix white highlights rendering problems for `mesh3d` trace on
  some devices (bug introduced in 1.44.0) [[#3483](https://github.com/plotly/plotly.js/pull/3483)]
- Fix `fill.color` description for `table` traces [[#3481](https://github.com/plotly/plotly.js/pull/3481)]


## [1.44.1] -- 2019-01-24

### Fixed
- Fix `mesh3d` rendering on (some) mobile devices (bug introduced in 1.44.0) [[#3463](https://github.com/plotly/plotly.js/pull/3463)]
- Fix scene camera update when changing to `turntable` mode when `up.z` is zero
  (bug introduced in 1.43.0) [[#3465](https://github.com/plotly/plotly.js/pull/3465), [#3475](https://github.com/plotly/plotly.js/pull/3475)]
- Fix `react` when cartesian axis `scaleanchor` patterns change [[#3461](https://github.com/plotly/plotly.js/pull/3461)]
- Fix "days" entries in polish (`pl`) locales [[#3464](https://github.com/plotly/plotly.js/pull/3464)]
- Remove inner function declarations in our `vectorize-text` that caused
  bundling errors for some (bug introduced in 1.43.0) [[#3474](https://github.com/plotly/plotly.js/pull/3474)]


## [1.44.0] -- 2019-01-22

### Added
- Add `isosurface` gl3d trace type [[#3438](https://github.com/plotly/plotly.js/pull/3438)]
- Add support for transitions from `Plotly.react` via new layout
 `transition` attribute [[#3217](https://github.com/plotly/plotly.js/pull/3217)]
- Add `meta` layout attribute, intended for making references
  to strings in text templates [[#3439](https://github.com/plotly/plotly.js/pull/3439)]
- Add support for `line.color` colorbars for `scatter3d` traces [[#3384](https://github.com/plotly/plotly.js/pull/3384)]
- Add support for `hovertemplate` on `scatterpolar`, `scatterpolargl`,
  `scatterternary`, `barpolar`, `choropleth`, `scattergeo` and
  `scattermapbox` trace [[#3398](https://github.com/plotly/plotly.js/pull/3398), [#3436](https://github.com/plotly/plotly.js/pull/3436)]
- Add `width` attribute to `box` and `violin` traces [[#3234](https://github.com/plotly/plotly.js/pull/3234)]
- Add support for `<sup>`, `<sup>`, `<b>`, `<i>` and `<em>` pseudo-html
  tags in extra (aka trace "name") hover labels [[#3443](https://github.com/plotly/plotly.js/pull/3443)]
- Add support for div id as 1st arg to `Plotly.makeTemplate` [[#3375](https://github.com/plotly/plotly.js/pull/3375)]
- Add `config` option in plot-schema JSON output [[#3376](https://github.com/plotly/plotly.js/pull/3376)]

### Changed
- Config option `scrollZoom` is now a flaglist (instead of a boolean),
  each flag corresponding to subplot types where scroll is to be enabled [[#3422](https://github.com/plotly/plotly.js/pull/3422)]
- Use `glslify@7.0.0` across all our dependencies [[#3421](https://github.com/plotly/plotly.js/pull/3421)]

### Fixed
- Fix `error_(x|y|z)` color attribute inheritance [[#3408](https://github.com/plotly/plotly.js/pull/3408)]
- Fix `scrollZoom: false` config behavior for `geo`, `gl3d` and `mapbox` subplots [[#3422](https://github.com/plotly/plotly.js/pull/3422)]
- Fix cartesian scroll zoom when `responsive` config option is turned on [[#3424](https://github.com/plotly/plotly.js/pull/3424)]
- Fix cartesian scroll zoom when the page where the graph is embedded is scrollable [[#3424](https://github.com/plotly/plotly.js/pull/3424)]
- Fix `box` / `violin` autorange edge cases [[#3234](https://github.com/plotly/plotly.js/pull/3234)]
- Fix `box` / `violin` points hover labels on numeric positions [[#3441](https://github.com/plotly/plotly.js/pull/3441), [#3458](https://github.com/plotly/plotly.js/pull/3458)]
- Fix `box` / `violin` grouping algorithm for subplots with as many distinct positions
  as the number of traces [[#3445](https://github.com/plotly/plotly.js/pull/3445)]
- Fix bar autorange calculations for trace with `base` above zero [[#3452](https://github.com/plotly/plotly.js/pull/3452)]
- Fix bar + errorbar autorange calculations [[#3452](https://github.com/plotly/plotly.js/pull/3452)]
- Fix `lightposition` behavior for `mesh3d` traces [[#3415](https://github.com/plotly/plotly.js/pull/3415)]
- Fix legend `valign` behavior for `pie` traces [[#3435](https://github.com/plotly/plotly.js/pull/3435)]
- Fix wrapped horizontal legends height edge cases [[#3446](https://github.com/plotly/plotly.js/pull/3446)]
- Fix hover label alignment for hover labels with multi-line extra (aka trace "name") labels [[#3443](https://github.com/plotly/plotly.js/pull/3443)]
- Fix cartesian axis domain lower limit [[#3404](https://github.com/plotly/plotly.js/pull/3404)]
- Fix dynamic imports of `lib/` trace modules [[#3448](https://github.com/plotly/plotly.js/pull/3448)]
- Fix `scl` and `reversescl` backward-compatible logic [[#3423](https://github.com/plotly/plotly.js/pull/3423)]
- Fix range slider `borderwidth` attribute description [[#3453](https://github.com/plotly/plotly.js/pull/3453)]


## [1.43.2] -- 2019-01-08

First 2019 release.

### Fixed
- Fix `uirevision` behavior for `gl3d`, `geo` and `mapbox` subplots [[#3394](https://github.com/plotly/plotly.js/pull/3394)]
- Fix `reversescale` behavior for `surface`, `mesh3d` and `streamtube`
  traces (bug introduced in 1.43.0) [[#3418](https://github.com/plotly/plotly.js/pull/3418)]
- Fix modebar hover styling (bug introduced in 1.43.0) [[#3397](https://github.com/plotly/plotly.js/pull/3397)]
- Fix horizontal `box` / `violin` hover label misalignment under
  `hovermode:'closest'` [[#3401](https://github.com/plotly/plotly.js/pull/3401)]
- Fix `ohlc` and `candlestick` hover for traces with empty items [[#3366](https://github.com/plotly/plotly.js/pull/3366)]
- Fix `surface` trace `visible` logic [[#3365](https://github.com/plotly/plotly.js/pull/3365)]
- Fix `mesh3d` trace `visible` logic [[#3369](https://github.com/plotly/plotly.js/pull/3369)]


## [1.43.1] -- 2018-12-21

### Fixed
- Fix z-axis auto-type for cartesian + gl3d graphs (bug introduced in 1.43.0) [[#3360](https://github.com/plotly/plotly.js/pull/3360)]
- Fix `multicategory` axis coordinate sorting [[#3362](https://github.com/plotly/plotly.js/pull/3362)]
- Fix `multicategory` y-axes clearance [[#3354](https://github.com/plotly/plotly.js/pull/3354)]
- Fix contour label clipPath segments for reversed axes [[#3352](https://github.com/plotly/plotly.js/pull/3352)]
- Fix axis autorange on double-click on graph `fixedrange:true` [[#3351](https://github.com/plotly/plotly.js/pull/3351)]


## [1.43.0] -- 2018-12-19

### Added
- Add `hovertemplate` attribute to `scatter`, `scattergl`, `bar`, `histogram`,
  `pie` and `sankey` traces [[#3126](https://github.com/plotly/plotly.js/pull/3126), [#3265](https://github.com/plotly/plotly.js/pull/3265), [#3284](https://github.com/plotly/plotly.js/pull/3284)]
- Add `layout.title` placement attributes `x`, `y`, `xref`, `yref`,
  `xanchor`, `yanchor` and `pad` [[#3276](https://github.com/plotly/plotly.js/pull/3276)]
- Add support for `<br>`, `<sup>`, and `<sub>` pseudo-html in `scatter3d` and `gl3d`
  scene text [[#3207](https://github.com/plotly/plotly.js/pull/3207)]
- Add `multicategory` axis type, allowing for "multi-level" categorical axis labels
  and category dividers with axis attributes: `showdividers`,
  `dividercolor` and `diverwidth` [[#3254](https://github.com/plotly/plotly.js/pull/3254), [#3300](https://github.com/plotly/plotly.js/pull/3300), [#3326](https://github.com/plotly/plotly.js/pull/3326)]
- Add cartesian axis attribute `tickson` with value '`boundaries`' to
  place categorical ticks on the category boundaries [[#3254](https://github.com/plotly/plotly.js/pull/3254), [#3275](https://github.com/plotly/plotly.js/pull/3275)]
- Add `uirevision` attributes to control the persistence of user-driven changes
  on the graph [[#3236](https://github.com/plotly/plotly.js/pull/3236)]
- Add `legend.valign` to set the vertical alignment of the legend symbols
  with respect to their associated text labels [[#3263](https://github.com/plotly/plotly.js/pull/3263)]
- Implement `arrayOk` `textposition` for `scatter3d` traces [[#3200](https://github.com/plotly/plotly.js/pull/3200)]
- Add layout attributes `colorscale.sequential`, `colorscale.sequentialminus` and
 `colorscale.diverging` to set graph-wide colorscale defaults [[#3274](https://github.com/plotly/plotly.js/pull/3274)]
- Add `dragmode: false` to disable all drag interactions on cartesian subplots [[#3170](https://github.com/plotly/plotly.js/pull/3170)]
- Add `plotly.js-locales` npm packages that includes all official locales modules [[#3223](https://github.com/plotly/plotly.js/pull/3223)]
- Add `watermark` config option to permanently show Plotly's logo
  in the mode bar (set to false by default) [[#3280](https://github.com/plotly/plotly.js/pull/3280)]
- Add Finnish locale (`fi`) [[#3325](https://github.com/plotly/plotly.js/pull/3325)]

### Changed
- Remove "Edit in Chart Studio" button by default [[#3307](https://github.com/plotly/plotly.js/pull/3307)]
- `title` attributes linked to strings are now deprecated. Please use
  `title.text` instead to fill in your title text [[#3276](https://github.com/plotly/plotly.js/pull/3276)]
- `title*` attributes are new deprecated. They moved to `title.*`. For
  example, `colorbar.titleside` is now `colorbar.title.side` [[#3276](https://github.com/plotly/plotly.js/pull/3276)]
- No longer mutate `colorscale` values into user data [[#3341](https://github.com/plotly/plotly.js/pull/3341)]
- No longer mutate `zmin`/`zmax`, `cmin`/`cmax` values into user data [[#3341](https://github.com/plotly/plotly.js/pull/3341)]

### Fixed
- Fix `react` when updates trigger a new set of auto-margins [[#3323](https://github.com/plotly/plotly.js/pull/3323)]
- Fix `scattergl` coloring when more than 255 marker colors are present [[#3328](https://github.com/plotly/plotly.js/pull/3328), [#3334](https://github.com/plotly/plotly.js/pull/3334)]
- More `scattergl` IE11 fixes [[#3333](https://github.com/plotly/plotly.js/pull/3333), [#3335](https://github.com/plotly/plotly.js/pull/3335)]
- Multiple `surface` rendering fixes [[#3281](https://github.com/plotly/plotly.js/pull/3281)]
- Correctly default `scene.dragmode` to `'orbit'` when camera up vector is
  tilted [[#3256](https://github.com/plotly/plotly.js/pull/3256)]
- Fix hover on `scatter3d` traces with `opacity: 1` on Ubuntu [[#3301](https://github.com/plotly/plotly.js/pull/3301)]
- Fix console error _Uncaught ax.dtick error: NaN_ in gl3d subplots [[#3233](https://github.com/plotly/plotly.js/pull/3233)]
- Fix histogram hover event triggers when hovering from bar to bar [[#3345](https://github.com/plotly/plotly.js/pull/3345)]
- Fix graphs with empty and non-empty histogram traces [[#3343](https://github.com/plotly/plotly.js/pull/3343)]
- Fix contour labels on reversed axes [[#3279](https://github.com/plotly/plotly.js/pull/3279)]
- Fix `autocolorscale` toggling [[#3341](https://github.com/plotly/plotly.js/pull/3341)]
- Fix template support for `marker.colorscale` [[#3341](https://github.com/plotly/plotly.js/pull/3341)]
- Fix `scatter3D` trace with `mode: 'lines+markers'` with line color array error [[#3341](https://github.com/plotly/plotly.js/pull/3341)]
- Do not add `<base>` href to SVG clip paths during toImage [[#3272](https://github.com/plotly/plotly.js/pull/3272)]
- Fix table scrolling that leaked into window scope [[#3327](https://github.com/plotly/plotly.js/pull/3327)]
- Fix fills on segment-less marker-less traces [[#3282](https://github.com/plotly/plotly.js/pull/3282)]
- Fix rangesliders on reversed-range axes [[#3304](https://github.com/plotly/plotly.js/pull/3304)]
- Fix rangesliders on `side: 'top'`x-axes [[#3329](https://github.com/plotly/plotly.js/pull/3329)]
- Fix typed array support for `ohlc` and `candlestick` traces [[#3342](https://github.com/plotly/plotly.js/pull/3342)]
- Fix `restyle` with `impliedEdits` on trace with `groupby` transforms [[#3236](https://github.com/plotly/plotly.js/pull/3236)]
- Fix `editable: true` drag on `marker` colorbars [[#3236](https://github.com/plotly/plotly.js/pull/3236)]


## [1.42.5] -- 2018-11-08

### Fixed
- Fix `scattergl` / `scatterpolargl` with `mode: lines` and
  more than 1e5 pts (bug introduced in 1.42.0) [[#3228](https://github.com/plotly/plotly.js/pull/3228)]


## [1.42.4] -- 2018-11-07

### Fixed
- Remove rendering artifacts from `table` orca PDF exports [[#3220](https://github.com/plotly/plotly.js/pull/3220)]


## [1.42.3] -- 2018-11-06

### Fixed
- Fix `histogram` binning for typed array inputs (bug introduced in 1.42.0) [[#3211](https://github.com/plotly/plotly.js/pull/3211)]
- Fix textfont color `restyle` calls for `pie` traces [[#3214](https://github.com/plotly/plotly.js/pull/3214)]
- Fix textfont color `editType` for `bar` traces [[#3214](https://github.com/plotly/plotly.js/pull/3214)]
- Fix array `hoverinfo` support for `ohlc` and `candelestick` [[#3213](https://github.com/plotly/plotly.js/pull/3213)]
- Correctly list `parcats` hoverinfo attributes which does not support array inputs [[#3213](https://github.com/plotly/plotly.js/pull/3213)]


## [1.42.2] -- 2018-11-01

### Fixed
- Fix runaway loops for `scattergl` lines and fill traces
  (bug introduced in 1.42.0) [[#3199](https://github.com/plotly/plotly.js/pull/3199)]
- Fix size and alignment vertical modebar [[#3193](https://github.com/plotly/plotly.js/pull/3193)]
- Fix legend item rendering for traces with typed array marker
  settings [[#3192](https://github.com/plotly/plotly.js/pull/3192)]


## [1.42.1] -- 2018-10-31

### Fixed
- Fix IE regression introduced in 1.42.0 [[#3187](https://github.com/plotly/plotly.js/pull/3187)]
- Fix `parcats` text-shadowing on dark `plot_bgcolor` [[#3191](https://github.com/plotly/plotly.js/pull/3191)]
- Fix `scatter3d` text alignment [[#3180](https://github.com/plotly/plotly.js/pull/3180)]
- Fix `hoverinfo` flags in attribute descriptions [[#3158](https://github.com/plotly/plotly.js/pull/3158)]
- No longer coerce unused `hoverlabel` attribute in `parcoods` [[#3158](https://github.com/plotly/plotly.js/pull/3158)]
- No longer coerce `transforms` attributes in traces that don't support them [[#3158](https://github.com/plotly/plotly.js/pull/3158)]


## [1.42.0] -- 2018-10-29

### Added
- Add `parcats` (aka parallel categories) trace type [[#2963](https://github.com/plotly/plotly.js/pull/2963), [#3072](https://github.com/plotly/plotly.js/pull/3072)]
- Add new gl3d tick and title auto-rotation algorithm that limits text
  overlaps [[#3084](https://github.com/plotly/plotly.js/pull/3084), [#3104](https://github.com/plotly/plotly.js/pull/3104), [#3131](https://github.com/plotly/plotly.js/pull/3131)]
- Add support for reversed-range axes on gl3d subplots [[#3141](https://github.com/plotly/plotly.js/pull/3141)]
- Add modebar layout style attributes: `orientation`, `bgcolor`, `color`
  and `activecolor` [[#3068](https://github.com/plotly/plotly.js/pull/3068), [#3091](https://github.com/plotly/plotly.js/pull/3091)]
- Add `title`, `titleposition` and `titlefont` attributes to `pie` traces [[#2987](https://github.com/plotly/plotly.js/pull/2987)]
- Add `hoverlabel.split` attribute to `ohlc` and `candlestick` traces to split
  hover labels into multiple pieces [[#2959](https://github.com/plotly/plotly.js/pull/2959)]
- Add support for `line.shape` values 'hv', 'vh', 'hvh' and 'vhv'
  in `scattergl` traces [[#3087](https://github.com/plotly/plotly.js/pull/3087)]
- Add handler for `PlotlyConfig.MathJaxConfig: 'local'` to override our default
  MathJax behavior which modifies the global MathJax config on load [[#2994](https://github.com/plotly/plotly.js/pull/2994)]
- Add support for graph div as first argument for `Plotly.makeTemplate`
  and `Plotly.validateTemplate` [[#3111](https://github.com/plotly/plotly.js/pull/3111), [#3118](https://github.com/plotly/plotly.js/pull/3118)]
- Implement trace, node and link hoverinfo for `sankey` traces [[#3096](https://github.com/plotly/plotly.js/pull/3096), [#3150](https://github.com/plotly/plotly.js/pull/3150)]
- Implement per-sector textfont settings in `pie` traces [[#3130](https://github.com/plotly/plotly.js/pull/3130)]

## Changed
- Use new Plotly logo in "Produced with Plotly" modebar button [[#3068](https://github.com/plotly/plotly.js/pull/3068)]
- Improve `histogram` autobin algorithm: allow partial bin specification,
  deprecate `autobin(x|y)` attributes, force stacked/grouped histograms to match size
  and have compatible `start` value [[#3044](https://github.com/plotly/plotly.js/pull/3044)]
- Count distinct values for category and date axis auto-type, which
  improves the detection of "NaN" string values in numerical data [[#3070](https://github.com/plotly/plotly.js/pull/3070)]
- Improve bar and pie textfont color inheritance [[#3130](https://github.com/plotly/plotly.js/pull/3130)]
- Improve `splom` first-render, axis range relayout and marker restyle
  performance [[#3057](https://github.com/plotly/plotly.js/pull/3057), [#3161](https://github.com/plotly/plotly.js/pull/3161)]
- Make `splom` `xaxes` and `yaxes` list always have same length as the trace
  `dimensions` regardless of their partial visibilities [[#3057](https://github.com/plotly/plotly.js/pull/3057)]
- Improve axis `overlaying` documentation [[#3082](https://github.com/plotly/plotly.js/pull/3082)]

### Fixed
- Fix `gl3d` subplots on tablets [[#3088](https://github.com/plotly/plotly.js/pull/3088)]
- Fix responsive behavior under flexbox and grid CSS [[#3056](https://github.com/plotly/plotly.js/pull/3056), [#3090](https://github.com/plotly/plotly.js/pull/3090), [#3122](https://github.com/plotly/plotly.js/pull/3122)]
- Fix relayout calls turning back `autosize` on [[#3120](https://github.com/plotly/plotly.js/pull/3120)]
- Fix MathJax rendering (for recent versions of MathJax) [[#2994](https://github.com/plotly/plotly.js/pull/2994)]
- Fix `scattergl` update on graphs with fractional computed dimensions [[#3132](https://github.com/plotly/plotly.js/pull/3132)]
- Fix `scattergl` symbols in MS Edge [[#2750](https://github.com/plotly/plotly.js/pull/2750)]
- Fix `scattergl` selections on overlaying axes [[#3067](https://github.com/plotly/plotly.js/pull/3067)]
- Fix `scattergl` `tozero` fills with bad values [[#3087](https://github.com/plotly/plotly.js/pull/3087), [#3168](https://github.com/plotly/plotly.js/pull/3168)]
- Fix `scattergl` fill layer ordering [[#3087](https://github.com/plotly/plotly.js/pull/3087)]
- Fix `scattergl` lines on reversed-range axes [[#3078](https://github.com/plotly/plotly.js/pull/3078)]
- Fix axis auto-type routine for boolean data [[#3070](https://github.com/plotly/plotly.js/pull/3070)]
- Fix `splom` axis placement when the diagonal is missing [[#3057](https://github.com/plotly/plotly.js/pull/3057)]
- Fix line `restyle` calls on `parcoords` traces [[#3178](https://github.com/plotly/plotly.js/pull/3178)]
- Fix `parcoods` rendering after `hovermode` relayout calls [[#3123](https://github.com/plotly/plotly.js/pull/3123)]
- Fix WebGL warnings for `scatter3d` traces with blank text items [[#3171](https://github.com/plotly/plotly.js/pull/3171), [#3177](https://github.com/plotly/plotly.js/pull/3177)]
- Fix WebGL warnings for `scatter3d` trace with empty lines [[#3174](https://github.com/plotly/plotly.js/pull/3174)]
- Fix rendering of `scatter3d` lines for certain scene angles [[#3163](https://github.com/plotly/plotly.js/pull/3163)]
- Fix handling of large pad values in `sankey` traces [[#3143](https://github.com/plotly/plotly.js/pull/3143)]
- Fix `scatterpolargl`  to `scatterpolar` toggling [[#3098](https://github.com/plotly/plotly.js/pull/3098)]
- Fix `scatterpolargl` axis-autorange padding [[#3098](https://github.com/plotly/plotly.js/pull/3098)]
- Fix `bar` text position for traces with set `base` [[#3156](https://github.com/plotly/plotly.js/pull/3156)]
- Fix `bar` support for typed arrays for `width` and `offset` attributes [[#3169](https://github.com/plotly/plotly.js/pull/3169)]
- Fix aggregate transforms with bad group values [[#3093](https://github.com/plotly/plotly.js/pull/3093)]
- Fix transforms operating on auto-invisible traces [[#3139](https://github.com/plotly/plotly.js/pull/3139)]
- Fix templating for polar and carpet axes [[#3092](https://github.com/plotly/plotly.js/pull/3092), [#3095](https://github.com/plotly/plotly.js/pull/3095)]
- Ignore invalid trace indices in restyle and update [[#3114](https://github.com/plotly/plotly.js/pull/3114)]
- Fix grid style `relayout` calls on graph with large `splom` traces [[#3067](https://github.com/plotly/plotly.js/pull/3067)]
- Fix logging on some old browsers [[#3137](https://github.com/plotly/plotly.js/pull/3137)]
- Remove erroneous warning `WARN: unrecognized full object value` when
  relayouting array containers [[#3053](https://github.com/plotly/plotly.js/pull/3053)]


## [1.41.3] -- 2018-09-25

### Fixed
- Fix handling of hover `text` in `barpolar` traces [[#3040](https://github.com/plotly/plotly.js/pull/3040)]
- Fix `scatterpolar[gl]` `text` placement in hover label [[#3040](https://github.com/plotly/plotly.js/pull/3040)]
- Fix `pie` trace support for individual stroke width values [[#3030](https://github.com/plotly/plotly.js/pull/3030)]
- Fix handling of CSS `max-width` and `max-height` in auto-size routine [[#3033](https://github.com/plotly/plotly.js/pull/3033)]
- Rotate hover labels when `hovermode: 'y'` and a single trace produces multiple
  labels [[#3043](https://github.com/plotly/plotly.js/pull/3043)]
- Rotate hover labels when `hovermode: 'closest'` and multiple labels are
  generated including one from an horizontal trace [[#3043](https://github.com/plotly/plotly.js/pull/3043)]
- Fix hover label coloring on white bgcolor [[#3048](https://github.com/plotly/plotly.js/pull/3048)]
- Do not coerce nor validate `polar?.bar*` attributes on
  subplots w/o visible `barpolar` traces [[#3023](https://github.com/plotly/plotly.js/pull/3023)]
- Fix legacy polar attribute descriptions [[#3023](https://github.com/plotly/plotly.js/pull/3023)]


## [1.41.2] -- 2018-09-19

### Fixed
- Fix two-sided zoombox -> double-click -> one-sided zoombox behavior [[#3028](https://github.com/plotly/plotly.js/pull/3028)]


## [1.41.1] -- 2018-09-18

### Fixed
- Bring back hover labels on "touch" hover (bug introduced in 1.29.0) [[#2997](https://github.com/plotly/plotly.js/pull/2997)]
- Fix MathJax rendering in legends [[#3018](https://github.com/plotly/plotly.js/pull/3018)]
- Fix fill and layering for multiple stack-groups and unstacked `scatter` traces [[#3005](https://github.com/plotly/plotly.js/pull/3005)]
- Fix removal of `scatter` traces with set `stackgroup` [[#3005](https://github.com/plotly/plotly.js/pull/3005)]
- Fix stacked area gap insertion edge case [[#3017](https://github.com/plotly/plotly.js/pull/3017)]
- Fix zeroline logic for `splom`-generated axes [[#3015](https://github.com/plotly/plotly.js/pull/3015)]
- Fix `error_x` and `error_y` on `scatter3d` w/o `error_z` [[#3011](https://github.com/plotly/plotly.js/pull/3011)]
- Fix `scatter3d` error bars on log axes [[#2992](https://github.com/plotly/plotly.js/pull/2992)]
- Fix `Plotly.react` when updating geo axis `dtick` [[#3016](https://github.com/plotly/plotly.js/pull/3016)]
- Fix `polar.hole=1` case [[#3021](https://github.com/plotly/plotly.js/pull/3021)]
- Fix handling of `polar.sector` that span more than 360 degrees [[#3021](https://github.com/plotly/plotly.js/pull/3021)]


## [1.41.0] -- 2018-09-12

### Added
- Enable selection by clicking on points via new layout attribute `clickmode`
  and flag `'select'` [[#2944](https://github.com/plotly/plotly.js/pull/2944)]
- Add stacked area charts via new attributes `stackgroup` and `stackgaps` in
  `scatter` traces [[#2960](https://github.com/plotly/plotly.js/pull/2960)]
- Add `barpolar` traces - which replace and augment `area` traces [[#2954](https://github.com/plotly/plotly.js/pull/2954)]
- Add `polar.hole` to punch hole at the middle of polar subplot offsetting the
  start of the radial range [[#2977](https://github.com/plotly/plotly.js/pull/2977), [#2996](https://github.com/plotly/plotly.js/pull/2996)]
- Add an 'inner' radial axis drag box on polar subplots [[#2977](https://github.com/plotly/plotly.js/pull/2977)]
- Add `{responsive: true}` plot config option [[#2974](https://github.com/plotly/plotly.js/pull/2974)]
- Emit `plotly_webglcontextlost` event on WebGL context lost [[#2986](https://github.com/plotly/plotly.js/pull/2986)]
- Support all numbered HTML entities (decimal and hex) in text elements [[#2932](https://github.com/plotly/plotly.js/pull/2932)]
- Add Welsh (`cy`) locale [[#2945](https://github.com/plotly/plotly.js/pull/2945)]

### Changed
- Attribute meta information is now stripped be stripped out of bundles (made
  with bundlers that support browserify transforms) by default [[#1584](https://github.com/plotly/plotly.js/pull/1584)]
- Draw polar axis ticks above polar axis lines [[#2977](https://github.com/plotly/plotly.js/pull/2977)]
- Improve ordering of trace hover labels for matching positions [[#2960](https://github.com/plotly/plotly.js/pull/2960)]
- Speed polar subplot radial drag interactions [[#2954](https://github.com/plotly/plotly.js/pull/2954)]
- Improve pseudo-html conversion performance [[#2932](https://github.com/plotly/plotly.js/pull/2932)]
- Bump `regl-splom` requirement to `^1.0.4` [[#2956](https://github.com/plotly/plotly.js/pull/2956)]
- Bump `glslify` requirement to `^6.3.1` [[#2990](https://github.com/plotly/plotly.js/pull/2990)]
- Use `gl-text` instead of `@etpinard/gl-text` [[#2956](https://github.com/plotly/plotly.js/pull/2956)]

### Fixed
- Fix `scatter` ordering in inner SVG `<g>` on some restyle calls [[#2978](https://github.com/plotly/plotly.js/pull/2978)]
- Fix cartesian axis autorange edge cases [[#2960](https://github.com/plotly/plotly.js/pull/2960)]
- Fix double-decoding of some HTML entities in text nodes [[#2927](https://github.com/plotly/plotly.js/pull/2927)]
- Fix `scattergl` line traces rendered after non-line traces [[#2990](https://github.com/plotly/plotly.js/pull/2990)]
- Fix legend positioning on graphs with very large margins [[#2983](https://github.com/plotly/plotly.js/pull/2983)]
- Fix rendering of ternary subplots fix with `showticklabels: false` [[#2993](https://github.com/plotly/plotly.js/pull/2993)]
- Fix show/hide updates of tick and tick labels on ternary subplots [[#2993](https://github.com/plotly/plotly.js/pull/2993)]
- Fix handling of multi-selections in ternary subplots [[#2944](https://github.com/plotly/plotly.js/pull/2944)]
- Fix `sankey` hover under `hovermode: false` [[#2949](https://github.com/plotly/plotly.js/pull/2949)]
- Fix `sankey` positioning for non-default `domain.x` values [[#2984](https://github.com/plotly/plotly.js/pull/2984)]
- Fix `type: 'date'` polar radial axes [[#2954](https://github.com/plotly/plotly.js/pull/2954)]
- Fix send-to-cloud modebar buttons on graphs with typed arrays [[#2995](https://github.com/plotly/plotly.js/pull/2995)]
- Fix handling of custom transforms that make their own data arrays in
  `Plotly.react`[[#2973](https://github.com/plotly/plotly.js/pull/2973)]
- Fix missing violin and colorbar attributes in `gd._fullData` [[#2850](https://github.com/plotly/plotly.js/pull/2850)]


## [1.40.1] -- 2018-08-22

### Changed
- Bump `browserify` to `v16` [[#2923](https://github.com/plotly/plotly.js/pull/2923)]
- Bump `glslify` to `v6.2.1` [[#2923](https://github.com/plotly/plotly.js/pull/2923)]
- Use `color-normlize@1.3.0` throughout code base [[#2923](https://github.com/plotly/plotly.js/pull/2923)]

### Fixed
- Fix logic for hiding zero lines when they conflict with axis lines [[#2936](https://github.com/plotly/plotly.js/pull/2936)]
- Fix `exponentformat` values `'e'` and `'E'` on log axes [[#2921](https://github.com/plotly/plotly.js/pull/2921)]
- Fix dynamic layer ordering of `heatmap` and `carpet` traces [[#2917](https://github.com/plotly/plotly.js/pull/2917)]
- Fix `Plotly.downloadImage` when using graph id or figure object
  as first argument [[#2931](https://github.com/plotly/plotly.js/pull/2931)]
- Fix regl-based rendering when WebGL buffer dimensions don't match canvas
  dimensions [[#2939](https://github.com/plotly/plotly.js/pull/2939)]

## [1.40.0] -- 2018-08-16

### Added
- Allow `contour`, `contourcarpet` and `histogram2dcontour` to have
  corresponding legend items using `showlegend` [[#2891](https://github.com/plotly/plotly.js/pull/2891), [#2914](https://github.com/plotly/plotly.js/pull/2914)]
- Add `scatterpolar` and `scatterpolargl` attributes `r0`, `dr`, `theta0` and
  `dtheta` [[#2895](https://github.com/plotly/plotly.js/pull/2895)]
- Add layout attributes `piecolorway` and `extendpiecolors`
  for more control over `pie` colors [[#2870](https://github.com/plotly/plotly.js/pull/2870)]
- Add splom attribute `dimensions[i].axis.type` to easily override axis type
  in splom-generated axes [[#2899](https://github.com/plotly/plotly.js/pull/2899)]
- Add support for on-graph text in `scatterpolargl` traces [[#2895](https://github.com/plotly/plotly.js/pull/2895)]

### Changed
- Use `derequire` browserify plugin to make bundling distributed npm package
  with browserify possible [[#2905](https://github.com/plotly/plotly.js/pull/2905)]
- Speed up cartesian axis autorange edits (and thus double-click interactions) [[#2823](https://github.com/plotly/plotly.js/pull/2823)]
- Do not clear WebGL context when `scattergl` graph has no `visible:true`
  traces, which speeds up e.g. legend interactions [[#2860](https://github.com/plotly/plotly.js/pull/2860)]
- Compute data extremes per trace, which improves performance in some cases [[#2860](https://github.com/plotly/plotly.js/pull/2860)]
- Use `<linearGradient>` to render filled colorbars [[#2910](https://github.com/plotly/plotly.js/pull/2910), [#2914](https://github.com/plotly/plotly.js/pull/2914)]
- Rename trace module `setPositions` methods `crossTraceCalc` [[#2868](https://github.com/plotly/plotly.js/pull/2868)]
- Use `regl@1.3.7` [[#2863](https://github.com/plotly/plotly.js/pull/2863)]

### Fixed
- Fix scalar `marker.size` bounds in legend items [[#2840](https://github.com/plotly/plotly.js/pull/2840)]
- Fix positioning of legend symbols for traces with fills [[#2891](https://github.com/plotly/plotly.js/pull/2891)]
- Fix `scattergl` select -> double-click -> pan behavior [[#2815](https://github.com/plotly/plotly.js/pull/2815)]
- Fix `scattergl` marker for IE11 [[#2863](https://github.com/plotly/plotly.js/pull/2863)]
- Fix inheritance of explicit `pie` colors by later traces [[#2870](https://github.com/plotly/plotly.js/pull/2870)]
- Fix layer ordering on graphs with multiple `contour` traces with heatmap
  coloring [[#2891](https://github.com/plotly/plotly.js/pull/2891)]
- Fix layer ordering on `visible` toggling for `contour`-like traces [[#2891](https://github.com/plotly/plotly.js/pull/2891)]
- Fix cases where colorbars would be drawn over its bounds [[#2910](https://github.com/plotly/plotly.js/pull/2910)]
- Fix `tickwidth` edits on `ohlc` traces [[#2823](https://github.com/plotly/plotly.js/pull/2823)]
- Fix labels on splom-generated axes with categorical data [[#2899](https://github.com/plotly/plotly.js/pull/2899)]
- Fix handling of splom dimensions on axes of conflicting types [[#2899](https://github.com/plotly/plotly.js/pull/2899)]
- Fix `splom` trace `visible` edits [[#2860](https://github.com/plotly/plotly.js/pull/2860)]
- Fix `splom` select -> double-click -> pan behavior [[#2899](https://github.com/plotly/plotly.js/pull/2899)]
- Fix `scatterpolargl` behavior during angular and radial drag interactions [[#2888](https://github.com/plotly/plotly.js/pull/2888)]
- Fix handling of auto date ticks below our 100 microseconds limit [[#2912](https://github.com/plotly/plotly.js/pull/2912)]
- Fix `scatter3d` attributes which had incorrectly labeled `textposition`
  and `textfont.family` as `arrayOk` and contained unimplemented `line.showscale`
  and `line.colorbar` [[#2879](https://github.com/plotly/plotly.js/pull/2879)]
- Fix `scattergl` and `scatterpolargl` attribute declarations for `hoveron` [[#2895](https://github.com/plotly/plotly.js/pull/2895)]


## [1.39.4] -- 2018-08-02

### Fixed
- Fix tenths of milliseconds handling in old numeric date data
  (bug introduced in 1.21.0) [[#2847](https://github.com/plotly/plotly.js/pull/2847)]
- Fix `yaxis` overlaying `yaxis2` layouts
  (bug introduced in 1.39.3) [[#2857](https://github.com/plotly/plotly.js/pull/2857)]


## [1.39.3] -- 2018-07-25

### Fixed
- Fix overlaying subplot configuration relayouts [[#2831](https://github.com/plotly/plotly.js/pull/2831)]
- Fix trace toggling from position-editable horizontal legends [[#2829](https://github.com/plotly/plotly.js/pull/2829)]
- Fix `[un]selected.marker.opacity` settings on `scattergeo` traces [[#2827](https://github.com/plotly/plotly.js/pull/2827)]
- Fix selections on some Robinson projections [[#2827](https://github.com/plotly/plotly.js/pull/2827)]


## [1.39.2] -- 2018-07-16

### Fixed
- Fix scattergl selection after resize relayouts [[#2801](https://github.com/plotly/plotly.js/pull/2801)]
- Fix scattergl layout replot edits [[#2793](https://github.com/plotly/plotly.js/pull/2793)]
- Fix cartesian axis range animations (bug introduced in 1.37.0) [[#2788](https://github.com/plotly/plotly.js/pull/2788)]
- Fix contour labels that require thousands suffixes [[#2806](https://github.com/plotly/plotly.js/pull/2806)]
- Fix 'legendonly' legend items link to array `marker.symbol` [[#2816](https://github.com/plotly/plotly.js/pull/2816)]
- Fix handling of duplicate points under `line.simplify` [[#2814](https://github.com/plotly/plotly.js/pull/2814)]
- Fix transform removal via `Plotly.react` [[#2805](https://github.com/plotly/plotly.js/pull/2805)]
- Fix out-of-subplot scroll zoom on some geo projection types [[#2811](https://github.com/plotly/plotly.js/pull/2811)]
- Fix hover label in RTL pages [[#2790](https://github.com/plotly/plotly.js/pull/2790)]
- Reduce minified bundle back to their 1.39.0 sizes [[#2792](https://github.com/plotly/plotly.js/pull/2792)]


## [1.39.1] -- 2018-07-09

### Fixed
- Fix mapbox subplots in our minified bundles (bug introduced in 1.39.0) [[#2789](https://github.com/plotly/plotly.js/pull/2789)]
- Fix box and violin traces inner parts removal (bug introduced in 1.37.0) [[#2785](https://github.com/plotly/plotly.js/pull/2785)]


## [1.39.0] -- 2018-07-05

### Added
- Add distributed npm packages for the main plotly.js bundle and all our partial
  bundles for easy installation and bundling [[#2670](https://github.com/plotly/plotly.js/pull/2670)]
- Add template machinery along with helpers methods `Plotly.makeTemplate` and
  `Plotly.validateTemplate` [[#2764](https://github.com/plotly/plotly.js/pull/2764)]
- Add 3D `streamtube` traces [[#2658](https://github.com/plotly/plotly.js/pull/2658)]
- Add support for on-graph text in `scattergl` traces [[#2737](https://github.com/plotly/plotly.js/pull/2737), [#2783](https://github.com/plotly/plotly.js/pull/2783)]
- Add `gridshape` attribute to polar subplots with values `'circular'` (the
  default) and `'linear'` (to draw polygon grids) [[#2739](https://github.com/plotly/plotly.js/pull/2739)]
- Add `'range'` and `'change'` `aggregate` transform functions [[#2764](https://github.com/plotly/plotly.js/pull/2764)]
- Add `visible` attribute to `rangeselector` and `updatemenu` buttons,  slider
  steps and `mapbox` layout layers as well as `tickformatstops` items [[#2761](https://github.com/plotly/plotly.js/pull/2761)]
- Add support for colorbar linked to `marker.color` values for `splom`,
  `scatterpolar` and `scatterpolargl` traces [[#2681](https://github.com/plotly/plotly.js/pull/2681)]
- Revamp icon settings in custom mode bar buttons, allowing users to specify
  their own dimensions and SVG transforms [[#2762](https://github.com/plotly/plotly.js/pull/2762)]
- Add `plotlyServerURL` config option [[#2760](https://github.com/plotly/plotly.js/pull/2760)]
- Added no-WebGL warnings for graphs with `scattergl`, `scatterpolargl`, `splom`
  and `parcoords` traces [[#2697](https://github.com/plotly/plotly.js/pull/2697)]

### Changed
- `plotly_afterplot` is now emitted after all edit types [[#2773](https://github.com/plotly/plotly.js/pull/2773)]
- Trace `uid` is no longer mutated into user trace objects [[#2681](https://github.com/plotly/plotly.js/pull/2681)]
- No longer add `marker.line` in `scattermapbox` fullData [[#2766](https://github.com/plotly/plotly.js/pull/2766)]
- Use `regl@1.3.6` [[#2694](https://github.com/plotly/plotly.js/pull/2694)]
- Use `mapbox-gl@0.45.0` [[#2709](https://github.com/plotly/plotly.js/pull/2709)]

### Fixed
- Fix `Plotly.react`'s handling of changing auto-margins [[#2681](https://github.com/plotly/plotly.js/pull/2681)]
- Make plotting/updating WebGL-based traces fail gracefully when WebGL isn't
  supported [[#2697](https://github.com/plotly/plotly.js/pull/2697)]
- Fix mapbox layout layer updates [[#2734](https://github.com/plotly/plotly.js/pull/2734)]
- Fix mapbox event inconsistencies [[#2766](https://github.com/plotly/plotly.js/pull/2766)]
- Correctly emit `plotly_relayout` at end of scroll on mapbox subplots [[#2709](https://github.com/plotly/plotly.js/pull/2709)]
- Fix `scatter3d` scalar `hovertext` handling [[#2698](https://github.com/plotly/plotly.js/pull/2698)]
- Fix line decimation for segments crossing the viewport [[#2705](https://github.com/plotly/plotly.js/pull/2705)]
- Fix `surface` trace contours when first level has length zero [[#2712](https://github.com/plotly/plotly.js/pull/2712)]
- Fix `contour(x|y|z).highlight` partial settings [[#2712](https://github.com/plotly/plotly.js/pull/2712)]
- Fix old date timezone precision in Chrome 67+ [[#2747](https://github.com/plotly/plotly.js/pull/2747)]
- Fix `Plotly.validate` for attribute with trailing numbers (e.g. `x0`, `y1`) [[#2761](https://github.com/plotly/plotly.js/pull/2761)]
- Fix x-only zoom moves when `xaxis.fixedrange: true`[[#2776](https://github.com/plotly/plotly.js/pull/2776)]
- Fix colorbar edits for `parcoords` and `histogram` traces [[#2681](https://github.com/plotly/plotly.js/pull/2681)]
- Fix bandwidth for single-value violins [[#2775](https://github.com/plotly/plotly.js/pull/2775)]
- Sanitize `margin` after 'autosize' relayouts [[#2758](https://github.com/plotly/plotly.js/pull/2758)]
- Make `Plots.resize` work when `layout` attribute is gone from graph div [[#2710](https://github.com/plotly/plotly.js/pull/2710)]
- Fix `colorscale` attribute descriptions [[#2658](https://github.com/plotly/plotly.js/pull/2658)]


## [1.38.3] -- 2018-06-11

### Fixed
- Fix `cone` axis padding when under `sizemode: 'absolute'` [[#2715](https://github.com/plotly/plotly.js/pull/2715)]
- Fix `cone` scaling on irregular grids [[#2715](https://github.com/plotly/plotly.js/pull/2715)]
- Fix `cone` `sizemode: 'absolute'` scaling and attribute description [[#2715](https://github.com/plotly/plotly.js/pull/2715)]
- Improve `cone` hover picking [[#2715](https://github.com/plotly/plotly.js/pull/2715)]
- Fix exception during histogram cross-trace computation [[#2724](https://github.com/plotly/plotly.js/pull/2724)]
- Fix handling of custom transforms that make their own data arrays [[#2714](https://github.com/plotly/plotly.js/pull/2714)]


## [1.38.2] -- 2018-06-04

### Fixed
- Fix bar text removal (bug introduced in 1.36.0) [[#2689](https://github.com/plotly/plotly.js/pull/2689)]
- Fix handling number `0` in hover labels and on-graph text [[#2682](https://github.com/plotly/plotly.js/pull/2682)]


## [1.38.1] -- 2018-05-29

### Fixed
- Fix transforms on `scattergl` traces [[#2677](https://github.com/plotly/plotly.js/pull/2677)]
- Fix `marker.line.width` scaling in `scattergl` traces [[#2677](https://github.com/plotly/plotly.js/pull/2677)]
- Fix `[un]selected.marker.size` scaling in `scattergl` traces [[#2677](https://github.com/plotly/plotly.js/pull/2677)]
- Create two not three WebGL contexts for scattergl/splom graphs
  (bug introduced 1.36.0) [[#2656](https://github.com/plotly/plotly.js/pull/2656)]
- Fix `z` updates of interpolated values on heatmap and contour traces with gaps [[#2657](https://github.com/plotly/plotly.js/pull/2657)]
- Fix select/pan double-click behavior when relayout from one another
  (bug introduced in 1.36.0) [[#2668](https://github.com/plotly/plotly.js/pull/2668)]
- Fix shift selection behavior after pan/scroll
  (bug introduced in 1.36.0) [[#2676](https://github.com/plotly/plotly.js/pull/2676)]


## [1.38.0] -- 2018-05-23

### Added

- Add 3D `cone` traces to visualize vector fields [[#2641](https://github.com/plotly/plotly.js/pull/2641), [#2647](https://github.com/plotly/plotly.js/pull/2647)]
- Add ability to interactively change length and rotate line shapes [[#2594](https://github.com/plotly/plotly.js/pull/2594)]
- Add `toImageButtonOptions` config object to override to-image mode bar button
  options [[#2607](https://github.com/plotly/plotly.js/pull/2607)]
- Add Brazilian Portuguese (`pt-br`) locale [[#2622](https://github.com/plotly/plotly.js/pull/2622)]
- Add Italian (`it`) locale [[#2632](https://github.com/plotly/plotly.js/pull/2632)]

### Changed
- Improve cartesian scroll and pan (mostly) performance for graphs with
  many marker or/and text nodes [[#2623](https://github.com/plotly/plotly.js/pull/2623)]
- Improve `splom` first render and axis-range relayout performance [[#2628](https://github.com/plotly/plotly.js/pull/2628)]
- Improve multi-axis axis-range relayout performance by updating minimal set of
  axes instead of all axes [[#2628](https://github.com/plotly/plotly.js/pull/2628)]
- Use "grab" cursor to denote when annotations and shapes are draggable [[#2594](https://github.com/plotly/plotly.js/pull/2594)]
- Ignore zero and negative link values in `sankey` traces [[#2629](https://github.com/plotly/plotly.js/pull/2629)]
- Ignore unused and malformed links `sankey` traces without logging [[#2629](https://github.com/plotly/plotly.js/pull/2629)]

### Fixed
- Fix `scattergl` error bar computations when input value are numeric strings [[#2620](https://github.com/plotly/plotly.js/pull/2620)]
- Fix `scattergl` error bar computations for `x0`/`dx` and `y0`/`dy` coordinates [[#2620](https://github.com/plotly/plotly.js/pull/2620)]
- Fix `violin` kde span edge cases [[#2650](https://github.com/plotly/plotly.js/pull/2650)]
- Make `sankey` traces accept numeric strings [[#2629](https://github.com/plotly/plotly.js/pull/2629)]
- Fix axis range edits under axis constraints [[#2620](https://github.com/plotly/plotly.js/pull/2620)]
- Fix "sloppy click" event emission during cartesian zoom [[#2649](https://github.com/plotly/plotly.js/pull/2649)]
- Fix layout `grid` validation which lead to exceptions [[#2638](https://github.com/plotly/plotly.js/pull/2638)]
- Fix `parcoords` rendering in old Safari version [[#2612](https://github.com/plotly/plotly.js/pull/2612)]
- Link to <https://get.webgl.org> instead of http version in no WebGL message [[#2617](https://github.com/plotly/plotly.js/pull/2617)]


## [1.37.1] -- 2018-05-02

### Fixed
- Fix `Plotly.react` when adding/removing traces (bug introduced in 1.37.0) [[#2603](https://github.com/plotly/plotly.js/pull/2603)]


## [1.37.0] -- 2018-05-01

### Added
- Add `plotly_legendclick` and `plotly_legenddoubleclick` events [[#2581](https://github.com/plotly/plotly.js/pull/2581)]
- Add Swahili (`sw`) locale [[#2526](https://github.com/plotly/plotly.js/pull/2526)]

### Changed
- Improve cartesian trace update and removal by using more d3-iomatic patterns.
  This results in some performance improvements during redraws [[#2574](https://github.com/plotly/plotly.js/pull/2574)]
- Our internal `Lib.nestedProperty` no longer prunes empty containers in
  `gd.data`, `gd.layout`, `gd._fullData` and `gd._fulllayout`.
  We made this change to clean up some of the `Plotly.react` internals.
  This also lead to a slight performance boost [[#2577](https://github.com/plotly/plotly.js/pull/2577)]

### Fixed
- Fix `Plotly.react`'s handling of transformed traces [[#2577](https://github.com/plotly/plotly.js/pull/2577)]
- Fix Safari support for `scattergl` and `splom` traces [[#2593](https://github.com/plotly/plotly.js/pull/2593)]
- Fix `scattergl` point clustering edge cases [[#2593](https://github.com/plotly/plotly.js/pull/2593)]
- Fix `scattergl` selection after double-click on graphs
  with more than 1e5 points [[#2593](https://github.com/plotly/plotly.js/pull/2593)]
- Fix artificial number of lines limit in `scattergl` traces [[#2568](https://github.com/plotly/plotly.js/pull/2568)]
- Fix typed array support in color array in `scattergl` traces [[#2596](https://github.com/plotly/plotly.js/pull/2596)]
- Fix typed array support for `splom` traces [[#2596](https://github.com/plotly/plotly.js/pull/2596)]
- Make `scatter` and `scattercarpet` coexist on same subplot [[#2574](https://github.com/plotly/plotly.js/pull/2574)]
- Fix incorrect fallback border color for axis common hover labels [[#2557](https://github.com/plotly/plotly.js/pull/2557)]
- Fix handling of blank editable legend items [[#2587](https://github.com/plotly/plotly.js/pull/2587)]
- Fix spikelines positioning in Firefox [[#2590](https://github.com/plotly/plotly.js/pull/2590)]
- Fix `Plotly.react` modebar updates when the locale changes [[#2592](https://github.com/plotly/plotly.js/pull/2592)]
- Fix `scatter` selection performance regression (dating back to 1.32.0) [[#2583](https://github.com/plotly/plotly.js/pull/2583)]
- Fix `plotly_beforeplot` and `plotly_beforehover` event handlers when attached
  with `gd.once` [[#2581](https://github.com/plotly/plotly.js/pull/2581)]


## [1.36.1] -- 2018-04-18

### Fixed
- Fix `scattergl` in dist and CDN bundles
  (due to `browser-pack-flat` discrepancy introduced in 1.36.0)
  by removing `browser-pack-flat` from our bundling pipeline [[#2572](https://github.com/plotly/plotly.js/pull/2572)]


## [1.36.0] -- 2018-04-17

### Added
- Add `splom` (aka scatter plot matrix) traces [[#2505](https://github.com/plotly/plotly.js/pull/2505)]
- Add multi-selection and click-to-select on `parcoords` axes [[#2415](https://github.com/plotly/plotly.js/pull/2415)]
- Add selection and improve legend items for `ohlc` and `candlestick` [[#2561](https://github.com/plotly/plotly.js/pull/2561)]
- Add 'fixed size' layout shapes through new shape attributes
  `xsizemode`, `ysizemode`, `xanchor`  and `yanchor` [[#2532](https://github.com/plotly/plotly.js/pull/2532)]
- Add layout attribute `selectdirection` to restrict select-box direction [[#2506](https://github.com/plotly/plotly.js/pull/2506)]
- Add support for selections on graphs with range sliders [[#2561](https://github.com/plotly/plotly.js/pull/2561)]
- Add support for ragged `table` inputs [[#2511](https://github.com/plotly/plotly.js/pull/2511)]
- Add Czech (`cs`) locale [[#2483](https://github.com/plotly/plotly.js/pull/2483)]
- Add Japanese (`ja`) locale [[#2558](https://github.com/plotly/plotly.js/pull/2558)]

### Changed
- Multiple performance improvements for cartesian subplots, most noticeable
  on graphs with many cartesian subplots [[#2474](https://github.com/plotly/plotly.js/pull/2474), [#2487](https://github.com/plotly/plotly.js/pull/2487), [#2527](https://github.com/plotly/plotly.js/pull/2527)]
- Use new `gl-mesh3d` version that attempts to make lighting results less
  hardware-dependent [[#2365](https://github.com/plotly/plotly.js/pull/2365)]
- New and improved point-clustering algorithm for `scattergl` [[#2499](https://github.com/plotly/plotly.js/pull/2499)]
- Improved `regl-line2d` component [[#2556](https://github.com/plotly/plotly.js/pull/2556)]

### Fixed
- Fix memory leak in `parcoords` traces [[#2415](https://github.com/plotly/plotly.js/pull/2415)]
- Fix `scattergl` `selectedpoints` clearance under select/lasso drag modes [[#2492](https://github.com/plotly/plotly.js/pull/2492)]
- Fix `scattergl` horizontal lines rendering [[#2564](https://github.com/plotly/plotly.js/pull/2564)]
- Fix `scattergl` unselected marker opacity for array marker opacity traces [[#2503](https://github.com/plotly/plotly.js/pull/2503)]
- Fix `scattergl` hover over data gaps [[#2499](https://github.com/plotly/plotly.js/pull/2499)]
- Fix `ohlc` on category axes [[#2561](https://github.com/plotly/plotly.js/pull/2561)]
- Fix inconsistencies in `ohlc` and `candlestick` event data [[#2561](https://github.com/plotly/plotly.js/pull/2561)]
- Fix hover `text` for `candlestick` traces [[#2561](https://github.com/plotly/plotly.js/pull/2561)]
- Fix `scattermapbox` selections for traces with data gaps [[#2513](https://github.com/plotly/plotly.js/pull/2513)]
- Fix `table` border cases that got previously cut off [[#2511](https://github.com/plotly/plotly.js/pull/2511)]
- Fix `box` traces with one jittered outlier [[#2530](https://github.com/plotly/plotly.js/pull/2530)]
- Fix `cliponfalse: false` on reversed axes [[#2533](https://github.com/plotly/plotly.js/pull/2533)]
- Fix buggy `plot_bgcolor` rendering when updating axis `overlaying` attribute [[#2516](https://github.com/plotly/plotly.js/pull/2516)]
- Fix buggy `Plotly.react` behavior for `carpet`, `contourcarpet`, `scattercarpet`,
  `table` and x/y/z column `heatmap` traces [[#2525](https://github.com/plotly/plotly.js/pull/2525)]
- Fix buggy `Plotly.react` behavior for `ohlc` and `candlestick` traces [[#2561](https://github.com/plotly/plotly.js/pull/2561)]
- Fix ordered categories on graphs with `visible: false` traces [[#2489](https://github.com/plotly/plotly.js/pull/2489)]
- Fix ordered categories in multi-subplot graphs [[#2489](https://github.com/plotly/plotly.js/pull/2489)]
- Fix inconsistencies when ordering number and numeric string categories [[#2489](https://github.com/plotly/plotly.js/pull/2489)]
- Fix format `days` in English locale [[#2490](https://github.com/plotly/plotly.js/pull/2490)]
- Handle HTML links with encoded URIs correctly in svg text labels [[#2471](https://github.com/plotly/plotly.js/pull/2471)]


## [1.35.2] -- 2018-03-09

### Fixed
- Ping `mapbox-gl` to `0.44.1` so that users on fresh
  `npm install` do not get the wrong mapbox-gl version message [[#2467](https://github.com/plotly/plotly.js/pull/2467)]
- Fix swapping between `scatter` and `scatter3d` traces and other
  potential problems caused by incorrect axis constraints resetting [[#2465](https://github.com/plotly/plotly.js/pull/2465)]


## [1.35.1] -- 2018-03-08

### Fixed
- Fix `scatterpolar` in dist and CDN bundles
  (due to `browser-pack-flat` discrepancy introduced in 1.35.0) [[#2458](https://github.com/plotly/plotly.js/pull/2458)]
- Fix removing and adding scatter(gl) as not the first module [[#2455](https://github.com/plotly/plotly.js/pull/2455)]
- Ensure we don't draw ticks if there are none to draw [[#2454](https://github.com/plotly/plotly.js/pull/2454)]


## [1.35.0] -- 2018-03-07

### Added
- Add `automargin` attribute to cartesian axes which auto-expands margins
  when ticks, tick labels and/or axis titles do not fit on the graph [[#2243](https://github.com/plotly/plotly.js/pull/2243)]
- Add support for typed arrays as data array inputs [[#2388](https://github.com/plotly/plotly.js/pull/2388)]
- Add layout `grids` attribute for easy subplot generation [[#2399](https://github.com/plotly/plotly.js/pull/2399)]
- Implement `cliponaxis: false` for bar text [[#2378](https://github.com/plotly/plotly.js/pull/2378)]
- Add opposite axis attributes for range slider to control y axis range behavior [[#2364](https://github.com/plotly/plotly.js/pull/2364)]
- Generalize `hoverdistance` and `spikedistance` for area-like objects [[#2379](https://github.com/plotly/plotly.js/pull/2379)]
- Bring `scattergl` auto-range logic to par with SVG `scatter` [[#2404](https://github.com/plotly/plotly.js/pull/2404)]
- Add selected/unselected marker color size support to `scattermapbox` traces [[#2361](https://github.com/plotly/plotly.js/pull/2361)]

### Changed
- Remove all circular dependencies in our `src/` directory [[#2429](https://github.com/plotly/plotly.js/pull/2429)]
- Build our CDN bundles with `browser-pack-flat` browserify plugin [[#2447](https://github.com/plotly/plotly.js/pull/2447)]
- Bump `mapbox-gl` to `v0.44.0` [[#2361](https://github.com/plotly/plotly.js/pull/2361)]
- Bump `glslify` to `v6.1.1` [[#2377](https://github.com/plotly/plotly.js/pull/2377)]
- Stop relinking `customdata`, `ids` and any matching objects
  in `gd._fullLayout` during `Plots.supplyDefaults` [[#2375](https://github.com/plotly/plotly.js/pull/2375)]

### Fixed
- Fix buggy auto-range / auto-margin interaction
  leading to axis range inconsistencies on redraws
  (this bug was mostly noticeable on graphs with legends) [[#2437](https://github.com/plotly/plotly.js/pull/2437)]
- Bring back `scattergl` lines under select/lasso `dragmode`
  (bug introduced in `1.33.0`) [[#2377](https://github.com/plotly/plotly.js/pull/2377)]
- Fix `scattergl` visible toggling for graphs with multiple traces
  with different modes (bug introduced in `1.33.0`) [[#2442](https://github.com/plotly/plotly.js/pull/2442)]
- Bring back `spikelines` for traces other than `scatter`
  (bug introduced in `1.33.0`) [[#2379](https://github.com/plotly/plotly.js/pull/2379)]
- Fix `Plotly.Fx.hover` acting on multiple subplots
  (bug introduced in `1.32.0`) [[#2379](https://github.com/plotly/plotly.js/pull/2379)]
- Fix range slider with stacked y axes positioning
  (bug introduced in `1.32.0`) [[#2451](https://github.com/plotly/plotly.js/pull/2451)]
- Fix `scattergl` color clustering [[#2377](https://github.com/plotly/plotly.js/pull/2377)]
- Fix `Plotly.restyle` for `scattergl` `fill` [[#2377](https://github.com/plotly/plotly.js/pull/2377)]
- Fix multi-line y-axis label positioning [[#2424](https://github.com/plotly/plotly.js/pull/2424)]
- Fix centered hover labels edge cases [[#2440](https://github.com/plotly/plotly.js/pull/2440), [#2445](https://github.com/plotly/plotly.js/pull/2445)]
- Fix hover labels in bar groups in compare mode [[#2414](https://github.com/plotly/plotly.js/pull/2414)]
- Fix axes and axis lines removal [[#2416](https://github.com/plotly/plotly.js/pull/2416)]
- Fix auto-sizing in `Plotly.react` [[#2437](https://github.com/plotly/plotly.js/pull/2437)]
- Fix error bars for `Plotly.react` and uneven data arrays [[#2360](https://github.com/plotly/plotly.js/pull/2360)]
- Fix edits for date-string referenced annotations [[#2368](https://github.com/plotly/plotly.js/pull/2368)]
- Fix `z` hover labels with exponents [[#2422](https://github.com/plotly/plotly.js/pull/2422)]
- Fix yet another histogram edge case [[#2413](https://github.com/plotly/plotly.js/pull/2413)]
- Fix fall back for contour labels when there's only one contour [[#2411](https://github.com/plotly/plotly.js/pull/2411)]
- Fix `scatterpolar` category angular period calculations [[#2449](https://github.com/plotly/plotly.js/pull/2449)]
- Clear select outlines on mapbox zoomstart [[#2361](https://github.com/plotly/plotly.js/pull/2361)]
- Fix legend click to causes legend scroll bug [[#2426](https://github.com/plotly/plotly.js/pull/2426)]


## [1.34.0] -- 2018-02-12

### Added
- Add `Plotly.react`, a new do-it-all API method that creates and update graphs
  using the same API signature [[#2341](https://github.com/plotly/plotly.js/pull/2341)]
- Add constraint-type contours to `contour` traces [[#2270](https://github.com/plotly/plotly.js/pull/2270)]
- Add `notched` and `notchwidth` attributes to `box` traces [[#2305](https://github.com/plotly/plotly.js/pull/2305)]
- Add localization machinery to auto-formatted date axis ticks [[#2261](https://github.com/plotly/plotly.js/pull/2261)]
- Add support for `text` in `mesh3d` traces [[#2327](https://github.com/plotly/plotly.js/pull/2327)]
- Add support for scalar `text` in `surface` traces [[#2327](https://github.com/plotly/plotly.js/pull/2327)]
- Make mode bar for graphs with multiple subplot types more usable [[#2339](https://github.com/plotly/plotly.js/pull/2339)]
- Add `npm@5` package-lock file [[#2323](https://github.com/plotly/plotly.js/pull/2323)]

### Changed
- All of gl-vis dependencies now use `gl-shader@4.2.1` [[#2293](https://github.com/plotly/plotly.js/pull/2293), [#2306](https://github.com/plotly/plotly.js/pull/2306)]
- All our dependencies and source now use `glslify@6.1.0` [[#2326](https://github.com/plotly/plotly.js/pull/2326)]

### Fixed
- Prevent page scroll on mobile device on `gl2d` and `gl3d` subplots [[#2296](https://github.com/plotly/plotly.js/pull/2296)]
- Fix multi-marker `scattergl` selection errors (bug introduced in `1.33.0`) [[#2295](https://github.com/plotly/plotly.js/pull/2295)]
- Fix `Plotly.addTraces` in `scattergl` selection call backs (bug introduced in `1.33.0`) [[#2298](https://github.com/plotly/plotly.js/pull/2298)]
- Fix trace `opacity` restyle for `scattergl` traces (bug introduced in `1.33.0`) [[#2299](https://github.com/plotly/plotly.js/pull/2299)]
- Fix `scattergl` handling of `selectedpoints` across multiple traces [[#2311](https://github.com/plotly/plotly.js/pull/2311)]
- Fix `scattergl` horizontal and vertical line rendering [[#2340](https://github.com/plotly/plotly.js/pull/2340)]
- Fix restyle for scalar `hoverinfo` for `scatter3d`, `surface` and `mesh3d` traces [[#2327](https://github.com/plotly/plotly.js/pull/2327)]
- Fix `table` when content-less cells and headers are supplied [[#2314](https://github.com/plotly/plotly.js/pull/2314)]
- Fix `Plotly.animate` for attribute nested in `dimensions` containers [[#2324](https://github.com/plotly/plotly.js/pull/2324)]
- Fix `hoverformat` on `visible: false` cartesian axes (bug introduced in `1.33.0`) [[#2329](https://github.com/plotly/plotly.js/pull/2329)]
- Fix handling of double negative translate transform values [[#2339](https://github.com/plotly/plotly.js/pull/2339)]
- Fix compare `hovermode` fallback for non-cartesian subplot types [[#2339](https://github.com/plotly/plotly.js/pull/2339)]
- Fix animation error messages when overriding and ignoring frames updates [[#2313](https://github.com/plotly/plotly.js/pull/2313)]


## [1.33.1] -- 2018-01-24

### Fixed

- Fix selection on `scattergl` plots with >20k points [[#2266](https://github.com/plotly/plotly.js/pull/2266)]
- Update Spanish localization with new strings [[#2268](https://github.com/plotly/plotly.js/pull/2268)]
- Fix test_dashboard overly rigid restriction so parcoods works there [[#2273](https://github.com/plotly/plotly.js/pull/2273)]
- Make `layout.colorway` compatible with `sankey` traces [[#2277](https://github.com/plotly/plotly.js/pull/2277)]
- Fix click events on `fixedrange` subplots [[#2279](https://github.com/plotly/plotly.js/pull/2279)]
- Remove ghost fill when trace data is emptied out [[#2280](https://github.com/plotly/plotly.js/pull/2280)]
- Fix resizing of new `scattergl` plots [[#2283](https://github.com/plotly/plotly.js/pull/2283)]
- Fix positioning of carpet axis titles for `cheaterslope` edge cases [[#2285](https://github.com/plotly/plotly.js/pull/2285)]
- Fix coloring and hover info for heatmaps and contour maps with nonuniform bins [[#2288](https://github.com/plotly/plotly.js/pull/2288)]


## [1.33.0] -- 2018-01-18

### Added
- Completely rewritten `scattergl` trace type using `regl` [[#2258](https://github.com/plotly/plotly.js/pull/2258)]
- Completely rewritten polar chart renderer accompanied by new
  `scatterpolar` and `scatterpolargl` trace types [[#2200](https://github.com/plotly/plotly.js/pull/2200)]
- Add the ability to draw layout images and layout shapes on subplot
  with `scattergl` traces [[#2258](https://github.com/plotly/plotly.js/pull/2258)]
- Add `fill` capabilities to `scattergl` traces [[#2258](https://github.com/plotly/plotly.js/pull/2258)]
- Add `spikedistance`, `hoverdistance` and `skipsnap` for more customizable
  spikes and hover behavior on cartesian subplots [[#2247](https://github.com/plotly/plotly.js/pull/2247)]
- Add official Spanish translation (locale `es`) [[#2249](https://github.com/plotly/plotly.js/pull/2249)]
- Add official French translation (locale `fr`) [[#2252](https://github.com/plotly/plotly.js/pull/2252)]
- Add locale machinery to annotation _new text_ placeholder [[#2257](https://github.com/plotly/plotly.js/pull/2257)]

### Changed
- Old polar trace types (`scatter` with `(r,t)` coordinates,
  `bar` with `(r,t)` coordinates and `area`) are now deprecated.

### Fixed

- Fix `gl2d` tick label on pan interaction regression [[#2258](https://github.com/plotly/plotly.js/pull/2258)]
- Fix `candlestick` hover label regression (bug introduced in v1.32.0) [[#2264](https://github.com/plotly/plotly.js/pull/2264)]
- Fix several `gl2d` axis related bugs with new regl-based `scattergl` [[#2258](https://github.com/plotly/plotly.js/pull/2258)]
  See full list under the On-par gl2d milestone <https://github.com/plotly/plotly.js/milestone/3>
- Fix several polar bugs with `scatterpolar` [[#2200](https://github.com/plotly/plotly.js/pull/2200)].
  See full list under the On-par polar milestone <https://github.com/plotly/plotly.js/milestone/2>
- Fix `scattergl` marker.colorscale handling [[#2258](https://github.com/plotly/plotly.js/pull/2258)]
- Fix ternary relayout calls involving axis tick styles and titles [[#2200](https://github.com/plotly/plotly.js/pull/2200)]
- Fix decimal and thousands settings in `de` locale [[#2246](https://github.com/plotly/plotly.js/pull/2246)]
- Make scroll handler _passive_, removing those annoying console warnings [[#2251](https://github.com/plotly/plotly.js/pull/2251)]


## [1.32.0] -- 2018-01-11

### Added

- Add localization machinery including an official German translation (locale `de`) [[#2195](https://github.com/plotly/plotly.js/pull/2195), [#2207](https://github.com/plotly/plotly.js/pull/2207), [#2210](https://github.com/plotly/plotly.js/pull/2210), [#2232](https://github.com/plotly/plotly.js/pull/2232), [#2217](https://github.com/plotly/plotly.js/pull/2217)]
- Add `violin` trace type [[#2116](https://github.com/plotly/plotly.js/pull/2116)]
- Add `selected` and `unselected` attribute containers to customize selection states [[#2135](https://github.com/plotly/plotly.js/pull/2135)]
- Add support for multi-selections [[#2140](https://github.com/plotly/plotly.js/pull/2140)]
- Add layout `colorway` to custom the trace-to-trace color sequence [[#2156](https://github.com/plotly/plotly.js/pull/2156)]
- Add `tickformatstops` to set tick format per cartesian axis range [[#1965](https://github.com/plotly/plotly.js/pull/1965)]
- Add hover labels and selections to box points [[#2094](https://github.com/plotly/plotly.js/pull/2094)]
- Histogram events & bin hover label improvements [[#2113](https://github.com/plotly/plotly.js/pull/2113)]
- Add support for aggregation in `pie` traces [[#2117](https://github.com/plotly/plotly.js/pull/2117)]
- Add annotations `startarrowhead`, `arrowside`, `startarrowsize` and `startstandoff` attributes [[#2164](https://github.com/plotly/plotly.js/pull/2164)]
- Add `zhoverformat` to format `z` values in `heatmap`, `contour` and 2d histogram traces [[#2106](https://github.com/plotly/plotly.js/pull/2106), [#2127](https://github.com/plotly/plotly.js/pull/2127)]
- Add `marker.opacity` to bar traces [[#2163](https://github.com/plotly/plotly.js/pull/2163)]
- Add `Cividis` colorscale [[#2178](https://github.com/plotly/plotly.js/pull/2178)]
- Implement transform inverse mapping [[#2126](https://github.com/plotly/plotly.js/pull/2126), [#2162](https://github.com/plotly/plotly.js/pull/2162)]

### Changed

- Selections are now persistent [[#2135](https://github.com/plotly/plotly.js/pull/2135)]
- Make subplot initialization and removal more robust and consistent [[#2227](https://github.com/plotly/plotly.js/pull/2227)]
- Share WebGL context between `gl2d` and `parcoords` subplots [[#2159](https://github.com/plotly/plotly.js/pull/2159), [#2238](https://github.com/plotly/plotly.js/pull/2238)]
- Rename _Save and edit plot in cloud_ mode bar button _Edit in Chart Studio_ [[#2183](https://github.com/plotly/plotly.js/pull/2183)]
- Minify bundles using `minify-stream` instead of UglifyJS2 [[#2187](https://github.com/plotly/plotly.js/pull/2187)]
- Update header for new year 2018 [[#2231](https://github.com/plotly/plotly.js/pull/2231)]
- Remove `type="text/javascript"` from `<script>` tags present in our docs and test utilities [[#2217](https://github.com/plotly/plotly.js/pull/2217)]

### Fixed

- Fix right-click handling [[#2241](https://github.com/plotly/plotly.js/pull/2241)]
- Miscellaneous fixes for `table` traces [[#2107](https://github.com/plotly/plotly.js/pull/2107), [#2182](https://github.com/plotly/plotly.js/pull/2182)]
- Fix horizontal legend items alignment edge case [[#2149](https://github.com/plotly/plotly.js/pull/2149)]
- Fix shape and updatemenu layering [[#2121](https://github.com/plotly/plotly.js/pull/2121)]
- Fix bar with error bar with set `ids` edge case [[#2169](https://github.com/plotly/plotly.js/pull/2169)]
- Fix `cliponaxis: false` for non linear cartesian axes [[#2177](https://github.com/plotly/plotly.js/pull/2177)]
- Fix heatmap non-uniform brick gaps problem [[#2213](https://github.com/plotly/plotly.js/pull/2213)]
- Fix choropleth selection when `visible: false` trace are present on graph [[#2099](https://github.com/plotly/plotly.js/pull/2099), [#2109](https://github.com/plotly/plotly.js/pull/2109)]
- Fix yet another contour drawing bug [[#2091](https://github.com/plotly/plotly.js/pull/2091)]
- Clean up pie event data [[#2117](https://github.com/plotly/plotly.js/pull/2117)]
- Fix scatter + bar hover edge cases [[#2218](https://github.com/plotly/plotly.js/pull/2218)]
- Allow hover labels to extend to edges of graph area [[#2215](https://github.com/plotly/plotly.js/pull/2215)]
- Harden location-to-feature against non-string country names for geo subplot [[#2122](https://github.com/plotly/plotly.js/pull/2122)]
- Remove obsolete `smith` attribute from plot schema [[#2093](https://github.com/plotly/plotly.js/pull/2093)]
- Fix colorbar class name [[#2139](https://github.com/plotly/plotly.js/pull/2139)]
- Make `Plotly.Plots.resize` accept graph ids (as well as graph divs) [[#2212](https://github.com/plotly/plotly.js/pull/2212)]


## [1.31.2] -- 2017-10-23

### Fixed
- Fix multiple `table` restyle bugs [[#2107](https://github.com/plotly/plotly.js/pull/2107)]
- Fix selection work when `visible: false` choropleth traces are present [[#2099](https://github.com/plotly/plotly.js/pull/2099), [#2109](https://github.com/plotly/plotly.js/pull/2109)]
- Fix (another) contour generation bug [[#2091](https://github.com/plotly/plotly.js/pull/2091)]


## [1.31.1] -- 2017-10-16

### Fixed
- Fix IE and Edge SVG `toImage` support [[#2068](https://github.com/plotly/plotly.js/pull/2068)]
- Return empty set during selections of `visible: false` traces [[#2081](https://github.com/plotly/plotly.js/pull/2081)]
- Fix scroll glitch in `table` traces [[#2064](https://github.com/plotly/plotly.js/pull/2064)]
- Fix handling of 1D header values in `table` [[#2072](https://github.com/plotly/plotly.js/pull/2072)]
- Fix `table` line style defaults [[#2074](https://github.com/plotly/plotly.js/pull/2074)]
- Do not attempt to start drag on right-click [[#2087](https://github.com/plotly/plotly.js/pull/2087)]
- Phase out `alignment-baseline` attributes in SVG text nodes [[#2076](https://github.com/plotly/plotly.js/pull/2076)]
- Listen to document events on drag instead of relying on
  cover-slip node [[#2075](https://github.com/plotly/plotly.js/pull/2075)]


## [1.31.0] -- 2017-10-05

### Added
- Add `table` trace type [[#2030](https://github.com/plotly/plotly.js/pull/2030)]
- Add `geo.center` making geo views fully reproducible using layout attributes [[#2030](https://github.com/plotly/plotly.js/pull/2030)]
- Add lasso and select-box drag modes to `scattergeo` and `choropleth` traces
  [[#2030](https://github.com/plotly/plotly.js/pull/2030)]
- Add lasso and select-box drag modes to `bar` and `histogram` traces [[#2045](https://github.com/plotly/plotly.js/pull/2045)]
- Add `scale` option to `Plotly.toImage` and `Plotly.downloadImage` [[#1979](https://github.com/plotly/plotly.js/pull/1979)]
- Add `plot-schema.json` to `dist/`[[#1999](https://github.com/plotly/plotly.js/pull/1999)]

### Changed
- Throttle lasso and select-box events for smoother behavior [[#2040](https://github.com/plotly/plotly.js/pull/2040)]
- Harmonize gl3d and gl2d zoom speed with cartesian behavior [[#2041](https://github.com/plotly/plotly.js/pull/2041)]

### Fixed
- Fix numerous `restyle` and `relayout` bugs [[#1999](https://github.com/plotly/plotly.js/pull/1999)]
- Fix handling of extreme off-plot data points in scatter lines [[#2060](https://github.com/plotly/plotly.js/pull/2060)]
- Fix `hoverinfo` array support for `scattergeo`, `choropleth`,
  `scatterternary` and `scattermapbox` traces [[#2055](https://github.com/plotly/plotly.js/pull/2055)]
- Fix `Plotly.plot` MathJax promise chain resolution [[#1991](https://github.com/plotly/plotly.js/pull/1991)]
- Fix legend double-click trace isolation behavior for graphs with
  `visible: false` traces [[#2019](https://github.com/plotly/plotly.js/pull/2019)]
- Fix legend visibility toggling for traces with `groupby` transforms [[#2019](https://github.com/plotly/plotly.js/pull/2019)]
- Fix single-bin histogram edge case [[#2028](https://github.com/plotly/plotly.js/pull/2028)]
- Fix autorange for bar with base zero [[#2050](https://github.com/plotly/plotly.js/pull/2050)]
- Fix annotations arrow rendering when graph div is off the DOM [[#2046](https://github.com/plotly/plotly.js/pull/2046)]
- Fix hover for graphs with `scattergeo` markers outside 'usa' scope [[#2030](https://github.com/plotly/plotly.js/pull/2030)]
- Fix handling of cross anti-meridian geo `lonaxis` ranges [[#2030](https://github.com/plotly/plotly.js/pull/2030)]
- Fix miter limit for lines on geo subplots [[#2030](https://github.com/plotly/plotly.js/pull/2030)]
- Fix `marker.opacity` handling for `scattergeo` bubbles [[#2030](https://github.com/plotly/plotly.js/pull/2030)]
- Fix layout animation of secondary axes [[#1999](https://github.com/plotly/plotly.js/pull/1999)]
- Fix `sankey` hover text placement for empty `link.label` items [[#2016](https://github.com/plotly/plotly.js/pull/2016)]
- Fix `sankey` rendering of nodes with very small values [[#2017](https://github.com/plotly/plotly.js/pull/2017), [#2021](https://github.com/plotly/plotly.js/pull/2021)]
- Fix `sankey` hover label positioning on pages that style the
  'svg-container' div node [[#2027](https://github.com/plotly/plotly.js/pull/2027)]
- Fix aggregation transforms restyle calls [[#2031](https://github.com/plotly/plotly.js/pull/2031)]


## [1.30.1] -- 2017-09-06

### Fixed
- Fix shapes on overlaid axes [[#1975](https://github.com/plotly/plotly.js/pull/1975)]
- Correctly clear cartesian axis titles on full axis updates [[#1981](https://github.com/plotly/plotly.js/pull/1981)]
- Make cartesian hover spikes work when no tick labels are present [[#1980](https://github.com/plotly/plotly.js/pull/1980)]

## [1.30.0] -- 2017-08-21

### Added
- Add aggregate transform [[#1924](https://github.com/plotly/plotly.js/pull/1924)]
- Add `constraintext` attribute for bar traces [[#1931](https://github.com/plotly/plotly.js/pull/1931)]
- Add axis `layer` attribute to ternary axes [[#1952](https://github.com/plotly/plotly.js/pull/1952)]
- Add cross-trace matching auto-binning logic to histogram traces [[#1944](https://github.com/plotly/plotly.js/pull/1944)]
- Add `data/layout/config` api to `Plotly.toImage` to generate a static
  graph without having to render an interactive graph first [[#1939](https://github.com/plotly/plotly.js/pull/1939)]
- Add `nameformat` attribute to `groupby` transforms to set pattern by which
  grouped traces are named [[#1919](https://github.com/plotly/plotly.js/pull/1919)]

### Fixed
- Fix hover label exponents [[#1932](https://github.com/plotly/plotly.js/pull/1932), [#1949](https://github.com/plotly/plotly.js/pull/1949)]
- Fix scatter fill with isolated endpoints [[#1933](https://github.com/plotly/plotly.js/pull/1933)]
- Fix parcoords axis tick scale when `ticktext` is unordered [[#1945](https://github.com/plotly/plotly.js/pull/1945)]
- Fix sankey with 4 multi-links or more [[#1934](https://github.com/plotly/plotly.js/pull/1934)]
- Fix exponent labels beyond SI prefixes [[#1930](https://github.com/plotly/plotly.js/pull/1930)]
- Fix image generation for marker gradient legend items [[#1928](https://github.com/plotly/plotly.js/pull/1928)]
- Fix parcoords image generation when multiple parcoords graphs
  are present on page [[#1947](https://github.com/plotly/plotly.js/pull/1947)]
- Ignore bare closing tags in pseudo-html string inputs [[#1926](https://github.com/plotly/plotly.js/pull/1926)]


## [1.29.3] -- 2017-07-27

### Fixed
- Fix `groupby` / `filter` interactions when filter includes `target` data
  [[#1892](https://github.com/plotly/plotly.js/pull/1892)]


## [1.29.2] -- 2017-07-26

### Fixed
- Add fallback for `ArrayBuffer.isView` fixing gl2d and gl3d rendering
  in environments that don't support it (e.g. RStudio) [[#1915](https://github.com/plotly/plotly.js/pull/1915)]


## [1.29.1] -- 2017-07-25

### Fixed
- Fix axis line rendering when `showticklabels` is false
  (bug introduced in 1.29.0) [[#1910](https://github.com/plotly/plotly.js/pull/1910)]
- Fix histogram auto bin restyle [[#1901](https://github.com/plotly/plotly.js/pull/1901)]
- Fix colorbar edge case that caused infinite loops [[#1906](https://github.com/plotly/plotly.js/pull/1906)]


## [1.29.0] -- 2017-07-19

### Added
- Add touch interactions to cartesian, gl2d and ternary subplots including for
  select and lasso drag modes [[#1804](https://github.com/plotly/plotly.js/pull/1804), [#1890](https://github.com/plotly/plotly.js/pull/1890)]
- Add support for contour line labels in `contour` and `contourcarpet` traces
  [[#1815](https://github.com/plotly/plotly.js/pull/1815)]
- Add support for select and lasso drag modes on `scattermapbox` traces [[#1836](https://github.com/plotly/plotly.js/pull/1836)]
- Add double click interactions to mapbox subplots [[#1883](https://github.com/plotly/plotly.js/pull/1883)]
- Add reset view and toggle hover mode bar buttons to mapbox subplots [[#1883](https://github.com/plotly/plotly.js/pull/1883)]
- Add support for array `marker.opacity` settings in `scattermapbox` traces
  [[#1836](https://github.com/plotly/plotly.js/pull/1836)]
- Add `namelength` layout and trace attribute to control the trace name's
  visible length in hover labels [[#1822](https://github.com/plotly/plotly.js/pull/1822)]
- Add `cliponaxis` attribute to `scatter` and `scatterternary` traces to allow
  markers and text nodes to be displayed above their subplot's axes [[#1861](https://github.com/plotly/plotly.js/pull/1861)]
- Add axis `layer` attribute with `'above traces'` and `'below traces'` values
  [[#1871](https://github.com/plotly/plotly.js/pull/1871)]
- Add granular `editable` configuration options [[#1895](https://github.com/plotly/plotly.js/pull/1895)]
- Expanded traces generated by transforms now have unique colors [[#1830](https://github.com/plotly/plotly.js/pull/1830)]

### Fixed
- Fix axis line width, length, and positioning for coupled subplots [[#1854](https://github.com/plotly/plotly.js/pull/1854)]
- Fix alignment of cartesian tick labels [[#1854](https://github.com/plotly/plotly.js/pull/1854)]
- Fix rendering and updates of overlaying axis lines [[#1855](https://github.com/plotly/plotly.js/pull/1855)]
- Fix hover for 2D traces with custom colorbar `tickvals` [[#1891](https://github.com/plotly/plotly.js/pull/1891)]
- Fix hover and event data for `heatmapgl` and `contourgl` traces [[#1884](https://github.com/plotly/plotly.js/pull/1884)]
- Fix event data for `pie` and `sankey` traces [[#1896](https://github.com/plotly/plotly.js/pull/1896)]
- Fix drag mode `'pan'`in IE and Edge [[#1871](https://github.com/plotly/plotly.js/pull/1871)]
- Fix bar, error bar and box point scaling on scroll zoom [[#1897](https://github.com/plotly/plotly.js/pull/1897)]
- Fix shading issue in `surface` trace in iOS [[#1868](https://github.com/plotly/plotly.js/pull/1868)]
- Fix lasso and select drag modes for `scatterternary` traces [[#1831](https://github.com/plotly/plotly.js/pull/1831)]
- Fix cases of intersecting `contour` lines on log axes [[#1856](https://github.com/plotly/plotly.js/pull/1856)]
- Safer construction of `popup` click handler [[#1888](https://github.com/plotly/plotly.js/pull/1888)]
- Fix animation of annotations, shapes and images [[#1315](https://github.com/plotly/plotly.js/pull/1315)]
- Fix histogram bin computation when more than 5000 bins are needed [[#1887](https://github.com/plotly/plotly.js/pull/1887)]
- Fix tick label rendering when more than 1000 labels are present [[#1898](https://github.com/plotly/plotly.js/pull/1898)]
- Fix handling of empty `transforms` item [[#1829](https://github.com/plotly/plotly.js/pull/1829)]


## [1.28.3] -- 2017-06-26

### Fixed
- Fix deselect on double-clicking for gl2d traces [[#1811](https://github.com/plotly/plotly.js/pull/1811)]
- Fix `Plotly.purge` for gl2d and gl3d subplots
  (bug introduced in 1.28.0, leading to memory leaks) [[#1821](https://github.com/plotly/plotly.js/pull/1821)]
- Fix hover labels for `ohlc` and `candlestick` traces
  (bug introduced in 1.28.0) [[#1808](https://github.com/plotly/plotly.js/pull/1808)]
- Fix event data for `scattergeo` traces [[#1819](https://github.com/plotly/plotly.js/pull/1819)]
- Fix support of HTML entity number in pseudo-html inputs [[#1820](https://github.com/plotly/plotly.js/pull/1820)]


## [1.28.2] -- 2017-06-21

### Fixed
- Fix IE rendering error (`node.children` doesn't work on SVG nodes in IE) [[#1803](https://github.com/plotly/plotly.js/pull/1803)]


## [1.28.1] -- 2017-06-20

### Fixed
- Fix `scattergl` selected points. Points do not disappear after zoom any more
  in fast mode [[#1800](https://github.com/plotly/plotly.js/pull/1800)]


## [1.28.0] -- 2017-06-19

### Added
- Allow constraints by domain on cartesian axes using new axis attributes:
  `contrain: 'domain'` and `contraintoward` [[#1767](https://github.com/plotly/plotly.js/pull/1767)]
- Add gl3d annotations [[#1638](https://github.com/plotly/plotly.js/pull/1638), [#1786](https://github.com/plotly/plotly.js/pull/1786)]
- Add support for lasso and select `dragmode` on `scattergl` traces [[#1657](https://github.com/plotly/plotly.js/pull/1657)]
- Add 48 new `scattergl` marker symbols (for total of 56) [[#1781](https://github.com/plotly/plotly.js/pull/1781)]
- Add array support for `hoverinfo` [[#1761](https://github.com/plotly/plotly.js/pull/1761)]
- Add animation support for `fillcolor` attribute [[#1722](https://github.com/plotly/plotly.js/pull/1722)]
- Add `colorscale` attributes to `mesh3d` traces [[#1719](https://github.com/plotly/plotly.js/pull/1719)]
- Add support for target and popup attributes pseudo-html text links [[#1726](https://github.com/plotly/plotly.js/pull/1726)]
- Add per-`direction` updatemenu dropdown arrows [[#1792](https://github.com/plotly/plotly.js/pull/1792)]
- Add `execute` attribute to sliders and updatemenus to skip method calls while
  still triggering associated events [[#1700](https://github.com/plotly/plotly.js/pull/1700)]
- Add `skip` value to the `method` attribute for sliders and updatemenus which
  acts as a no-op [[#1699](https://github.com/plotly/plotly.js/pull/1699)]

### Changed
- Include values of all array attributes in hover/click/select event data
  including `ids` and `customdata` [[#1770](https://github.com/plotly/plotly.js/pull/1770)]
- Make gl2d axis tick labels on-par with SVG versions [[#1766](https://github.com/plotly/plotly.js/pull/1766)]
- Build SVG text nodes directly instead of using `DOMParser` [[#1783](https://github.com/plotly/plotly.js/pull/1783)]
- Rework transform style into array syntax [[#1794](https://github.com/plotly/plotly.js/pull/1794)]
- Recompute hover on click to increase click robustness [[#1646](https://github.com/plotly/plotly.js/pull/1646)]
- Miscellaneous performance improvements including improved bounding box caching
  and adding a few short-circuit [[#1772](https://github.com/plotly/plotly.js/pull/1772), [#1792](https://github.com/plotly/plotly.js/pull/1792)]

### Fixed
- Fix pan/zoom for layout component linked to `category` axes [[#1748](https://github.com/plotly/plotly.js/pull/1748), [#1791](https://github.com/plotly/plotly.js/pull/1791)]
- Fix non-`linear` gl3d axis range settings [[#1730](https://github.com/plotly/plotly.js/pull/1730)]
- Fix `ohlc` and `candlestick` when open value equals close value [[#1655](https://github.com/plotly/plotly.js/pull/1655)]
- Fix annotations positioning when MathJax symbols are present [[#1788](https://github.com/plotly/plotly.js/pull/1788)]
- Fix array values in event data for transformed traces [[#1717](https://github.com/plotly/plotly.js/pull/1717), [#1727](https://github.com/plotly/plotly.js/pull/1727), [#1737](https://github.com/plotly/plotly.js/pull/1737)]
- Fix relayout event data for gl3d camera interactions [[#1732](https://github.com/plotly/plotly.js/pull/1732)]
- Fix scatter markers and text nodes linked to `ids` ordering on updates [[#1709](https://github.com/plotly/plotly.js/pull/1709)]
- Fix `Plotly.validate` for dynamic enumerated attribute
  (e.g. axis `anchor`, `overlaying`) [[#1769](https://github.com/plotly/plotly.js/pull/1769)]
- Fix pseudo-html handling in sliders, updatemenus, range-sliders,
  range-selectors and carpet traces [[#1792](https://github.com/plotly/plotly.js/pull/1792)]
- Fix annotation bounding box and arrow heads in IE [[#1782](https://github.com/plotly/plotly.js/pull/1782)]
- Fix svg exports in IE for graphs with multiple clip paths [[#1740](https://github.com/plotly/plotly.js/pull/1740)]
- Fix `sankey` positioning in IE [[#1723](https://github.com/plotly/plotly.js/pull/1723), [#1731](https://github.com/plotly/plotly.js/pull/1731), [#1729](https://github.com/plotly/plotly.js/pull/1729), [#1735](https://github.com/plotly/plotly.js/pull/1735)]
- Fix relative links in IE [[#1715](https://github.com/plotly/plotly.js/pull/1715)]
- Suppress render warning in gl3d graphs with error bars [[#1718](https://github.com/plotly/plotly.js/pull/1718)]


## [1.27.1] -- 2017-05-17

### Fixed
- Fix text box positioning on scrolled windows (bug introduced in 1.27.0) [[#1683](https://github.com/plotly/plotly.js/pull/1683), [#1690](https://github.com/plotly/plotly.js/pull/1690)]
- Fix styling over links in annotation text [[#1681](https://github.com/plotly/plotly.js/pull/1681)]
- Fix `mesh3d` with `vertexcolor` coloring [[#1686](https://github.com/plotly/plotly.js/pull/1686)]
- Fix `sort` transform with set `categoryarray` [[#1689](https://github.com/plotly/plotly.js/pull/1689)]
- Fix `scatter` text node data join [[#1672](https://github.com/plotly/plotly.js/pull/1672)]
- Fix `plot` promise resolution in graphs with layout images in IE11 [[#1691](https://github.com/plotly/plotly.js/pull/1691)]

## [1.27.0] -- 2017-05-10

### Added
- Sankey diagram with new trace type `sankey` [[#1591](https://github.com/plotly/plotly.js/pull/1591), [#1664](https://github.com/plotly/plotly.js/pull/1664)]
- Add `hoverlabel` trace and layout attributes to customize hover label colors
  and fonts [[#1582](https://github.com/plotly/plotly.js/pull/1582)]
- Add `marker.gradient` attributes for `scatter`, `scattergeo`, `scatterternary`
  and `scattercarpet` traces [[#1620](https://github.com/plotly/plotly.js/pull/1620)]
- Add `sort` transform [[#1609](https://github.com/plotly/plotly.js/pull/1609)]
- Add `preservegaps` `filter` transform attribute [[#1589](https://github.com/plotly/plotly.js/pull/1589)]
- Add `!=` (not equal) `filter` transform operation [[#1589](https://github.com/plotly/plotly.js/pull/1589)]
- Add `labelfont`, `tickfont` and `rangefont` attributes for `parcoords` traces
  [[#1624](https://github.com/plotly/plotly.js/pull/1624)]
- Pass DOM mouse event on `plotly_clickannotations` events [[#1652](https://github.com/plotly/plotly.js/pull/1652)]

### Changed
- Performance optimization for range sliders and Drawing cache [[#1585](https://github.com/plotly/plotly.js/pull/1585)]

### Fixed
- Fix `scattergl` marker symbol positioning (bug introduced in 1.25.0) [[#1633](https://github.com/plotly/plotly.js/pull/1633)]
- Fix gl2d zoom where two clicks would trigger a zoom box (bug introduced 1.26.0) [[#1632](https://github.com/plotly/plotly.js/pull/1632)]
- Fix legend double click handler for `carpet` traces [[#1636](https://github.com/plotly/plotly.js/pull/1636)]
- Fix `restyle` for `scattercarpet` for style attributes with array support [[#1641](https://github.com/plotly/plotly.js/pull/1641)]
- Fix `restyle` for array layout components when more than 10 items are present
  [[#1639](https://github.com/plotly/plotly.js/pull/1639)]
- Fix select-box and lasso selections so that they don't include bad-data items
  [[#1656](https://github.com/plotly/plotly.js/pull/1656)]
- Fix `restyle` for contour `zmin` and `zmax` [[#1653](https://github.com/plotly/plotly.js/pull/1653)]
- Fix `scatter` text node transitions [[#1616](https://github.com/plotly/plotly.js/pull/1616), [#1626](https://github.com/plotly/plotly.js/pull/1626)]


## [1.26.1] -- 2017-04-21

### Fixed
- Fix `pie` fill opacity [[#1615](https://github.com/plotly/plotly.js/pull/1615)]
- Fix `contour.value` declaration for `contourcarpet` trace [[#1612](https://github.com/plotly/plotly.js/pull/1612)]


## [1.26.0] -- 2017-04-18

### Added
- Carpets plots with new trace types: `carpet`, `scattercarpet` and
  `contourcarpet` [[#1595](https://github.com/plotly/plotly.js/pull/1595), [#1596](https://github.com/plotly/plotly.js/pull/1596)]
- Axis constraints with new cartesian and gl2d axis attributes `scaleanchor` and
  `scaleratio` [[#1522](https://github.com/plotly/plotly.js/pull/1522)]
- Annotations `width`, `height`, `valign` and `xshift` and `yshift` attributes
  [[#1551](https://github.com/plotly/plotly.js/pull/1551), [#1590](https://github.com/plotly/plotly.js/pull/1590)]
- Hover text over annotations with `hovertext` and `hoverlabel` attributes
  [[#1573](https://github.com/plotly/plotly.js/pull/1573), [#1590](https://github.com/plotly/plotly.js/pull/1590)]
- Add `hovertext` attribute to trace types that can show `text` values on graph
  to allow setting hover text independently [[#1523](https://github.com/plotly/plotly.js/pull/1523)]
- Add `spikes` interactions functionality to cartesian subplots [[#1461](https://github.com/plotly/plotly.js/pull/1461)]
- Pass mouse DOM mouse event during `plotly_click`, `plotly_hover` and
  `plotly_unhover` [[#1505](https://github.com/plotly/plotly.js/pull/1505)]
- Add `visible` attribute to cartesian and gl3d axes to easily make them
  disappear [[#1595](https://github.com/plotly/plotly.js/pull/1595), [#1599](https://github.com/plotly/plotly.js/pull/1599)]
- Make `deleteFrames(gd)` delete all frames [[#1531](https://github.com/plotly/plotly.js/pull/1531)]

### Changed
- Lock down `gl-plot3d` and `matrix-camera-controller` dependencies to include
  latest memory management improvements [[#1570](https://github.com/plotly/plotly.js/pull/1570)]
- Performance improvements for `category` axes [[#1544](https://github.com/plotly/plotly.js/pull/1544)]
- Skip overhead for `showLink` config option is false [[#1557](https://github.com/plotly/plotly.js/pull/1557)]
- Optimize scatter trace sorting on updates [[#1555](https://github.com/plotly/plotly.js/pull/1555)]
- Lock down `gl-scatter2d-sdf` dependency to `1.3.4` while waiting for bug fix
  there [[#1572](https://github.com/plotly/plotly.js/pull/1572)]

### Fixed
- Fix bar sizes of traces with (x,y) `NaN` items [[#1519](https://github.com/plotly/plotly.js/pull/1519)]
- Fix handling of `NaN` items in array-ok attributes for `scattergeo` and
  `scattermapbox` traces [[#1538](https://github.com/plotly/plotly.js/pull/1538), [#1564](https://github.com/plotly/plotly.js/pull/1564)]
- Fix hover label position for `bar` traces with set `width` [[#1527](https://github.com/plotly/plotly.js/pull/1527)]
- Fix `restyle` for attribute containers [[#1536](https://github.com/plotly/plotly.js/pull/1536)]
- Fix `restyle` exception for `scattergl` traces with no `y` data [[#1567](https://github.com/plotly/plotly.js/pull/1567)]
- Fix animation of text nodes that contain `<br>`s [[#1602](https://github.com/plotly/plotly.js/pull/1602)]
- Fix `toImage` for mapbox subplots when access token is set in the config
  options [[#1598](https://github.com/plotly/plotly.js/pull/1598)]
- Emit `plotly_hover` on `pie` traces when `hoverinfo: 'none'` [[#1505](https://github.com/plotly/plotly.js/pull/1505)]
- Pass trace info during `plotly_click` on `pie` traces [[#1505](https://github.com/plotly/plotly.js/pull/1505)]
- Pass through the wheel event if the scrollbar is at the very top or bottom
  [[#1588](https://github.com/plotly/plotly.js/pull/1588)]


## [1.25.2] -- 2017-03-31

### Fixed
- rm `const` token from dist bundles that depend on `big-rat`,
  see <https://github.com/rat-nest/big-rat/pull/4> for more details.


## [1.25.1] -- 2017-03-28

### Fixed
- Fix `restyle` for `scattergl` traces with array `marker.size` (bug introduced
  in `1.25.0`) [[#1521](https://github.com/plotly/plotly.js/pull/1521)]
- Fix `relayout` for `histogram2dcontour` traces [[#1520](https://github.com/plotly/plotly.js/pull/1520)]
- Do not unnecessary mutate `parcoords` full trace objects when computing
  line color and colorscale [[#1509](https://github.com/plotly/plotly.js/pull/1509), [#1508](https://github.com/plotly/plotly.js/pull/1508)]
- Do not unnecessary coerce trace opacity in `parcoords` traces [[#1506](https://github.com/plotly/plotly.js/pull/1506)]


## [1.25.0] -- 2017-03-20

### Added
- Double click handler on legend items to isolate 1 traces / group on graph
  [[#1432](https://github.com/plotly/plotly.js/pull/1432)]

### Changed
- Use signed distance fields (SDF) method to render heterogeneous `scattergl`
  traces improving performance [[#1398](https://github.com/plotly/plotly.js/pull/1398)]
- Improve first-render performance in `scattergl` traces by only creating
  visible objects [[#1444](https://github.com/plotly/plotly.js/pull/1444)]
- Use `color-rgba` instead of `tinycolor2` to convert plotly color definitions to
  WebGL buffers improving performance for gl3d and gl2d traces [[#1443](https://github.com/plotly/plotly.js/pull/1443)]
- Bump `uglify-js` minifier to version `2.8.12` [[#1450](https://github.com/plotly/plotly.js/pull/1450)]

### Fixed
- Fix 3D trace ordering on visibility toggle [[#1466](https://github.com/plotly/plotly.js/pull/1466)]
- Fix gl2d trace ordering on visibility toggle [[#1444](https://github.com/plotly/plotly.js/pull/1444)]
- Fix autorange routine for bar traces [[#1475](https://github.com/plotly/plotly.js/pull/1475)]
- Fix shapes and images referencing a missing subplot [[#1481](https://github.com/plotly/plotly.js/pull/1481)]
- Ensure array attributes can be restyled in all situations [[#1488](https://github.com/plotly/plotly.js/pull/1488)]
- Fix XYZ-column-to-2D-z convert routine for columns containing nulls [[#1491](https://github.com/plotly/plotly.js/pull/1491)]
- Fix range slider display when anchored to log axes [[#1472](https://github.com/plotly/plotly.js/pull/1472)]
- Make sure all trace types can be deleted from range sliders [[#1472](https://github.com/plotly/plotly.js/pull/1472)]
- Let the `parcoords` object tree be garbage collected on `restyle` [[#1479](https://github.com/plotly/plotly.js/pull/1479)]
- Bring back support for histogram colorscales (bug introduced in `1.21.3`)
  [[#1500](https://github.com/plotly/plotly.js/pull/1500)]
- Support all axis types for clicktoshow annotations [[#1497](https://github.com/plotly/plotly.js/pull/1497)]
- Fix 3D margin relayout calls (bug introduced in `1.24.1`) [[#1494](https://github.com/plotly/plotly.js/pull/1494)]
- Fix `relayout` when trying to update empty axis containers (bug introduced in
  `1.24.0`) [[#1494](https://github.com/plotly/plotly.js/pull/1494)]


## [1.24.2] -- 2017-03-10

### Fixed
- Fix removal of last annotation or shape [[#1451](https://github.com/plotly/plotly.js/pull/1451)]
- Fix shape and image clip path removal [[#1453](https://github.com/plotly/plotly.js/pull/1453)]
- Fix overdrawing of data-referenced images [[#1453](https://github.com/plotly/plotly.js/pull/1453)]
- Make handling of `layer: 'below'` shape more robust [[#1453](https://github.com/plotly/plotly.js/pull/1453)]
- Allow multiple `parcoords` dimensions with the same label [[#1457](https://github.com/plotly/plotly.js/pull/1457)]


## [1.24.1] -- 2017-03-07

### Fixed
- Ensure that calling restyle or relayout in a `plotly_unhover` handler does not
  result in an infinite loop (bug introduced in 1.24.0) [[#1448](https://github.com/plotly/plotly.js/pull/1448)]
- Ensure autorange routine is bypassed when axis range is set (bug introduced in
  1.24.0) [[#1425](https://github.com/plotly/plotly.js/pull/1425)]
- Fix annotations dragging in editable mode (bug introduced in 1.22.0) [[#1441](https://github.com/plotly/plotly.js/pull/1441)]
- Show correct curve number in gl2d hover data [[#1427](https://github.com/plotly/plotly.js/pull/1427)]
- Clear parcoords canvas specially if no panel exist [[#1440](https://github.com/plotly/plotly.js/pull/1440)]
- Fix parcoords to render last block increment [[#1447](https://github.com/plotly/plotly.js/pull/1447)]
- Axis refs in hover data are not plagued by circular references [[#1431](https://github.com/plotly/plotly.js/pull/1431)]


## [1.24.0] -- 2017-02-27

### Added
- Add `parcoords` trace type (parallel coordinate plots) [[#1256](https://github.com/plotly/plotly.js/pull/1256)]
- Add support for multiple range sliders [[#1355](https://github.com/plotly/plotly.js/pull/1355)]
- Add `'aitoff'` and `'sinusoidal'` geo projection types [[#1422](https://github.com/plotly/plotly.js/pull/1422)]
- Implement `scene.dragmode: false` to disable drag interaction on 3D subplots
  [[#1377](https://github.com/plotly/plotly.js/pull/1377)]
- Add `showAxisDragHandles` and `showAxisRangeEntryBoxes` configuration options
  [[#1389](https://github.com/plotly/plotly.js/pull/1389)]
- Add `customdata` attribute to scatter traces to add custom data to scatter SVG
  nodes [[#1379](https://github.com/plotly/plotly.js/pull/1379)]

### Changed
- Consistent handling of array containers during `relayout` [[#1403](https://github.com/plotly/plotly.js/pull/1403)]
- Improve hover for `choropleth` traces [[#1401](https://github.com/plotly/plotly.js/pull/1401)]
- Make range slider handles and mask crispier [[#1409](https://github.com/plotly/plotly.js/pull/1409)]
- Bump `country-regex` dependency to `1.1.0` [[#1392](https://github.com/plotly/plotly.js/pull/1392)]

### Fixed
- Fix 3D on iOS devices [[#1411](https://github.com/plotly/plotly.js/pull/1411)]
- Fix `surface` trace opacity scaling [[#1415](https://github.com/plotly/plotly.js/pull/1415)]
- Fix hover data in animations [[#1274](https://github.com/plotly/plotly.js/pull/1274)]
- Fix annotations edit when dragging from one axis to another [[#1403](https://github.com/plotly/plotly.js/pull/1403)]
- Fix 3D hover labels for date axes [[#1414](https://github.com/plotly/plotly.js/pull/1414)]
- Deleting cartesian subplots now clear their corresponding axis titles [[#1393](https://github.com/plotly/plotly.js/pull/1393)]
- Fix hover for xyz column `heatmap` trace `'text'` [[#1417](https://github.com/plotly/plotly.js/pull/1417)]
- Fix `scattermapbox` lines with trailing gaps [[#1421](https://github.com/plotly/plotly.js/pull/1421)]
- Make `restyle`, `relayout` and `update` not mutate input update objects [[#1376](https://github.com/plotly/plotly.js/pull/1376)]
- Fix race condition in gl2d `toImage` [[#1388](https://github.com/plotly/plotly.js/pull/1388)]
- Fix handling of `Virgin Islands` country name [[#1392](https://github.com/plotly/plotly.js/pull/1392)]
- Fix `Plotly.validate` for `colorscale` attributes [[#1420](https://github.com/plotly/plotly.js/pull/1420)]


## [1.23.2] -- 2017-02-15

### Changed
- Bower installs now fetch un-minified `dist/plotly.js` bundle [[#1373](https://github.com/plotly/plotly.js/pull/1373)]
- Add package to packagist repository [[#1375](https://github.com/plotly/plotly.js/pull/1375)]


## [1.23.1] -- 2017-02-13

### Fixed
- Fix `relayout` for `scene.camera` values [[#1364](https://github.com/plotly/plotly.js/pull/1364)]
- Fix scaling on axis corner drag interactions for `bar` traces [[#1370](https://github.com/plotly/plotly.js/pull/1370)]
- Allow `bar` and `histogram` traces to coexist on same subplot [[#1365](https://github.com/plotly/plotly.js/pull/1365)]
- Fix `bar` position computations when placeholder traces are present [[#1310](https://github.com/plotly/plotly.js/pull/1310)]
- Fix auto-axis-type routine for data-less `candelestick`traces [[#1359](https://github.com/plotly/plotly.js/pull/1359)]


## [1.23.0] -- 2017-02-06

### Added
- Add scrollbox to long dropdown updatemenus [[#1214](https://github.com/plotly/plotly.js/pull/1214)]

### Fixed
- Multiple IE9 fixes [[#1332](https://github.com/plotly/plotly.js/pull/1332)]
- Ensure that `plotly_afterplot` is fired before `Plotly.plot` promise is
  resolved [[#1342](https://github.com/plotly/plotly.js/pull/1342)]
- Fix exception when dragging graphs with empty text labels [[#1336](https://github.com/plotly/plotly.js/pull/1336)]
- Fix exception when creating empty `ohlc` and `candlestick` traces [[#1348](https://github.com/plotly/plotly.js/pull/1348)]
- Fix `editable: true` legend items logic for `ohlc` and `candlestick` traces [[#1349](https://github.com/plotly/plotly.js/pull/1349)]
- Fix restyle for contour traces in cases where autocontour is defaulted to true
  [[#1338](https://github.com/plotly/plotly.js/pull/1338)]
- Fix edge case in axis label tick assignments [[#1324](https://github.com/plotly/plotly.js/pull/1324)]
- Fix vanishing titles text in `editable: true` [[#1351](https://github.com/plotly/plotly.js/pull/1351)]
- Fix 3D thumbnail image generation [[#1327](https://github.com/plotly/plotly.js/pull/1327)]


## [1.22.0] -- 2017-01-19

### Added
- Add `cumulative` histogram attributes to generate Cumulative Distribution
  Functions [[#1189](https://github.com/plotly/plotly.js/pull/1189)]
- Add `standoff` attribute for annotations to move the arrowhead away from the
  point it's marking [[#1265](https://github.com/plotly/plotly.js/pull/1265)]
- Add `clicktoshow`, `xclick` and `yclick` attributes for annotations to
  show/hide annotations on click [[#1265](https://github.com/plotly/plotly.js/pull/1265)]
- Support data-referenced annotation in gl2d subplots [[#1301](https://github.com/plotly/plotly.js/pull/1301), [#1319](https://github.com/plotly/plotly.js/pull/1319)]
- Honor `fixedrange: false` in y-axes anchored to xaxis with range slider
  [[#1261](https://github.com/plotly/plotly.js/pull/1261)]
- Add fallbacks for IE9 so that all cartesian traces can render without any
  polyfill [[#1297](https://github.com/plotly/plotly.js/pull/1297), [#1299](https://github.com/plotly/plotly.js/pull/1299)]

### Changed
- Adapt plot schema output for plotly.py 2.0 [[#1292](https://github.com/plotly/plotly.js/pull/1292)]
- Bump `mouse-change` dep to `^1.4.0` [[#1305](https://github.com/plotly/plotly.js/pull/1305)]
- Improve performance in `visible` toggling for `scattergl` [[#1300](https://github.com/plotly/plotly.js/pull/1300)]

### Fixed
- Fix XSS vulnerability in trace name on hover [[#1307](https://github.com/plotly/plotly.js/pull/1307)]
- Fix ternary and geo subplot with `visible: false` first trace [[#1291](https://github.com/plotly/plotly.js/pull/1291)]
- Fix opacity for `mode: 'lines'` items in legend [[#1204](https://github.com/plotly/plotly.js/pull/1204)]
- Fix legend items style for bar trace with marker arrays [[#1289](https://github.com/plotly/plotly.js/pull/1289)]
- Fix range slider svg / pdf and eps image exports [[#1306](https://github.com/plotly/plotly.js/pull/1306)]
- Fix scattergl `visible: false` traces with empty data arrays [[#1300](https://github.com/plotly/plotly.js/pull/1300)]
- Fix a few contour trace edge cases [[#1309](https://github.com/plotly/plotly.js/pull/1309)]
- Updatemenus buttons now render above sliders [[#1302](https://github.com/plotly/plotly.js/pull/1302)]
- Add fallback for categorical histogram on linear axes [[#1284](https://github.com/plotly/plotly.js/pull/1284)]
- Allow style fields in sub and sup text [[#1288](https://github.com/plotly/plotly.js/pull/1288)]


## [1.21.3] -- 2017-01-05

### Fixed
- Fix zoom behavior on transformed traces [[#1257](https://github.com/plotly/plotly.js/pull/1257)]
- Compute axis auto-range after transform operation [[#1260](https://github.com/plotly/plotly.js/pull/1260)]
- Fix contour trace blowing up on zoom [#591]
- Fix `scattermapbox` and `scattergeo` handling of blank strings `text` [[#1283](https://github.com/plotly/plotly.js/pull/1283)]
- Lock `mouse-change@1.3.0` fixing 3D hover labels on fresh `npm install`
  [[#1281](https://github.com/plotly/plotly.js/pull/1281)]


## [1.21.2] -- 2016-12-14

### Fixed
- Fix handling of calendar in `filter` transforms where distinct calendars can
  now be set for both the `target` and `value` [[#1253](https://github.com/plotly/plotly.js/pull/1253)]
- Make `Plotly.addFrames` skip over non-plain-objects inputs [[#1254](https://github.com/plotly/plotly.js/pull/1254)]
- Make `Plots.graphJson` aware of `frames` [[#1255](https://github.com/plotly/plotly.js/pull/1255)]


## [1.21.1] -- 2016-12-14

### Fixed
- Fix `ms2datetime` routine for Chinese calendar [[#1252](https://github.com/plotly/plotly.js/pull/1252)]
- Fix `tickformat` for world calendars [[#1252](https://github.com/plotly/plotly.js/pull/1252)]


## [1.21.0] -- 2016-12-12

### Added
- Bar labels via `text` and `textposition` [[#1159](https://github.com/plotly/plotly.js/pull/1159)]
- Add support for 16 non-gregorian calendars for date inputs and display [[#1220](https://github.com/plotly/plotly.js/pull/1220),
  [#1230](https://github.com/plotly/plotly.js/pull/1230), [#1237](https://github.com/plotly/plotly.js/pull/1237)]
- Add support for ISO-8601 timestamps [[#1194](https://github.com/plotly/plotly.js/pull/1194)]
- Extend histogram bin auto-shifting algorithm to date axes [[#1201](https://github.com/plotly/plotly.js/pull/1201)]
- Trace type `heatmapgl` is now included in the main plotly.js bundle [[#1197](https://github.com/plotly/plotly.js/pull/1197)]

### Changed
- Linearize date coordinates using UTC rather than local milliseconds [[#1194](https://github.com/plotly/plotly.js/pull/1194)]

### Fixed
- Fix wrongly computed date positions around daylight savings time [[#1194](https://github.com/plotly/plotly.js/pull/1194)]
- Fix erroneous traces in multi-subplot layout containing fill-to scatter
  traces (and plotly.py violin plots) [[#1198](https://github.com/plotly/plotly.js/pull/1198)]
- Fix clip path URL on pages with query hashes [[#1203](https://github.com/plotly/plotly.js/pull/1203)]
- Ensure that numeric frame name are handle correctly [[#1236](https://github.com/plotly/plotly.js/pull/1236)]
- Fallback for manual manipulation of slider/frames [[#1233](https://github.com/plotly/plotly.js/pull/1233)]


## [1.20.5] -- 2016-11-23

### Fixed
- Fix 1.20.0 regression in handling numerical strings including commas and spaces
  [[#1185](https://github.com/plotly/plotly.js/pull/1185)]
- Fix 1.20.0 regression involving date histograms [[#1186](https://github.com/plotly/plotly.js/pull/1186)]
- Fix numerous `tickvals` and `ticktext` edge cases [[#1191](https://github.com/plotly/plotly.js/pull/1191)]


## [1.20.4] -- 2016-11-21

### Fixed
- Fix metaKeys field `PlotSchema.get()` output

## [1.20.3] -- 2016-11-21

### Fixed
- Remove infinite loop when plotting 1-pt `scattergl` traces [[#1168](https://github.com/plotly/plotly.js/pull/1168)]
- Fix updatemenu bug where the wrong button was set to active [[#1176](https://github.com/plotly/plotly.js/pull/1176)]
- Fix `addTraces` when called with existing traces as input [[#1175](https://github.com/plotly/plotly.js/pull/1175)]


## [1.20.2] -- 2016-11-17

### Fixed
- Fix hover labels in stacked bar charts [[#1163](https://github.com/plotly/plotly.js/pull/1163)]
- Fix mode bar zoom buttons on date axes [[#1162](https://github.com/plotly/plotly.js/pull/1162)]


## [1.20.1] -- 2016-11-16

### Fixed
- Fix annotation positioning on categorical axes [[#1155](https://github.com/plotly/plotly.js/pull/1155)]


## [1.20.0] -- 2016-11-15

### Added
- Allow date string inputs for axis ranges, `tick0`, `dtick`, annotation / image
  positions, histogram bins [[#1078](https://github.com/plotly/plotly.js/pull/1078), [#1150](https://github.com/plotly/plotly.js/pull/1150)]
- Add special `dtick` values for log axes [[#1078](https://github.com/plotly/plotly.js/pull/1078)]
- Add `visible` attribute to annotations, shapes and images items [[#1110](https://github.com/plotly/plotly.js/pull/1110)]
- Expose events on slider start/change/end [[#1126](https://github.com/plotly/plotly.js/pull/1126)]
- Expose event on updatemenu button click [[#1128](https://github.com/plotly/plotly.js/pull/1128)]
- Allow custom transform module to have supply layout default handler [[#1122](https://github.com/plotly/plotly.js/pull/1122)]

### Changed
- Increase `scattergl` precision [[#1114](https://github.com/plotly/plotly.js/pull/1114)]
- Use `topojson-client` to convert topojson to geojson [[#1147](https://github.com/plotly/plotly.js/pull/1147)]

### Fixed
- Fix hover labels for multi-trace `scattergl` graphs (bug introduced in
  `1.18.0`) [[#1148](https://github.com/plotly/plotly.js/pull/1148)]
- Fix date format on hover on full hour [[#1078](https://github.com/plotly/plotly.js/pull/1078)]
- Fix bar labels for non-zero `base` values [[#1142](https://github.com/plotly/plotly.js/pull/1142)]
- Scatter colorscale now yield correct colors when cmin and cmax ashow re equal
  [[#1112](https://github.com/plotly/plotly.js/pull/1112)]
- Fix `filter` transform for categorical `target` arrays with range operations
  [[#1120](https://github.com/plotly/plotly.js/pull/1120)]
- Make sure frames with `null` values clear array containers [[#1118](https://github.com/plotly/plotly.js/pull/1118)]
- Fix animations involving trace `opacity` [[#1146](https://github.com/plotly/plotly.js/pull/1146)]
- Fix fallback for non-animatable trace modules (bug introduced in `1.18.1`)
  [[#1141](https://github.com/plotly/plotly.js/pull/1141)]
- Fix race condition in animation resolution when coupled with `relayout`
  [[#1108](https://github.com/plotly/plotly.js/pull/1108)]
- Enforce casting requested frame names to strings [[#1124](https://github.com/plotly/plotly.js/pull/1124)]
- `Plotly.animte` no longer breaks when passing `null` frames [[#1121](https://github.com/plotly/plotly.js/pull/1121)]
- `Plotly.PlotSchema.get` now correctly list rangeslider and rangeselector under
  `xaxis` only [[#1144](https://github.com/plotly/plotly.js/pull/1144)]
- `Plotly.relayout` correctly updates arbitrary layout attributes [[#1133](https://github.com/plotly/plotly.js/pull/1133)]


## [1.19.2] -- 2016-11-02

### Fixed
- Fix hover label positioning on bar traces [[#1107](https://github.com/plotly/plotly.js/pull/1107)]


## [1.19.1] -- 2016-10-27

### Fixed
- Fix dist bundles [[#1094](https://github.com/plotly/plotly.js/pull/1094)]


## [1.19.0] -- 2016-10-27

**Unpublished on npm and CDN** due to broken dist bundles.

### Added
- Add two-argument `Plotly.plot` call signature [[#1014](https://github.com/plotly/plotly.js/pull/1014)]
- Add two-way binding functionality to updatemenus and sliders [[#1016](https://github.com/plotly/plotly.js/pull/1016)]
- Add `width`, `base` and `offset` attribute to bar trace [[#1075](https://github.com/plotly/plotly.js/pull/1075)]
- Add `fromcurrent` and `direction` animation options [[#1087](https://github.com/plotly/plotly.js/pull/1087)]
- Add ability to filter by arbitrary array [[#1062](https://github.com/plotly/plotly.js/pull/1062)]

### Changed
- Rename `filtersrc` filter transform attribute `target` (with
  backward-compatible map) [[#1062](https://github.com/plotly/plotly.js/pull/1062)]
- Bump `sane-topojson` requirement to 2.0.0. New topojson dist files fix
  the Michigan state border [[#1077](https://github.com/plotly/plotly.js/pull/1077)]
- scattergl now handles higher resolution dates [[#1033](https://github.com/plotly/plotly.js/pull/1033)]
- Improve error messages in `Plotly.animate` [[#1088](https://github.com/plotly/plotly.js/pull/1088)]

### Fixed
- `Plotly.newPlot` now respect user-defined layout `height` and `width` [#537]
- Fix dendrogram cartesian axis layers [[#1063](https://github.com/plotly/plotly.js/pull/1063)]
- Fix RGBA colorscale handler for contour [[#1090](https://github.com/plotly/plotly.js/pull/1090)]
- Fix gl2d axis title positioning [[#1067](https://github.com/plotly/plotly.js/pull/1067)]
- Fix gl2d multi-line axis tick labels display [[#1087](https://github.com/plotly/plotly.js/pull/1087)]
- Fix performance deficit of scattergl trace type with date coordinates [[#1021](https://github.com/plotly/plotly.js/pull/1021)]
- Fix ohlc trace offset computation [[#1066](https://github.com/plotly/plotly.js/pull/1066)]
- Fix ohlc and candlestick default trace names [[#1073](https://github.com/plotly/plotly.js/pull/1073)]
- Make `Plotly.animate` work with frames container array containers (e.g
  annotations) [[#1081](https://github.com/plotly/plotly.js/pull/1081)]
- Make `restyle` and `relayout` consistently remove items in array containers
  when called with value argument `null` [[#1086](https://github.com/plotly/plotly.js/pull/1086)]


## [1.18.1] -- 2016-10-18

### Fixed
- Fix cartesian subplot resize [[#1049](https://github.com/plotly/plotly.js/pull/1049)]
- Fix cartesian interactivity after click [[#1049](https://github.com/plotly/plotly.js/pull/1049)]
- Fix `scattergeo` traces with not-found country names [[#1046](https://github.com/plotly/plotly.js/pull/1046)]
- Honor `'name'` hoverinfo flag in `ohlc` traces [[#1050](https://github.com/plotly/plotly.js/pull/1050)]
- Fix animation merging for frames including array containers [[#1041](https://github.com/plotly/plotly.js/pull/1041). [#1048](https://github.com/plotly/plotly.js/pull/1048)]
- Fix `requestAnimationFrame` polyfill for script-tag imports [[#1039](https://github.com/plotly/plotly.js/pull/1039)]


## [1.18.0] -- 2016-10-13

### Added
- Add `ohlc` and `candlestick` trace types [[#1020](https://github.com/plotly/plotly.js/pull/1020)]
- Add slider layout component [#986, [#1029](https://github.com/plotly/plotly.js/pull/1029)]
- Add filter and groupby transforms [#936, #978]
- Add support for all cartesian trace types and subplot configuration in
  range slider range plots [#946, [#1017](https://github.com/plotly/plotly.js/pull/1017)]
- Add update menus `'buttons'` type, `direction` and `showactive` options [#974]
- Add `pad` attributes to update menus for more intuitive positioning [#989]
- Add `plotly_hover`, `plotly_click` and `plotly_unhover` event emitters
  on gl2d subplot [#994]
- Make `'text'` mode  scatter traces animatable [[#1011](https://github.com/plotly/plotly.js/pull/1011)]
- Add picking for `'line'` mode scattergeo traces [[#1004](https://github.com/plotly/plotly.js/pull/1004)]
- Add support for `fill: 'toself'` in scattergeo traces [[#1004](https://github.com/plotly/plotly.js/pull/1004)]

### Changed
- Allow null / undefined frames in `Plotly.addFrames`[[#1013](https://github.com/plotly/plotly.js/pull/1013)]

### Fixed
- Allow range sliders to properly relayout [#962]
- Fix handling of `NaN` gaps in range slider range plots [#946, [#1017](https://github.com/plotly/plotly.js/pull/1017)]
- Properly skip over `NaN`s in scattergeo data arrays [[#1004](https://github.com/plotly/plotly.js/pull/1004)]
- Fix handling graph div with style `visibility: inherit` [#990]
- Fix `Plotly.update` for updates that require a full data + layout replot [#971]
- Let update menus use `Plotly.update` method value [#972]
- Fix tickfont relayout call on 3D subplot [#982]


## [1.17.3] -- 2016-09-21

### Fixed
- Fix scatter text node translations on range relayout [#956]
- Fix `Plotly.restyle` for scatter trace `mode` [#956]
- Fix color mapping discontinuity in `surface` trace with circular colorscale
  [#959]
- Fix `Plotly.redraw` when scatter traces are added to the graph [#947]
- Fix double click side-effects in gl2d plots [#958]
- Emit event animatingframe frame during animations [#953]


## [1.17.2] -- 2016-09-12

### Fixed
- 3D colored axis backgrounds and axis labels are rendered again (bug introduced
  in 1.17.0) [#931]


## [1.17.1] -- 2016-09-09

### Fixed
- Restyling `visible` to `false` on all scatter traces present on a graph
  is now working again (bug introduced in 1.17.0) [#920]
- Relayouting `paper_bgcolor` now properly propagate to legend
  and updatemenu `bgcolor [#921]
- Mapbox plot routine no longer make request to public Mapbox server
  when linked to a Mapbox Atlas instance [#919]


## [1.17.0] -- 2016-09-07

### Added
- Add support for animations for scatter trace [#802]
- Add frames and animate API -> `Plotly.animate`, `Plotly.addFrames` and
  `Plotly.deleteFrames` [#802]
- Add `Plotly.update` method which can perform data and layout update in one
  call [#875]
- Add `pointcloud` gl2d trace type [#850, #869]
- Add `xgap` and `ygap` to heatmap traces to define space between heatmap bricks
  [#868]
- Add `separatethousands` axis attribute which determines whether four-digit
  numbers are separated or not [#848]
- Add `'skip'` value to trace `hoverinfo` corresponding to traces transparent to
  the hover picking routine [#851]
- Add support for trace opacity in `toself` filled trace [#896]
- Add global transform config option [#852]
- Add `requestAnimationFrame` to `dist/`[#904]

### Changed
- Explicitly skip undefined props on `restyle` and `relayout` [#844]
- Removed a few circular dependency patterns [#833, #837, #845, #878]

### Fixed
- Fix legend trace toggle background attributes on restyle [#909]
- Make 'yanchor' default be its intended value of `'top'` [#894]
- Fix box plot jitter algorithm when IQR = 0 [#915]
- Fix box plot jitter algorithm when data range is 0 [#915]
- Fix mapbox event firing duplicates [#901]
- Fix mapbox visible false traces handling on first draw [#900]
- Avoid draw buffer to display buffer copy in gl2d plots [#843]
- Do not extend data array on event emission [#842, #866]
- Make `Plotly.redraw` throw an error when called on non plotly graph div [#907]
- Make `plotly.min.js` work when injected in Require.js environment [#914]


## [1.16.3] -- 2016-08-23

### Fixed
- Fix SVG exports for graphs with layout images [#846]
- Properly handles duplicate categories in non-default `categoryorder` [#863]
- Fix range selector position logic for overlaying axes [#873]
- Autorange is now properly computed for heatmapgl and contourgl traces [#855,
  #874]
- Trace toggling via legend preserves axis ranges in gl2d plots [#855, #874]
- Bump `mapbox-gl` dependency to 0.22.0 [#867]


## [1.16.2] -- 2016-08-09

### Fixed
- Fix decoding for the supported HTML entities (bug introduced in 1.16.0) [#835]
- Fix layout images position on subplots [#831]
- Fix a few cartesian autorange edge cases [#813]


## [1.16.1] -- 2016-08-05

### Changed
- Drop support for plotting in child windows which broke `Plotly.plot` in
  some numerous browsers (e.g. FF46, FF47, FF48) [#829]


## [1.16.0] -- 2016-08-04

### Added
- Add `updatemenus` (aka dropdowns) layout components [#770]
- Trace type `scattermapbox` is now part of the main bundle [#816]
- Add support for `plot` in child windows [#764, #806]
- Horizontal legends with many items are now wrapped into multiple lines [#786]
- Active color of range selector button is now configurable via `activecolor`
  [#796]
- Add support for mapbox style JSON [#795]

### Changed
- Promise queue is cleared on `restyle` and `relayout` instead of in
  the `plot` catch handler (which ate up user-defined catch handlers as of
  1.15.0) [#776, #789]
- Improve performance in `convertToSVG` step [#791, #804]

### Fixed
- Skip over non-container arrays in relink private key step (performance bug
  introduced in 1.15.0) [#817]
- Categorical heatmap traces with insufficient brick are now functional again
  (bug introduced in 1.14.0) [#783, #812]
- Fix `Plotly.validate` for info and container array attributes [#814, #819]
- Range selector buttons can now be deleted via `relayout` [#793]


## [1.15.0] -- 2016-07-25

### Added
- Add `Plotly.validate` method [#697]
- Add support for transforms plugins modules [#499]
- Some partial bundles are now distributed  in `dist/` [#740]
- Mapbox access token can now be set in `layout.mapbox` [#729]
- Undo/Redo queue length is now configurable via configuration option
  `queueLength` [#737]

### Changed
- Improve performance in gl2d request animation frame loop [#731]
- Improve `Lib.extendDeep` performance for primitive arrays [#732]
- Improve potential XSS input in `text` fields [#736]
- Improve scaling on scroll zoom for scatter lines and markers [#761, #762]

### Fixed
- `toImage` pixel output for gl2d graphs are now scaled properly [#735]
- `scattermapbox` marker size and color arrays are now correctly converted when
  they include repeated values [#747]
- Fix scatter3d marker line color inheritance [#754]
- `text` fields can now support link with query params `=` and `&` [#736]
- Fix Chrome 50 bug where tester svg blocked other DOM nodes [#745]


## [1.14.2] -- 2016-07-11

### Fixed
- `Plotly.newPlot` correctly clears all present WebGL contexts [#724]
- Bar traces with `layout.bargap` 0 and unset `marker.line.width` are functional
  again (bug introduced in 1.3.0) [#709]
- Stacked bar traces now correctly set the first bar position when leading gaps
  are present (bug introduced in 1.11.0) [#716]
- Bar traces with `layout.barmode` relative now correctly compute the bar sum of
  the first position when positive and negative values are present [#723]
- Event `plotly_relayout` is emitted upon pan / zoom on a mapbox subplot [#727]
- Lasso and select box drag modes now work with fixed ranged axes [#728]
- gl2d trace objects are purged when their parent scenes are destroyed [#724]


## [1.14.1] -- 2016-06-28

### Fixed
- Fix colorscale restyle calls on heatmap traces (bug introduced in 1.14.0)
  [#694]
- Hover after zoom / pan is now functional again in ternary plots (bug
  introduced in 1.14.0) [#688]
- Fix mapbox layer relayout starting from invisible layer [#693]
- Hover labels when `hoveron: 'fills'` are now constrained to the viewports
  [#688]
- Fix `surface` contours description [#696]
- Fix `mapbox.layers.line` description [#690]


## [1.14.0] -- 2016-06-22

### Added
- Attribute `line.color` in `scatter3d` traces now support color scales [#617]
- Annotations tail positions can now be set in data coordinates via the new
  `axref` and `ayref` attributes [#610]
- Attribute `hoveron` is added for `scatter` and `scatterternary` traces which
  adds the option to show hover labels about fill regions (instead of simply of
  about data points) [#673]
- Layout shapes can now be moved and resized (except for 'path' shapes) in
  editable contexts [#660]

### Changed
- Numerous additions and changes where made to the mapbox layout layers
  attributes (introduced in 1.13.0). Namely, `circle` and `symbol` layer type
  where added. Note that some style attributes have been renamed to match the
  mapbox-gl API more closely. [#681]

### Fixed
- Off-screen heatmap traces are properly deleted (bug introduced in 1.5.1)
  [#655]
- Hover labels for multi-heatmap subplot is functional again (bug introduced in
  1.4.0) [#655]
- Heatmap x/y brick generation is now functional for 0 and 1 item columns [#651]
- Multiple layout images can now shared the same image source [#672]
- Updating legend border and bgcolor attribute now works via `Plotly.relayout`
  [#652]
- Dragmode 'select' and 'lasso' no longer throw exception when selecting
  `legendonly` traces [#644]
- Ternary plots now respect the `staticPlot` config option [#645]
- Descriptions for axes `nticks` and contour traces `ncountours`now properly
  describe their behavior [#662]


## [1.13.0] -- 2016-06-13

### Added
- Beta version of the `scattermapbox` trace type - which allows users to create
  `mapbox-gl` maps using the plotly.js API. Note that `scattermapbox` is only
  available through custom bundling in this release [#626]
- Configurable log levels. All plotly.js logging is now turned off by default.
  Use `Plotly.setPlotConfig({ logging: /* 1 or 2 */ })` to (1) display warnings
  only or (2) all logs [#590]
- Thorough `mesh3d` attribute descriptions [#593]

### Changed
- Generalize hover picking routine (to make more easily re-usable for other plot
  types) [#575, #631]

### Fixed
- Fix `Plotly.toImage` and `Plotly.downloadImage` bug specific to Chrome 51 on
  OSX [#604]
- Fix `Plotly.downloadImage` for `svg` types [#604]
- Fix `scattergl` opacity and connectgaps for `'lines'` mode [#589]
- Make legend scroll bar keep its position after redraws [#584]
- Properly handle axis-reference shapes on overlaid axes [#612]
- Fix `Plotly.relayout` calls for `layout.images` in `{ astr: val }` notation
  [#624]
- Bring back correct default value for `lightposition` in surface traces (bug
  introduced in 1.12.0) [#571]
- Fix typos in contours descriptions in contour traces [#583]
- Fix typos in `axis.ticktext` description [#607]
- Fix ambiguities in histogram `nbin` descriptions [#623]


## [1.12.0] -- 2016-05-26

### Added
- Light positions, face normal epsilon and vertex normal epsilon are now
  configurable in `mesh3d` traces [#556]
- Light position is now configurable in `surface` traces [#556]
- `surface` and `mesh3d` lighting attributes are now accompanied with
  comprehensive descriptions. [#556]

### Changed
- Plot modules are now allowed to have their own `toSVG` method for
  subplot-specific to-svg logic [#554]

### Fixed
- gl2d plots are now functional in `core-js` environments (e.g. in babel es6
  presets) [#569]
- gl2d replot calls from a blank plot are now functional [#570]
- SVG graph config argument `scrollZoom` is now again functional (bug introduced
  in v1.10.0) [#564]
- `layout.separators` is now honored in pie text labels [#547]
- Heatmap `zsmooth` value `'fast'` is now functional for arbitrary layout widths
  [#548]
- Range sliders now respond to all axis range relayout calls [#568]


## [1.11.0] -- 2016-05-17

### Added
- Add top-level methods `Plotly.toImage` to convert a plotly graph to an image
  data URL (svg, png, jpg, and webp are supported) and `Plotly.downloadImage` to
  download a plotly graph as an image [#446]
- Add the ability to add arbitrary images loaded from a url to a plot's layout
  [#525]
- Add the option of making legend span horizontally [#535]
- Add `connectgaps` attribute to `scattergl` traces [#449]
- Add new 'relative' bar mode which stacks on top of one another with negative
  values below the axis, positive values above [#517]
- Add support for the 'winkel tripel' projection in geo subplots [#492]
- Event `plotly_relayout` is now emitted on gl2d subplot drag/pan/zoom
  interactions [#466]
- Add support for fill coloring in `contourgl` traces [#522, #543]

### Changed
- Cartesian on-hover routine is now uses a 50ms interval between search calls
  instead of 100ms for smoother displaying hover labels [#514]
- [Internal change] fullLayout `_has` fields are replaced by a `_has` method
  which checks if a particular plot type is present on a graph [#491]

### Fixed
- Bar widths of traces with null coordinates are now correctly computed [#542]
- Error bar spans on bar traces with null coordinates are now correctly computed
  [#542]
- All promises spawn in `Plotly.plot` are now guaranteed to be resolved before
  the final resolve [#521]
- Restyling `scatterternary` data attributes is now working [#540]
- Error bar of 0 length in log axes are not included in hover labels (instead of
  showing `NaN`s) [#533]


## [1.10.2] -- 2016-05-05

### Fixed
- Subplot and range slider clip paths are now functional in AngularJS [#509]
- `relayout` call involving axis `categoryorder` and `categoryarray` are now
  working [#510]
- Annotation drag interactions in `editable: true` mode are now functional (bug
  introduced in 1.10.0)[#505]
- Improved attribute description for shape `xref` and `yref` [#506]


## [1.10.1] -- 2016-05-02

### Fixed
- Resizing a graph (e.g. via `Plotly.relayout` or Plotly.Plots.resize)
  properly updates the plot area clip paths (bug introduced in 1.10.0) [#490]
- `Plotly.Snapshot.toSVG` is now functional again in IE11 and old version of
  Chrome and FF (bug introduced in 1.10.0) [#489]
- Hover labels of superimposed traces when 'hovermode' is set to 'closest' are
  properly displayed (bug introduced in 1.10.0) [#495]
- Surface contour highlights are toggleable [#459]
- Surface contour highlights style attributes are lower cased [#459]
- Zoom overlay are drawn over shapes [#448]
- Legend are draggable in `editable: true` contexts (bug introduced in 1.6.0)
  [#487]
- Legend scroll box are drawn outside the legend [#478]


## [1.10.0] -- 2016-04-12

### Added
- Beta version of two new 2D WebGL trace types: `heatmapgl` and `contourgl`
  [#427, #434]
- Two new `scatter` line `fill` modes: `'toself'` and `'tonext'` [#462]
- Fills for `scatterternary` traces are now supported [#462]
- Configurable axis category ordering with `categoryorder` and an optional
  `categoryarray` axis attributes [#419]
- Configurable shapes layer position with shape attribute `layer` [#439]
- Configurable range slider range (so that the initial xaxis range can differ
  from the range slider range) [#473]

### Changed
- Nested SVG elements in SVG image exports are removed, making the to-image mode
  bar button work in RStudio and SVG export compatible with Adobe Illustrator
  [#415, #454, #442]
- Use `country-regex` npm package instead of hard-coded file of ISO-3 code to
  country regular expressions [#461]

### Fixed
- Legend positioning does not break on negative `x` and `y` settings (bug
  introduced in 1.6.0) [#417]
- Shapes are properly deleted when clearing all of them at once (bug introduced
  in 1.9.0) [#465]
- Promise are return after first render in gl3d and gl2d plots [#421]
- Click and hover events are properly triggered when trace `hoverinfo` is set to
  `'none'` [#438]
- `plotly_unhover` events is now properly triggered on geo trace types [#429]
- `plotly_relayout` event is now properly triggered on gl3d set camera [#458]
- RGBA colors are now supported in `scatter` and `bar` custom color scales
  [#422]
- Range slider is now functional with `x0`/`dx` data [#441]
- Range slider is now compatible with mode bar axis range buttons and double
  click [#471]


## [1.9.0] -- 2016-04-12

### Added
- Ternary plots with support for scatter traces (trace type `scatterternary`) [#390]

### Fixed
- Toggling the visibility of `scatter3d` traces with `surfaceaxis` now works [#405]
- `scatter3d` traces with `surfaceaxis` turned now feature real 3D opacity [#408]
- `plotly_unhover` is now properly triggered over `pie` traces [#407]
- Better grammar in `scatter` attribute descriptions [#406]


## [1.8.0] -- 2016-04-04

### Added
- Range slider functionality for scatter traces [#336, #368, #377]
- Range selector functionality for cartesian and gl2d plot types [#373]
- Support for connectgaps in scatter3d traces [#361]

### Fixed
- gl2d toImage mode bar button is now again functional (bug introduced in 1.7.0) [#369]
- IE / Edge handling of getComputedTextLength is now functional [#376]
- improved marker color attribute description [#366]


## [1.7.1] -- 2016-03-30

### Fixed
- Legend dimensions are correctly updated (bug introduced in 1.7.0) [#365]
- Friction between cartesian double-click and drag interactions is reduced [#355]
- Ultra-zoomed svg line paths are correctly computed [#353]
- Initial axis ranges are no longer reset on data-updating restyle calls [#351]
- Events now work in jQuery no-conflict scopes (bug introduced in 1.7.0) [#352]


## [1.7.0] -- 2016-03-22

### Added
- Custom surface color functionality (for 4D plotting) is added to surface traces [#347]
- Top-level `Plotly.purge` method (which returns the graph div in its
  pre-Plotly.plot state) is added [#300]
- Support for custom hover labels on multiple subplots in `Plotly.Fx.hover` is
  added [#301]

### Fixed
- Error bars node ordering now respect the trace ordering [#343]
- Geo traces nodes now update properly on streaming plot calls [#324]
- jQuery check in event module is made more robust [#328]


## [1.6.3] -- 2016-03-07

### Fixed
- Argument parsing for vertex and face colors of mesh3d traces is now
  functional [#287]


## [1.6.2] -- 2016-03-03

### Fixed
- SVG overflow property is now properly set for IE11 [#305, #306]
- Hover labels associated with `text` arrays with falsy values are properly
  skipped over [#310]
- Snapshot routines now strip browser-only user-select style attributes [#311]


## [1.6.1] -- 2016-03-01

### Fixed
- Legend scroll bars are no longer invalid SVG elements (bug introduced in 1.6.0) [#304]
- Colorscale YlGnBu and YlOrRd are now properly identified [#295]


## [1.6.0] -- 2016-02-29

### Added
- SVG cartesian, 3D, geographic maps and pie charts can now coexist on the same
  graph [#246, #258, #289]
- Legends with long item lists are now scrollable (instead of being cropped)
  [#243]
- Event `plotly_deselect` is now emitted after double-clicking in `select` and
  `lasso` drag modes.
- Event `plotly_doubleclick` is now emitted after double-clicking on SVG cartesian
  graphs in `zoom` and `pan` drag modes.
- Layout attributes `dragmode` and `hovermode` can now be set individually in
  each scene [#258]
- `Plotly.Plots.resize` now returns a promise. [#253, #262]

### Fixed

- `Plotly.deleteTraces` now properly deletes the last trace of a cartesian
  subplot [#289]
- `Plotly.deleteTraces` now works on heatmap, contour, pie, surface, mesh3d and
  geo trace types [#289]
- `Plotly.deleteTraces` now properly delete color bars associated with deleted
  traces
- Clearing cartesian axes via `relayout` no longer results in an uncaught error
  [#289]
- Events `plotly_hover`, `plotly_unhover` and `plotly_click` are properly
  emitted on 3D graphs [#240]
- Null and undefined categories are properly skipped over [#286]
- Hover labels on 3D graphs are now properly hidden when `hovermode` is set to
  false [#258]
- Multi-scene 3D graphs now set their camera position via their own scene
  attributes [#258]
- Toggling `hovermode` on 3D graphs no longer resets the scene domain [#258]
- Resetting the camera position on scenes where the `camera` attribute was
  supplied no longer results in an uncaught error [#258]
- Axis attributes `hoverformat`, `tickprefix`, `ticksuffix` are honored even
  when `showticklabels` is set to false [#267]
- Config option `doubleClick` set to `'reset'` now properly handles auto-ranged
  axes [#285]


## [1.5.2] -- 2016-02-10

### Fixed
- Fix geo trace visibility toggling (bug introduced in 1.5.1) [#245]


## [1.5.1] -- 2016-02-01

### Fixed
- Scattergeo and choropleth now correctly fire hover and click events [#215]
- Heatmap and contour traces are redrawn in the correct order [#194]
- Early returns in `Plotly.plot` now correctly return Promise rejections [#226]
- Soon to be deprecated `SVGElement.offsetParent` calls are removed [#222]
- Geo zoom in button is now correctly titled `Zoom in` [#219]
- All attribute description are correctly stripped from the dist files (bug
  introduced in 1.5.0) [#223]
- Insecure dev dependencies `ecstatic` and `uglify-js` are bumped [#225]
- Outdated karma-browserify dev dependency is bumped [#229]


## [1.5.0] -- 2016-01-22

### Added
- Modularize the library (first iteration). Trace types can be required in
  one-by-one to make custom plotly.js bundles of lesser size. [#180, #187, #193, #202]

### Changed
- Remove json assets from the js source files (to better support Webpack bundling) [#183]
- Update d3, tinycolor2, topojson dependencies [#195]
- Improve `'colorscale'` attribute description [#186]

### Fixed
- Fix pan mode drag delay [#188]
- Make `Plotly.deleteTrace` handle big-indices-array properly [#203]


## [1.4.1] -- 2016-01-11

### Fixed
- Click events work properly after being broken in 1.4.0 [#174]


## [1.4.0] -- 2016-01-11

### Added
- Lasso and rectangular selection interactions for scatter-marker and scatter-text traces [#154, #169]
- Un-gitignore css and svg font built files, removing post-install step and
  dependency on node-sass [#164]

### Changed
- Clean up Pie, Box and Choropleth trace module [#158, #159, #165]

### Fixed
- Surface traces correctly handle `zmin` and `zmax` attributes [#153]
- Pie trace correctly trigger hover events [#150]


## [1.3.1] -- 2016-01-04

### Fixed
- Fix `Plotly.addTraces` for gl3d and gl2d trace types [#140]


## [1.3.0] -- 2015-12-21

### Added
- Trigger click event on pie charts [#111]
- Add attribute descriptions for mesh3d trace type [#115]

### Changed
- [Internal] Trace module have now a 1-to-1 correspondence with trace type [#124]
- [Internal] Remove circularize import in colorbar and colorscale module [#136]

### Fixed
- Fixed zeroline behavior in gl3d plots [#112]
- Axis `tickangle` consistently used degrees in both svg and gl plots [#131]
- `Plotly.newPlot` destroy mode bar before plotting new one [#125]
- `Plotly.newPlot` removes all event listeners from graph div [#117]
- Fixed attribute description for scatter3d marker opacity [#114]


## [1.2.1] -- 2015-12-14

### Changed
- Improve XSS check in anchor href [#100]

### Fixed
- Fix Firefox 42 to-image failures [#104]
- Fix error bar with type 'sqrt' logic making them visible without
  specifying the 'value' field [#91]
- Fix cartesian zoom/drag cover attributes for Firefox 31 [#92]


## [1.2.0] -- 2015-12-07

### Added
- All `Plotly.____` methods now return a promise, and pass the graph-div as an argument [#77]
- `package.json` now has `webpack` field so plotly.js can be used by webpack users [#68]
- Add support for rgba colours in pie-charts [#63]

### Changed
- Optimized by calling window.getComputedStyle only once [#81]
- Improved npm install process for topojson file resolve [#48]

### Fixed
- Fixed geo-plot promises [#52]
- Typo fixed in `No DOM element` error message [#64]
- Fix hover labels with hoverinfo 'text' [#70]
- Fix scaling for gl3d error bars [#74]


## [1.1.1] -- 2015-12-01

### Fixed
- Fix `displayModeBar` plot config logic [#57]
- Fix length-1 bins count as ascending in `Lib.findBin` [#47]
- Fix jasmine test runner on windows [#46]


## [1.1.0] -- 2015-11-25

### Added
- Add three plot config options: `modeBarButtonsToRemove`,
  `modeBarButtonsToAdd` and `modeBarButtons` which combine
  to add the ability to remove specific mode bar buttons add
  custom mode bar buttons and fully customize the mode bar.

### Fixed
- Fix installation from npm3 [#12]
- Fix UMD in plotly.js dist files [#18]
- Fix for blank elements in a text array [#31]

## [1.0.0] -- 2015-11-17

First fully open source release.

### Added
- Add 2D WebGL plot engine

### Changed
- Save to cloud is now done via a modebar button by default,
  the `'Edit chart'` link is still available through the
  `'showLink'` plot config.
- Better double-click notifier CSS

### Fixed
- Fix `Plotly.newPlot` 3D and geo bug.
- Fix `plotly_click` event bug in latest Chrome and Firefox.

### Known limitations
- Different plot types cannot be mixed in subplots.
- 2D WebGL has no image test support.
- Click and hover events are not hooked for gl3d, geo and gl2d
  plot types.
- Polar chart are under-developed.<|MERGE_RESOLUTION|>--- conflicted
+++ resolved
@@ -9,7 +9,7 @@
 
 where X.Y.Z is the semver of most recent plotly.js release.
 
-<<<<<<< HEAD
+
 ## [3.0.2] -- 2025-07-22
 
 ### Fixed
@@ -18,7 +18,8 @@
  - Fix scroll wheel zoom for geo subplots in Safari [#7474](https://github.com/plotly/plotly.js/pull/7474)
  - Add method to check for WebKit WebView user agent string [[#7479](https://github.com/plotly/plotly.js/pull/7479)]
  - Fix edit colorbar title [7487](https://github.com/plotly/plotly.js/pull/7487)
-=======
+
+
 ## [3.1.0-rc.0] -- 2025-07-15
 
 ### Added
@@ -37,7 +38,6 @@
  - Fix performance warning in scattergl traces, [[#7390](https://github.com/plotly/plotly.js/pull/7390)], with thanks to @MzyzzG for the contribution!
  - Move css-loader and other dependencies into devDependencies section [[#7407](https://github.com/plotly/plotly.js/pull/7407)]
  - Fix Persian calendar leap year [[#7456](https://github.com/plotly/plotly.js/pull/7456)]
->>>>>>> 694d55b2
 
 
 ## [3.0.1] -- 2025-02-18
