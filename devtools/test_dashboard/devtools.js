--- conflicted
+++ resolved
@@ -266,8 +266,4 @@
 function handleOnLoad() {
     Tabs.setPlotConfig();
     plotFromHash();
-<<<<<<< HEAD
-}
-=======
-}
->>>>>>> 694d55b2
+}