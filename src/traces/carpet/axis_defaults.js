--- conflicted
+++ resolved
@@ -167,12 +167,8 @@
 
     if(!showGrid) {
         delete containerOut.gridcolor;
-<<<<<<< HEAD
-        delete containerOut.gridWidth;
+        delete containerOut.gridwidth;
         delete containerOut.griddash;
-=======
-        delete containerOut.gridwidth;
->>>>>>> 45a1d0f5
     } else {
         coerce('minorgridcount');
         coerce('minorgridwidth', gridWidth);
