--- conflicted
+++ resolved
@@ -12,11 +12,7 @@
     moduleType: 'trace',
     name: 'candlestick',
     basePlotModule: require('../../plots/cartesian'),
-<<<<<<< HEAD
-    categories: ['cartesian', 'showLegend', 'candlestick', 'boxLayout'],
-=======
-    categories: ['cartesian', 'svg', 'showLegend', 'candlestick'],
->>>>>>> b9388428
+    categories: ['cartesian', 'svg', 'showLegend', 'candlestick', 'boxLayout'],
     meta: {
         description: [
             'The candlestick is a style of financial chart describing',
