/**
* Copyright 2012-2017, Plotly, Inc.
* All rights reserved.
*
* This source code is licensed under the MIT license found in the
* LICENSE file in the root directory of this source tree.
*/

'use strict';

var d3 = require('d3');
var Plots = require('../../plots/plots');
var parcoordsPlot = require('./plot');
var xmlnsNamespaces = require('../../constants/xmlns_namespaces');

exports.name = 'parcoords';

exports.attr = 'type';

exports.plot = function(gd) {
    var calcData = Plots.getSubplotCalcData(gd.calcdata, 'parcoords', 'parcoords');
    if(calcData.length) parcoordsPlot(gd, calcData);
};

exports.clean = function(newFullData, newFullLayout, oldFullData, oldFullLayout) {
    var hadParcoords = (oldFullLayout._has && oldFullLayout._has('parcoords'));
    var hasParcoords = (newFullLayout._has && newFullLayout._has('parcoords'));

    if(hadParcoords && !hasParcoords) {
<<<<<<< HEAD
        oldFullLayout._paperdiv.selectAll('.parcoords').remove();
=======
>>>>>>> b8b89511
        oldFullLayout._paperdiv.selectAll('.parcoords').remove();
        oldFullLayout._glimages.selectAll('*').remove();
    }
};

exports.toSVG = function(gd) {
    var imageRoot = gd._fullLayout._glimages;
    var root = d3.select(gd).selectAll('.svg-container');
    var canvases = root.filter(function(d, i) {return i === root.size() - 1;})
        .selectAll('.gl-canvas-context, .gl-canvas-focus');

    function canvasToImage() {
        var canvas = this;
        var imageData = canvas.toDataURL('image/png');
        var image = imageRoot.append('svg:image');

        image.attr({
            xmlns: xmlnsNamespaces.svg,
            'xlink:href': imageData,
<<<<<<< HEAD
            preserveAspectRatio: 'none',
            x: 0,
            y: 0,
            width: canvas.width,
            height: canvas.height
=======
            x: 0,
            y: 0,
            width: canvas.width,
            height: canvas.height,
            preserveAspectRatio: 'none'
>>>>>>> b8b89511
        });
    }

    canvases.each(canvasToImage);

    // Chrome / Safari bug workaround - browser apparently loses connection to the defined pattern
    // Without the workaround, these browsers 'lose' the filter brush styling (color etc.) after a snapshot
    // on a subsequent interaction.
    // Firefox works fine without this workaround
    window.setTimeout(function() {
        d3.selectAll('#filterBarPattern')
            .attr('id', 'filterBarPattern');
    }, 60);
};<|MERGE_RESOLUTION|>--- conflicted
+++ resolved
@@ -27,10 +27,6 @@
     var hasParcoords = (newFullLayout._has && newFullLayout._has('parcoords'));
 
     if(hadParcoords && !hasParcoords) {
-<<<<<<< HEAD
-        oldFullLayout._paperdiv.selectAll('.parcoords').remove();
-=======
->>>>>>> b8b89511
         oldFullLayout._paperdiv.selectAll('.parcoords').remove();
         oldFullLayout._glimages.selectAll('*').remove();
     }
@@ -50,19 +46,11 @@
         image.attr({
             xmlns: xmlnsNamespaces.svg,
             'xlink:href': imageData,
-<<<<<<< HEAD
             preserveAspectRatio: 'none',
             x: 0,
             y: 0,
             width: canvas.width,
             height: canvas.height
-=======
-            x: 0,
-            y: 0,
-            width: canvas.width,
-            height: canvas.height,
-            preserveAspectRatio: 'none'
->>>>>>> b8b89511
         });
     }
 
