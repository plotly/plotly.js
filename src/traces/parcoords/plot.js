--- conflicted
+++ resolved
@@ -16,8 +16,6 @@
     var svg = fullLayout._toppaper;
     var root = fullLayout._paperdiv;
     var container = fullLayout._glcontainer;
-<<<<<<< HEAD
-=======
 
     // make sure proper regl instances are created
     fullLayout._glcanvas.each(function(d) {
@@ -31,7 +29,6 @@
             pixelRatio: gd._context.plotGlPixelRatio || global.devicePixelRatio
         });
     });
->>>>>>> b8b89511
 
     var gdDimensions = {};
     var gdDimensionsOriginalOrder = {};
