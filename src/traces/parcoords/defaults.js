/**
* Copyright 2012-2018, Plotly, Inc.
* All rights reserved.
*
* This source code is licensed under the MIT license found in the
* LICENSE file in the root directory of this source tree.
*/

'use strict';

var Lib = require('../../lib');
var attributes = require('./attributes');
var hasColorscale = require('../../components/colorscale/has_colorscale');
var colorscaleDefaults = require('../../components/colorscale/defaults');
var maxDimensionCount = require('./constants').maxDimensionCount;
var handleDomainDefaults = require('../../plots/domain').defaults;

function handleLineDefaults(traceIn, traceOut, defaultColor, layout, coerce) {

    var lineColor = coerce('line.color', defaultColor);

<<<<<<< HEAD
    if(hasColorscale(traceIn, 'line') && Lib.isArrayOrTypedArray(traceIn.line.color)) {
        coerce('line.colorscale');
        colorscaleDefaults(traceIn, traceOut, layout, coerce, {prefix: 'line.', cLetter: 'c'});
    }
    else {
        coerce('line.color', defaultColor);
=======
    if(hasColorscale(traceIn, 'line') && Lib.isArray(lineColor)) {
        if(lineColor.length) {
            coerce('line.colorscale');
            colorscaleDefaults(traceIn, traceOut, layout, coerce, {prefix: 'line.', cLetter: 'c'});
            // TODO: I think it would be better to keep showing lines beyond the last line color
            // but I'm not sure what color to give these lines - probably black or white
            // depending on the background color?
            traceOut._commonLength = Math.min(traceOut._commonLength, lineColor.length);
        }
        else {
            traceOut.line.color = defaultColor;
        }
>>>>>>> 315272be
    }
}

function dimensionsDefaults(traceIn, traceOut) {
    var dimensionsIn = traceIn.dimensions || [],
        dimensionsOut = traceOut.dimensions = [];

    var dimensionIn, dimensionOut, i;
    var commonLength = Infinity;

    if(dimensionsIn.length > maxDimensionCount) {
        Lib.log('parcoords traces support up to ' + maxDimensionCount + ' dimensions at the moment');
        dimensionsIn.splice(maxDimensionCount);
    }

    function coerce(attr, dflt) {
        return Lib.coerce(dimensionIn, dimensionOut, attributes.dimensions, attr, dflt);
    }

    for(i = 0; i < dimensionsIn.length; i++) {
        dimensionIn = dimensionsIn[i];
        dimensionOut = {};

        if(!Lib.isPlainObject(dimensionIn)) {
            continue;
        }

        var values = coerce('values');
        var visible = coerce('visible');
        if(!(values && values.length)) {
            visible = dimensionOut.visible = false;
        }

        if(visible) {
            coerce('label');
            coerce('tickvals');
            coerce('ticktext');
            coerce('tickformat');
            coerce('range');
            coerce('constraintrange');

            commonLength = Math.min(commonLength, values.length);
        }

        dimensionOut._index = i;
        dimensionsOut.push(dimensionOut);
    }

    traceOut._commonLength = commonLength;

    return dimensionsOut;
}

module.exports = function supplyDefaults(traceIn, traceOut, defaultColor, layout) {
    function coerce(attr, dflt) {
        return Lib.coerce(traceIn, traceOut, attributes, attr, dflt);
    }

    var dimensions = dimensionsDefaults(traceIn, traceOut);

    handleLineDefaults(traceIn, traceOut, defaultColor, layout, coerce);

    handleDomainDefaults(traceOut, layout, coerce);

    if(!Array.isArray(dimensions) || !dimensions.length) {
        traceOut.visible = false;
    }

    // since we're not slicing uneven arrays anymore, stash the length in each dimension
    // but we can't do this in dimensionsDefaults (yet?) because line.color can also
    // truncate
    for(var i = 0; i < dimensions.length; i++) {
        if(dimensions[i].visible) dimensions[i]._length = traceOut._commonLength;
    }

    // make default font size 10px (default is 12),
    // scale linearly with global font size
    var fontDflt = {
        family: layout.font.family,
        size: Math.round(layout.font.size / 1.2),
        color: layout.font.color
    };

    Lib.coerceFont(coerce, 'labelfont', fontDflt);
    Lib.coerceFont(coerce, 'tickfont', fontDflt);
    Lib.coerceFont(coerce, 'rangefont', fontDflt);
};<|MERGE_RESOLUTION|>--- conflicted
+++ resolved
@@ -16,18 +16,9 @@
 var handleDomainDefaults = require('../../plots/domain').defaults;
 
 function handleLineDefaults(traceIn, traceOut, defaultColor, layout, coerce) {
-
     var lineColor = coerce('line.color', defaultColor);
 
-<<<<<<< HEAD
-    if(hasColorscale(traceIn, 'line') && Lib.isArrayOrTypedArray(traceIn.line.color)) {
-        coerce('line.colorscale');
-        colorscaleDefaults(traceIn, traceOut, layout, coerce, {prefix: 'line.', cLetter: 'c'});
-    }
-    else {
-        coerce('line.color', defaultColor);
-=======
-    if(hasColorscale(traceIn, 'line') && Lib.isArray(lineColor)) {
+    if(hasColorscale(traceIn, 'line') && Lib.isArrayOrTypedArray(lineColor)) {
         if(lineColor.length) {
             coerce('line.colorscale');
             colorscaleDefaults(traceIn, traceOut, layout, coerce, {prefix: 'line.', cLetter: 'c'});
@@ -39,7 +30,6 @@
         else {
             traceOut.line.color = defaultColor;
         }
->>>>>>> 315272be
     }
 }
 
