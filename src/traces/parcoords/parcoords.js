/**
* Copyright 2012-2017, Plotly, Inc.
* All rights reserved.
*
* This source code is licensed under the MIT license found in the
* LICENSE file in the root directory of this source tree.
*/

'use strict';

var lineLayerMaker = require('./lines');
var c = require('./constants');
var Lib = require('../../lib');
var d3 = require('d3');
var Drawing = require('../../components/drawing');
var keyFun = require('../../lib/gup').keyFun;
var repeat = require('../../lib/gup').repeat;
var unwrap = require('../../lib/gup').unwrap;

function visible(dimension) {return !('visible' in dimension) || dimension.visible;}

function dimensionExtent(dimension) {

    var lo = dimension.range ? dimension.range[0] : d3.min(dimension.values);
    var hi = dimension.range ? dimension.range[1] : d3.max(dimension.values);

    if(isNaN(lo) || !isFinite(lo)) {
        lo = 0;
    }

    if(isNaN(hi) || !isFinite(hi)) {
        hi = 0;
    }

    // avoid a degenerate (zero-width) domain
    if(lo === hi) {
        if(lo === void(0)) {
            lo = 0;
            hi = 1;
        } else if(lo === 0) {
            // no use to multiplying zero, so add/subtract in this case
            lo -= 1;
            hi += 1;
        } else {
            // this keeps the range in the order of magnitude of the data
            lo *= 0.9;
            hi *= 1.1;
        }
    }

    return [lo, hi];
}

function ordinalScaleSnap(scale, v) {
    var i, a, prevDiff, prevValue, diff;
    for(i = 0, a = scale.range(), prevDiff = Infinity, prevValue = a[0], diff; i < a.length; i++) {
        if((diff = Math.abs(a[i] - v)) > prevDiff) {
            return prevValue;
        }
        prevDiff = diff;
        prevValue = a[i];
    }
    return a[a.length - 1];
}

function toText(formatter, texts) {
    return function(v, i) {
        if(texts) {
            var text = texts[i];
            if(text === null || text === undefined) {
                return formatter(v);
            } else {
                return text;
            }
        } else {
            return formatter(v);
        }
    };
}

function domainScale(height, padding, dimension) {
    var extent = dimensionExtent(dimension);
    var texts = dimension.ticktext;
    return dimension.tickvals ?
        d3.scale.ordinal()
            .domain(dimension.tickvals.map(toText(d3.format(dimension.tickformat), texts)))
            .range(dimension.tickvals
                .map(function(d) {return (d - extent[0]) / (extent[1] - extent[0]);})
                .map(function(d) {return (height - padding + d * (padding - (height - padding)));})) :
        d3.scale.linear()
            .domain(extent)
            .range([height - padding, padding]);
}

function unitScale(height, padding) {return d3.scale.linear().range([height - padding, padding]);}
function domainToUnitScale(dimension) {return d3.scale.linear().domain(dimensionExtent(dimension));}

function ordinalScale(dimension) {
    var extent = dimensionExtent(dimension);
    return dimension.tickvals && d3.scale.ordinal()
            .domain(dimension.tickvals)
            .range(dimension.tickvals.map(function(d) {return (d - extent[0]) / (extent[1] - extent[0]);}));
}

function unitToColorScale(cscale) {

    var colorStops = cscale.map(function(d) {return d[0];});
    var colorStrings = cscale.map(function(d) {return d[1];});
    var colorTuples = colorStrings.map(function(c) {return d3.rgb(c);});
    var prop = function(n) {return function(o) {return o[n];};};

    // We can't use d3 color interpolation as we may have non-uniform color palette raster
    // (various color stop distances).
    var polylinearUnitScales = 'rgb'.split('').map(function(key) {
        return d3.scale.linear()
            .clamp(true)
            .domain(colorStops)
            .range(colorTuples.map(prop(key)));
    });

    return function(d) {
        return polylinearUnitScales.map(function(s) {
            return s(d);
        });
    };
}

function model(layout, d, i) {
    var cd0 = unwrap(d),
        trace = cd0.trace,
        lineColor = cd0.lineColor,
        cscale = cd0.cscale,
        line = trace.line,
        domain = trace.domain,
        dimensions = trace.dimensions,
        width = layout.width,
        labelFont = trace.labelfont,
        tickFont = trace.tickfont,
        rangeFont = trace.rangefont;

    var lines = Lib.extendDeep({}, line, {
        color: lineColor.map(domainToUnitScale({values: lineColor, range: [line.cmin, line.cmax]})),
        blockLineCount: c.blockLineCount,
        canvasOverdrag: c.overdrag * c.canvasPixelRatio
    });

    var groupWidth = Math.floor(width * (domain.x[1] - domain.x[0]));
    var groupHeight = Math.floor(layout.height * (domain.y[1] - domain.y[0]));

    var pad = layout.margin || {l: 80, r: 80, t: 100, b: 80};
    var rowContentWidth = groupWidth;
    var rowHeight = groupHeight;

    return {
        key: i,
        colCount: dimensions.filter(visible).length,
        dimensions: dimensions,
        tickDistance: c.tickDistance,
        unitToColor: unitToColorScale(cscale),
        lines: lines,
        labelFont: labelFont,
        tickFont: tickFont,
        rangeFont: rangeFont,
        layoutWidth: width,
        layoutHeight: layout.height,
        domain: domain,
        translateX: domain.x[0] * width,
        translateY: layout.height - domain.y[1] * layout.height,
        pad: pad,
        canvasWidth: rowContentWidth * c.canvasPixelRatio + 2 * lines.canvasOverdrag,
        canvasHeight: rowHeight * c.canvasPixelRatio,
        width: rowContentWidth,
        height: rowHeight,
        canvasPixelRatio: c.canvasPixelRatio
    };
}

function viewModel(model) {

    var width = model.width;
    var height = model.height;
    var dimensions = model.dimensions;
    var canvasPixelRatio = model.canvasPixelRatio;

    var xScale = function(d) {return width * d / Math.max(1, model.colCount - 1);};

    var unitPad = c.verticalPadding / (height * canvasPixelRatio);
    var unitPadScale = (1 - 2 * unitPad);
    var paddedUnitScale = function(d) {return unitPad + unitPadScale * d;};

    var viewModel = {
        key: model.key,
        xScale: xScale,
        model: model
    };

    var uniqueKeys = {};

    viewModel.dimensions = dimensions.filter(visible).map(function(dimension, i) {
        var domainToUnit = domainToUnitScale(dimension);
        var foundKey = uniqueKeys[dimension.label];
        uniqueKeys[dimension.label] = (foundKey || 0) + 1;
        var key = dimension.label + (foundKey ? '__' + foundKey : '');
        return {
            key: key,
            label: dimension.label,
            tickFormat: dimension.tickformat,
            tickvals: dimension.tickvals,
            ticktext: dimension.ticktext,
            ordinal: !!dimension.tickvals,
            scatter: c.scatter || dimension.scatter,
            xIndex: i,
            crossfilterDimensionIndex: i,
            visibleIndex: dimension._index,
            height: height,
            values: dimension.values,
            paddedUnitValues: dimension.values.map(domainToUnit).map(paddedUnitScale),
            xScale: xScale,
            x: xScale(i),
            canvasX: xScale(i) * canvasPixelRatio,
            unitScale: unitScale(height, c.verticalPadding),
            domainScale: domainScale(height, c.verticalPadding, dimension),
            ordinalScale: ordinalScale(dimension),
            domainToUnitScale: domainToUnit,
            filter: dimension.constraintrange ? dimension.constraintrange.map(domainToUnit) : [0, 1],
            parent: viewModel,
            model: model
        };
    });

    return viewModel;
}

function styleExtentTexts(selection) {
    selection
        .classed(c.cn.axisExtentText, true)
        .attr('text-anchor', 'middle')
        .style('cursor', 'default')
        .style('user-select', 'none');
}

module.exports = function(root, svg, parcoordsLineLayers, styledData, layout, callbacks) {
    var domainBrushing = false;
    var linePickActive = true;

    function enterSvgDefs(root) {
        var defs = root.selectAll('defs')
            .data(repeat, keyFun);

        defs.enter()
            .append('defs');

        var filterBarPattern = defs.selectAll('#' + c.id.filterBarPattern)
            .data(repeat, keyFun);

        filterBarPattern.enter()
            .append('pattern')
            .attr('id', c.id.filterBarPattern)
            .attr('patternUnits', 'userSpaceOnUse');

        filterBarPattern
            .attr('x', -c.bar.width)
            .attr('width', c.bar.capturewidth)
            .attr('height', function(d) {return d.model.height;});

        var filterBarPatternGlyph = filterBarPattern.selectAll('rect')
            .data(repeat, keyFun);

        filterBarPatternGlyph.enter()
            .append('rect')
            .attr('shape-rendering', 'crispEdges');

        filterBarPatternGlyph
            .attr('height', function(d) {return d.model.height;})
            .attr('width', c.bar.width)
            .attr('x', c.bar.width / 2)
            .attr('fill', c.bar.fillcolor)
            .attr('fill-opacity', c.bar.fillopacity)
            .attr('stroke', c.bar.strokecolor)
            .attr('stroke-opacity', c.bar.strokeopacity)
            .attr('stroke-width', c.bar.strokewidth);
    }

    var vm = styledData
        .filter(function(d) { return unwrap(d).trace.visible; })
        .map(model.bind(0, layout))
        .map(viewModel);

<<<<<<< HEAD
    parcoordsLineLayers.each(function(d, i) {
        return Lib.extendFlat(d, vm[i]);
    });
=======
    root.selectAll('.' + c.cn.parcoordsLineLayers).remove();

    var parcoordsLineLayers = root.selectAll('.' + c.cn.parcoordsLineLayers)
        .data(vm, keyFun);

    parcoordsLineLayers.enter()
        .insert('div', '.' + svg.attr('class').split(' ').join(' .')) // not hardcoding .main-svg
        .classed(c.cn.parcoordsLineLayers, true)
        .style('box-sizing', 'content-box');
>>>>>>> 40fbca9d

    var parcoordsLineLayer = parcoordsLineLayers.selectAll('.gl-canvas')
        .each(function(d) {
            // FIXME: figure out how to handle multiple instances
            d.viewModel = vm[0];
            d.model = vm[0].model;
        });

<<<<<<< HEAD
=======
    var parcoordsLineLayer = parcoordsLineLayers.selectAll('.' + c.cn.parcoordsLineLayer)
        .data(lineLayerModel, keyFun);

>>>>>>> 40fbca9d
    var tweakables = {renderers: [], dimensions: []};

    var lastHovered = null;

<<<<<<< HEAD
    parcoordsLineLayer
=======
    parcoordsLineLayer.enter()
        .append('canvas')
        .attr('class', function(d) {return c.cn.parcoordsLineLayer + ' ' + (d.context ? 'context' : d.pick ? 'pick' : 'focus');})
        .style('box-sizing', 'content-box')
        .style('float', 'left')
        .style('clear', 'both')
        .style('left', 0)
        .style('overflow', 'visible')
        .style('position', 'absolute')
>>>>>>> 40fbca9d
        .filter(function(d) {return d.pick;})
        .on('mousemove', function(d) {
            if(linePickActive && d.lineLayer && callbacks && callbacks.hover) {
                var event = d3.event;
                var cw = this.width;
                var ch = this.height;
                var pointer = d3.mouse(this);
                var x = pointer[0];
                var y = pointer[1];

                if(x < 0 || y < 0 || x >= cw || y >= ch) {
                    return;
                }
                var pixel = d.lineLayer.readPixel(x, ch - 1 - y);
                var found = pixel[3] !== 0;
                // inverse of the calcPickColor in `lines.js`; detailed comment there
                var curveNumber = found ? pixel[2] + 256 * (pixel[1] + 256 * pixel[0]) : null;
                var eventData = {
                    x: x,
                    y: y,
                    clientX: event.clientX,
                    clientY: event.clientY,
                    dataIndex: d.model.key,
                    curveNumber: curveNumber
                };
                if(curveNumber !== lastHovered) { // don't unnecessarily repeat the same hit (or miss)
                    if(found) {
                        callbacks.hover(eventData);
                    } else if(callbacks.unhover) {
                        callbacks.unhover(eventData);
                    }
                    lastHovered = curveNumber;
                }
            }
        });

    parcoordsLineLayer
        .style('opacity', function(d) {return d.pick ? 0.01 : 1;});

    svg.style('background', 'rgba(255, 255, 255, 0)');
    var parcoordsControlOverlay = svg.selectAll('.' + c.cn.parcoords)
        .data(vm, keyFun);

    parcoordsControlOverlay.exit().remove();

    parcoordsControlOverlay.enter()
        .append('g')
        .classed(c.cn.parcoords, true)
        .attr('overflow', 'visible')
        .style('box-sizing', 'content-box')
        .style('position', 'absolute')
        .style('left', 0)
        .style('overflow', 'visible')
        .style('shape-rendering', 'crispEdges')
        .style('pointer-events', 'none')
        .call(enterSvgDefs);

    parcoordsControlOverlay
        .attr('width', function(d) {return d.model.width + d.model.pad.l + d.model.pad.r;})
        .attr('height', function(d) {return d.model.height + d.model.pad.t + d.model.pad.b;})
        .attr('transform', function(d) {
            return 'translate(' + d.model.translateX + ',' + d.model.translateY + ')';
        });

    var parcoordsControlView = parcoordsControlOverlay.selectAll('.' + c.cn.parcoordsControlView)
        .data(repeat, keyFun);

    parcoordsControlView.enter()
        .append('g')
        .classed(c.cn.parcoordsControlView, true)
        .style('box-sizing', 'content-box');

    parcoordsControlView
        .attr('transform', function(d) {return 'translate(' + d.model.pad.l + ',' + d.model.pad.t + ')';});

    var yAxis = parcoordsControlView.selectAll('.' + c.cn.yAxis)
        .data(function(vm) {return vm.dimensions;}, keyFun);

    function someFiltersActive(view) {
        return view.dimensions.some(function(p) {return p.filter[0] !== 0 || p.filter[1] !== 1;});
    }

    function updatePanelLayoutParcoords(yAxis, vm) {
        var panels = vm.panels || (vm.panels = []);
        var yAxes = yAxis.each(function(d) {return d;})[vm.key].map(function(e) {return e.__data__;});
        var panelCount = yAxes.length - 1;
        var rowCount = 1;
        for(var row = 0; row < rowCount; row++) {
            for(var p = 0; p < panelCount; p++) {
                var panel = panels[p + row * panelCount] || (panels[p + row * panelCount] = {});
                var dim1 = yAxes[p];
                var dim2 = yAxes[p + 1];
                panel.dim1 = dim1;
                panel.dim2 = dim2;
                panel.canvasX = dim1.canvasX;
                panel.panelSizeX = dim2.canvasX - dim1.canvasX;
                panel.panelSizeY = vm.model.canvasHeight / rowCount;
                panel.y = row * panel.panelSizeY;
                panel.canvasY = vm.model.canvasHeight - panel.y - panel.panelSizeY;
            }
        }
    }

    function updatePanelLayoutScatter(yAxis, vm) {
        var panels = vm.panels || (vm.panels = []);
        var yAxes = yAxis.each(function(d) {return d;})[vm.key].map(function(e) {return e.__data__;});
        var panelCount = yAxes.length - 1;
        var rowCount = panelCount;
        for(var row = 0; row < panelCount; row++) {
            for(var p = 0; p < panelCount; p++) {
                var panel = panels[p + row * panelCount] || (panels[p + row * panelCount] = {});
                var dim1 = yAxes[p];
                var dim2 = yAxes[p + 1];
                panel.dim1 = yAxes[row + 1];
                panel.dim2 = dim2;
                panel.canvasX = dim1.canvasX;
                panel.panelSizeX = dim2.canvasX - dim1.canvasX;
                panel.panelSizeY = vm.model.canvasHeight / rowCount;
                panel.y = row * panel.panelSizeY;
                panel.canvasY = vm.model.canvasHeight - panel.y - panel.panelSizeY;
            }
        }
    }

    function updatePanelLayout(yAxis, vm) {
        return (c.scatter ? updatePanelLayoutScatter : updatePanelLayoutParcoords)(yAxis, vm);
    }

    yAxis.enter()
        .append('g')
        .classed(c.cn.yAxis, true)
        .each(function(d) {tweakables.dimensions.push(d);});

    parcoordsControlView.each(function(vm) {
        updatePanelLayout(yAxis, vm);
    });

    parcoordsLineLayer
        .each(function(d) {
            d.lineLayer = lineLayerMaker(this, d, c.scatter);
            d.viewModel[d.key] = d.lineLayer;
            tweakables.renderers.push(function() {d.lineLayer.render(d.viewModel.panels, true);});
            d.lineLayer.render(d.viewModel.panels, !d.context);
        });

    yAxis
        .attr('transform', function(d) {return 'translate(' + d.xScale(d.xIndex) + ', 0)';});

    yAxis
        .call(d3.behavior.drag()
            .origin(function(d) {return d;})
            .on('drag', function(d) {
                var p = d.parent;
                linePickActive = false;
                if(domainBrushing) {
                    return;
                }
                d.x = Math.max(-c.overdrag, Math.min(d.model.width + c.overdrag, d3.event.x));
                d.canvasX = d.x * d.model.canvasPixelRatio;
                yAxis
                    .sort(function(a, b) {return a.x - b.x;})
                    .each(function(dd, i) {
                        dd.xIndex = i;
                        dd.x = d === dd ? dd.x : dd.xScale(dd.xIndex);
                        dd.canvasX = dd.x * dd.model.canvasPixelRatio;
                    });

                updatePanelLayout(yAxis, p);

                yAxis.filter(function(dd) {return Math.abs(d.xIndex - dd.xIndex) !== 0;})
                    .attr('transform', function(d) {return 'translate(' + d.xScale(d.xIndex) + ', 0)';});
                d3.select(this).attr('transform', 'translate(' + d.x + ', 0)');
                yAxis.each(function(dd, i, ii) {if(ii === d.parent.key) p.dimensions[i] = dd;});
                p.contextLayer && p.contextLayer.render(p.panels, false, !someFiltersActive(p));
                p.focusLayer.render && p.focusLayer.render(p.panels);
            })
            .on('dragend', function(d) {
                var p = d.parent;
                if(domainBrushing) {
                    if(domainBrushing === 'ending') {
                        domainBrushing = false;
                    }
                    return;
                }
                d.x = d.xScale(d.xIndex);
                d.canvasX = d.x * d.model.canvasPixelRatio;
                updatePanelLayout(yAxis, p);
                d3.select(this)
                    .attr('transform', function(d) {return 'translate(' + d.x + ', 0)';});
                p.contextLayer && p.contextLayer.render(p.panels, false, !someFiltersActive(p));
                p.focusLayer && p.focusLayer.render(p.panels);
                p.pickLayer && p.pickLayer.render(p.panels, true);
                linePickActive = true;

                if(callbacks && callbacks.axesMoved) {
                    callbacks.axesMoved(p.key, p.dimensions.map(function(dd) {return dd.crossfilterDimensionIndex;}));
                }
            })
        );

    yAxis.exit()
        .remove();

    var axisOverlays = yAxis.selectAll('.' + c.cn.axisOverlays)
        .data(repeat, keyFun);

    axisOverlays.enter()
        .append('g')
        .classed(c.cn.axisOverlays, true);

    axisOverlays.selectAll('.' + c.cn.axis).remove();

    var axis = axisOverlays.selectAll('.' + c.cn.axis)
        .data(repeat, keyFun);

    axis.enter()
        .append('g')
        .classed(c.cn.axis, true);

    axis
        .each(function(d) {
            var wantedTickCount = d.model.height / d.model.tickDistance;
            var scale = d.domainScale;
            var sdom = scale.domain();
            d3.select(this)
                .call(d3.svg.axis()
                    .orient('left')
                    .tickSize(4)
                    .outerTickSize(2)
                    .ticks(wantedTickCount, d.tickFormat) // works for continuous scales only...
                    .tickValues(d.ordinal ? // and this works for ordinal scales
                        sdom :
                        null)
                    .tickFormat(d.ordinal ? function(d) {return d;} : null)
                    .scale(scale));
            Drawing.font(axis.selectAll('text'), d.model.tickFont);
        });

    axis
        .selectAll('.domain, .tick>line')
        .attr('fill', 'none')
        .attr('stroke', 'black')
        .attr('stroke-opacity', 0.25)
        .attr('stroke-width', '1px');

    axis
        .selectAll('text')
        .style('text-shadow', '1px 1px 1px #fff, -1px -1px 1px #fff, 1px -1px 1px #fff, -1px 1px 1px #fff')
        .style('cursor', 'default')
        .style('user-select', 'none');

    var axisHeading = axisOverlays.selectAll('.' + c.cn.axisHeading)
        .data(repeat, keyFun);

    axisHeading.enter()
        .append('g')
        .classed(c.cn.axisHeading, true);

    var axisTitle = axisHeading.selectAll('.' + c.cn.axisTitle)
        .data(repeat, keyFun);

    axisTitle.enter()
        .append('text')
        .classed(c.cn.axisTitle, true)
        .attr('text-anchor', 'middle')
        .style('cursor', 'ew-resize')
        .style('user-select', 'none')
        .style('pointer-events', 'auto');

    axisTitle
        .attr('transform', 'translate(0,' + -c.axisTitleOffset + ')')
        .text(function(d) {return d.label;})
        .each(function(d) {Drawing.font(axisTitle, d.model.labelFont);});

    var axisExtent = axisOverlays.selectAll('.' + c.cn.axisExtent)
        .data(repeat, keyFun);

    axisExtent.enter()
        .append('g')
        .classed(c.cn.axisExtent, true);

    var axisExtentTop = axisExtent.selectAll('.' + c.cn.axisExtentTop)
        .data(repeat, keyFun);

    axisExtentTop.enter()
        .append('g')
        .classed(c.cn.axisExtentTop, true);

    axisExtentTop
        .attr('transform', 'translate(' + 0 + ',' + -c.axisExtentOffset + ')');

    var axisExtentTopText = axisExtentTop.selectAll('.' + c.cn.axisExtentTopText)
        .data(repeat, keyFun);

    function formatExtreme(d) {
        return d.ordinal ? function() {return '';} : d3.format(d.tickFormat);
    }

    axisExtentTopText.enter()
        .append('text')
        .classed(c.cn.axisExtentTopText, true)
        .call(styleExtentTexts);

    axisExtentTopText
        .text(function(d) {return formatExtreme(d)(d.domainScale.domain().slice(-1)[0]);})
        .each(function(d) {Drawing.font(axisExtentTopText, d.model.rangeFont);});

    var axisExtentBottom = axisExtent.selectAll('.' + c.cn.axisExtentBottom)
        .data(repeat, keyFun);

    axisExtentBottom.enter()
        .append('g')
        .classed(c.cn.axisExtentBottom, true);

    axisExtentBottom
        .attr('transform', function(d) {return 'translate(' + 0 + ',' + (d.model.height + c.axisExtentOffset) + ')';});

    var axisExtentBottomText = axisExtentBottom.selectAll('.' + c.cn.axisExtentBottomText)
        .data(repeat, keyFun);

    axisExtentBottomText.enter()
        .append('text')
        .classed(c.cn.axisExtentBottomText, true)
        .attr('dy', '0.75em')
        .call(styleExtentTexts);

    axisExtentBottomText
        .text(function(d) {return formatExtreme(d)(d.domainScale.domain()[0]);})
        .each(function(d) {Drawing.font(axisExtentBottomText, d.model.rangeFont);});

    var axisBrush = axisOverlays.selectAll('.' + c.cn.axisBrush)
        .data(repeat, keyFun);

    var axisBrushEnter = axisBrush.enter()
        .append('g')
        .classed(c.cn.axisBrush, true);

    axisBrush
        .each(function(d) {
            if(!d.brush) {
                d.brush = d3.svg.brush()
                    .y(d.unitScale)
                    .on('brushstart', axisBrushStarted)
                    .on('brush', axisBrushMoved)
                    .on('brushend', axisBrushEnded);
                if(d.filter[0] !== 0 || d.filter[1] !== 1) {
                    d.brush.extent(d.filter);
                }
                d3.select(this).call(d.brush);
            }
        });

    axisBrushEnter
        .selectAll('rect')
        .attr('x', -c.bar.capturewidth / 2)
        .attr('width', c.bar.capturewidth);

    axisBrushEnter
        .selectAll('rect.extent')
        .attr('fill', 'url(#' + c.id.filterBarPattern + ')')
        .style('cursor', 'ns-resize')
        .filter(function(d) {return d.filter[0] === 0 && d.filter[1] === 1;})
        .attr('y', -100); //  // zero-size rectangle pointer issue workaround

    axisBrushEnter
        .selectAll('.resize rect')
        .attr('height', c.bar.handleheight)
        .attr('opacity', 0)
        .style('visibility', 'visible');

    axisBrushEnter
        .selectAll('.resize.n rect')
        .style('cursor', 'n-resize')
        .attr('y', c.bar.handleoverlap - c.bar.handleheight);

    axisBrushEnter
        .selectAll('.resize.s rect')
        .style('cursor', 's-resize')
        .attr('y', c.bar.handleoverlap);

    var justStarted = false;
    var contextShown = false;

    function axisBrushStarted() {
        justStarted = true;
        domainBrushing = true;
    }

    function axisBrushMoved(dimension) {
        linePickActive = false;
        var p = dimension.parent;
        var extent = dimension.brush.extent();
        var dimensions = p.dimensions;
        var filter = dimensions[dimension.xIndex].filter;
        var reset = justStarted && (extent[0] === extent[1]);
        if(reset) {
            dimension.brush.clear();
            d3.select(this).select('rect.extent').attr('y', -100); // zero-size rectangle pointer issue workaround
        }
        var newExtent = reset ? [0, 1] : extent.slice();
        if(newExtent[0] !== filter[0] || newExtent[1] !== filter[1]) {
            dimensions[dimension.xIndex].filter = newExtent;
            p.focusLayer && p.focusLayer.render(p.panels, true);
            var filtersActive = someFiltersActive(p);
            if(!contextShown && filtersActive) {
                p.contextLayer && p.contextLayer.render(p.panels, true);
                contextShown = true;
            } else if(contextShown && !filtersActive) {
                p.contextLayer && p.contextLayer.render(p.panels, true, true);
                contextShown = false;
            }
        }
        justStarted = false;
    }

    function axisBrushEnded(dimension) {
        var p = dimension.parent;
        var extent = dimension.brush.extent();
        var empty = extent[0] === extent[1];
        var dimensions = p.dimensions;
        var f = dimensions[dimension.xIndex].filter;
        if(!empty && dimension.ordinal) {
            f[0] = ordinalScaleSnap(dimension.ordinalScale, f[0]);
            f[1] = ordinalScaleSnap(dimension.ordinalScale, f[1]);
            if(f[0] === f[1]) {
                f[0] = Math.max(0, f[0] - 0.05);
                f[1] = Math.min(1, f[1] + 0.05);
            }
            d3.select(this).transition().duration(150).call(dimension.brush.extent(f));
            p.focusLayer.render(p.panels, true);
        }
        p.pickLayer && p.pickLayer.render(p.panels, true);
        linePickActive = true;
        domainBrushing = 'ending';
        if(callbacks && callbacks.filterChanged) {
            var invScale = dimension.domainToUnitScale.invert;

            // update gd.data as if a Plotly.restyle were fired
            var newRange = f.map(invScale);
            callbacks.filterChanged(p.key, dimension.visibleIndex, newRange);
        }
    }

    return tweakables;
};<|MERGE_RESOLUTION|>--- conflicted
+++ resolved
@@ -286,21 +286,9 @@
         .map(model.bind(0, layout))
         .map(viewModel);
 
-<<<<<<< HEAD
     parcoordsLineLayers.each(function(d, i) {
         return Lib.extendFlat(d, vm[i]);
     });
-=======
-    root.selectAll('.' + c.cn.parcoordsLineLayers).remove();
-
-    var parcoordsLineLayers = root.selectAll('.' + c.cn.parcoordsLineLayers)
-        .data(vm, keyFun);
-
-    parcoordsLineLayers.enter()
-        .insert('div', '.' + svg.attr('class').split(' ').join(' .')) // not hardcoding .main-svg
-        .classed(c.cn.parcoordsLineLayers, true)
-        .style('box-sizing', 'content-box');
->>>>>>> 40fbca9d
 
     var parcoordsLineLayer = parcoordsLineLayers.selectAll('.gl-canvas')
         .each(function(d) {
@@ -309,29 +297,11 @@
             d.model = vm[0].model;
         });
 
-<<<<<<< HEAD
-=======
-    var parcoordsLineLayer = parcoordsLineLayers.selectAll('.' + c.cn.parcoordsLineLayer)
-        .data(lineLayerModel, keyFun);
-
->>>>>>> 40fbca9d
     var tweakables = {renderers: [], dimensions: []};
 
     var lastHovered = null;
 
-<<<<<<< HEAD
     parcoordsLineLayer
-=======
-    parcoordsLineLayer.enter()
-        .append('canvas')
-        .attr('class', function(d) {return c.cn.parcoordsLineLayer + ' ' + (d.context ? 'context' : d.pick ? 'pick' : 'focus');})
-        .style('box-sizing', 'content-box')
-        .style('float', 'left')
-        .style('clear', 'both')
-        .style('left', 0)
-        .style('overflow', 'visible')
-        .style('position', 'absolute')
->>>>>>> 40fbca9d
         .filter(function(d) {return d.pick;})
         .on('mousemove', function(d) {
             if(linePickActive && d.lineLayer && callbacks && callbacks.hover) {
