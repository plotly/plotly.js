--- conflicted
+++ resolved
@@ -398,7 +398,7 @@
         rowBlocks: d.calcdata.rowBlocks
     });
     // order due to SVG using painter's algo:
-    return [revolverPanel1/*, revolverPanel2, headerPanel*/];
+    return [revolverPanel1, revolverPanel2, headerPanel];
 }
 
 function splitToCells(d) {
@@ -511,9 +511,6 @@
                 cellTextHolder.selectAll('tspan.line').each(function(dd, i) {
                     fragments[i].width = this.getComputedTextLength();
                 });
-<<<<<<< HEAD
-                d.value = 'kjhdlk<br>jkelrjlk<br>jkelrjlk<br>jkelrjlk<br>jkelrjlk<br>jkelrjlk<br>jkelrjlk<br>jkelrjlk';
-=======
                 // last element is only for measuring the separator character, so it's ignored:
                 var separatorLength = fragments[fragments.length - 1].width;
                 var rest = fragments.slice(0, -1);
@@ -536,7 +533,6 @@
                 if(currentRowLength) {
                     d.value += currentRow.join(c.wrapSpacer);
                 }
->>>>>>> 5766916b
                 d.wrapped = true;
             });
 
@@ -615,4 +611,4 @@
 }
 
 function getBlock(d) {return d.rowBlocks[d.page];}
-function getRow(l, i) {return l.rows[i - l.firstRowIndex];}+function getRow(l, i) {return l.rows[i - l.firstRowIndex];}
