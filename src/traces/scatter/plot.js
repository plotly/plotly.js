--- conflicted
+++ resolved
@@ -425,16 +425,8 @@
         var markerFilter = hideFilter;
         var textFilter = hideFilter;
 
-<<<<<<< HEAD
-        if(showMarkers) {
-            markerFilter = (trace.marker.maxdisplayed || trace._needsCull) ? visFilter : identity;
-        }
-
-        if(showText) {
-            textFilter = (trace.marker.maxdisplayed || trace._needsCull) ? visFilter : identity;
-=======
         if(showMarkers || showText) {
-            var showFilter = Lib.identity;
+            var showFilter = identity;
             // if we're stacking, "infer zero" gap mode gets markers in the
             // gap points - because we've inferred a zero there - but other
             // modes (currently "interpolate", later "interrupt" hopefully)
@@ -451,7 +443,6 @@
 
             if(showMarkers) markerFilter = showFilter;
             if(showText) textFilter = showFilter;
->>>>>>> cfc720bd
         }
 
         // marker points
