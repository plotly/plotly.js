/**
* Copyright 2012-2016, Plotly, Inc.
* All rights reserved.
*
* This source code is licensed under the MIT license found in the
* LICENSE file in the root directory of this source tree.
*/


'use strict';

var d3 = require('d3');

var Lib = require('../../lib');
var Drawing = require('../../components/drawing');
var ErrorBars = require('../../components/errorbars');

var subTypes = require('./subtypes');
var arraysToCalcdata = require('./arrays_to_calcdata');
var linePoints = require('./line_points');
var linkTraces = require('./link_traces');
var polygonTester = require('../../lib/polygon').tester;

module.exports = function plot(gd, plotinfo, cdscatter, transitionConfig) {
    var i, uids, selection, join;

    var scatterlayer = plotinfo.plot.select('g.scatterlayer');

    // If transition config is provided, then it is only a partial replot and traces not
    // updated are removed.
    var isFullReplot = !transitionConfig;

    selection = scatterlayer.selectAll('g.trace');

    join = selection.data(cdscatter, function(d) {return d[0].trace.uid;});

    // Append new traces:
    join.enter().append('g')
        .attr('class', function(d) {
            return 'trace scatter trace' + d[0].trace.uid;
        })
        .style('stroke-miterlimit', 2);

    // After the elements are created but before they've been draw, we have to perform
    // this extra step of linking the traces. This allows appending of fill layers so that
    // the z-order of fill layers is correct.
    linkTraces(gd, plotinfo, cdscatter);

    createFills(gd, scatterlayer);

    // Sort the traces, once created, so that the ordering is preserved even when traces
    // are shown and hidden. This is needed since we're not just wiping everything out
    // and recreating on every update.
    for(i = 0, uids = []; i < cdscatter.length; i++) {
        uids[i] = cdscatter[i][0].trace.uid;
    }

    scatterlayer.selectAll('g.trace').sort(function(a, b) {
        var idx1 = uids.indexOf(a[0].trace.uid);
        var idx2 = uids.indexOf(b[0].trace.uid);
        return idx1 > idx2 ? 1 : -1;
    });

    // Must run the selection again since otherwise enters/updates get grouped together
    // and these get executed out of order. Except we need them in order!
    scatterlayer.selectAll('g.trace').each(function(d, i) {
        plotOne(gd, i, plotinfo, d, cdscatter, this, transitionConfig);
    });

    if(isFullReplot) {
        join.exit().remove();
    }

    // remove paths that didn't get used
    scatterlayer.selectAll('path:not([d])').remove();
};

function createFills(gd, scatterlayer) {
    var trace;

    scatterlayer.selectAll('g.trace').each(function(d) {
        var tr = d3.select(this);

        // Loop only over the traces being redrawn:
        trace = d[0].trace;

        // make the fill-to-next path now for the NEXT trace, so it shows
        // behind both lines.
        if(trace._nexttrace) {
            trace._nextFill = tr.select('.js-fill.js-tonext');
            if(!trace._nextFill.size()) {

                // If there is an existing tozero fill, we must insert this *after* that fill:
                var loc = ':first-child';
                if(tr.select('.js-fill.js-tozero').size()) {
                    loc += ' + *';
                }

                trace._nextFill = tr.insert('path', loc).attr('class', 'js-fill js-tonext');
            }
        } else {
            tr.selectAll('.js-fill.js-tonext').remove();
            trace._nextFill = null;
        }

        if(trace.fill && (trace.fill.substr(0, 6) === 'tozero' || trace.fill === 'toself' ||
                (trace.fill.substr(0, 2) === 'to' && !trace._prevtrace))) {
            trace._ownFill = tr.select('.js-fill.js-tozero');
            if(!trace._ownFill.size()) {
                trace._ownFill = tr.insert('path', ':first-child').attr('class', 'js-fill js-tozero');
            }
        } else {
            tr.selectAll('.js-fill.js-tozero').remove();
            trace._ownFill = null;
        }
    });
}

function plotOne(gd, idx, plotinfo, cdscatter, cdscatterAll, element, transitionConfig) {
    var join, i;

    // Since this has been reorganized and we're executing this on individual traces,
    // we need to pass it the full list of cdscatter as well as this trace's index (idx)
    // since it does an internal n^2 loop over comparisons with other traces:
    selectMarkers(gd, idx, plotinfo, cdscatter, cdscatterAll);

    var hasTransition = !!transitionConfig && transitionConfig.duration > 0;

    function transition(selection) {
        if(hasTransition) {
            return selection.transition()
                .duration(transitionConfig.duration)
                .delay(transitionConfig.delay)
                .ease(transitionConfig.ease);
        } else {
            return selection;
        }
    }

    var xa = plotinfo.x(),
        ya = plotinfo.y();

    var trace = cdscatter[0].trace,
        line = trace.line,
        tr = d3.select(element);

    // (so error bars can find them along with bars)
    // error bars are at the bottom
    tr.call(ErrorBars.plot, plotinfo, transitionConfig);

    if(trace.visible !== true) return;

    // BUILD LINES AND FILLS
    var ownFillEl3, tonext;
    var ownFillDir = trace.fill.charAt(trace.fill.length - 1);
    if(ownFillDir !== 'x' && ownFillDir !== 'y') ownFillDir = '';

    // store node for tweaking by selectPoints
    cdscatter[0].node3 = tr;

    arraysToCalcdata(cdscatter);

    var prevRevpath = '';
    var prevPolygons = [];
    var prevtrace = trace._prevtrace;

    if(prevtrace) {
        prevRevpath = prevtrace._prevRevpath || '';
        tonext = prevtrace._nextFill;
        prevPolygons = prevtrace._polygons;
    }

    var thispath,
        thisrevpath,
        // fullpath is all paths for this curve, joined together straight
        // across gaps, for filling
        fullpath = '',
        // revpath is fullpath reversed, for fill-to-next
        revpath = '',
        // functions for converting a point array to a path
        pathfn, revpathbase, revpathfn;

    ownFillEl3 = trace._ownFill;

    if(subTypes.hasLines(trace) || trace.fill !== 'none') {
        if(tonext) {
            // This tells .style which trace to use for fill information:
            tonext.datum(cdscatter);
        }

        if(['hv', 'vh', 'hvh', 'vhv'].indexOf(line.shape) !== -1) {
            pathfn = Drawing.steps(line.shape);
            revpathbase = Drawing.steps(
                line.shape.split('').reverse().join('')
            );
        }
        else if(line.shape === 'spline') {
            pathfn = revpathbase = function(pts) {
                var pLast = pts[pts.length - 1];
                if(pts[0][0] === pLast[0] && pts[0][1] === pLast[1]) {
                    // identical start and end points: treat it as a
                    // closed curve so we don't get a kink
                    return Drawing.smoothclosed(pts.slice(1), line.smoothing);
                }
                else {
                    return Drawing.smoothopen(pts, line.smoothing);
                }
            };
        }
        else {
            pathfn = revpathbase = function(pts) {
                return 'M' + pts.join('L');
            };
        }

        revpathfn = function(pts) {
            // note: this is destructive (reverses pts in place) so can't use pts after this
            return revpathbase(pts.reverse());
        };

        var segments = linePoints(cdscatter, {
            xaxis: xa,
            yaxis: ya,
            connectGaps: trace.connectgaps,
            baseTolerance: Math.max(line.width || 1, 3) / 4,
            linear: line.shape === 'linear',
            simplify: line.simplify
        });

        // since we already have the pixel segments here, use them to make
        // polygons for hover on fill
        // TODO: can we skip this if hoveron!=fills? That would mean we
        // need to redraw when you change hoveron...
        var thisPolygons = trace._polygons = new Array(segments.length);
        for(i = 0; i < segments.length; i++) {
            trace._polygons[i] = polygonTester(segments[i]);
        }

        var pt0, lastSegment, pt1;

        if(segments.length) {
            pt0 = segments[0][0];
            lastSegment = segments[segments.length - 1];
            pt1 = lastSegment[lastSegment.length - 1];
        }

        var lineSegments = segments.filter(function(s) {
            return s.length > 1;
        });

<<<<<<< HEAD
        function makeUpdate (isEnter) {
            return function(pts) {
                thispath = pathfn(pts);
                thisrevpath = revpathfn(pts);
                if(!fullpath) {
                    fullpath = thispath;
                    revpath = thisrevpath;
                }
                else if(ownFillDir) {
                    fullpath += 'L' + thispath.substr(1);
                    revpath = thisrevpath + ('L' + revpath.substr(1));
                }
                else {
                    fullpath += 'Z' + thispath;
                    revpath = thisrevpath + 'Z' + revpath;
                }

                if(subTypes.hasLines(trace) && pts.length > 1) {
                    var el = d3.select(this);

                    // This makes the coloring work correctly:
                    el.datum(cdscatter);

                    if (isEnter) {
                        transition(el.style('opacity', 0)
                            .attr('d', thispath)
                            .call(Drawing.lineGroupStyle))
                                .style('opacity', 1);
                    } else {
                        transition(el).attr('d', thispath)
                            .call(Drawing.lineGroupStyle);
                    }
                }
            };
        }

        var lineJoin = tr.selectAll('.js-line').data(lineSegments);

=======
        var lineJoin = tr.selectAll('.js-line').data(lineSegments);

        lineJoin.enter().append('path')
            .classed('js-line', true)
            .style('vector-effect', 'non-scaling-stroke')
            .call(Drawing.lineGroupStyle);

        lineJoin.each(function(pts) {
            thispath = pathfn(pts);
            thisrevpath = revpathfn(pts);
            if(!fullpath) {
                fullpath = thispath;
                revpath = thisrevpath;
            }
            else if(ownFillDir) {
                fullpath += 'L' + thispath.substr(1);
                revpath = thisrevpath + ('L' + revpath.substr(1));
            }
            else {
                fullpath += 'Z' + thispath;
                revpath = thisrevpath + 'Z' + revpath;
            }

            if(subTypes.hasLines(trace) && pts.length > 1) {
                var el = d3.select(this);
                el.datum(cdscatter);
                transition(el).attr('d', thispath)
                    .call(Drawing.lineGroupStyle);

            }
        });


>>>>>>> bc7fe746
        transition(lineJoin.exit())
            .style('opacity', 0)
            .remove();

<<<<<<< HEAD
        lineJoin.each(makeUpdate(false));

        var lineEnter = lineJoin.enter().append('path')
            .classed('js-line', true)
            .style('vector-effect', 'non-scaling-stroke')
            .call(Drawing.lineGroupStyle)
            .each(makeUpdate(true))

=======
>>>>>>> bc7fe746
        if(segments.length) {
            if(ownFillEl3) {
                if(pt0 && pt1) {
                    if(ownFillDir) {
                        if(ownFillDir === 'y') {
                            pt0[1] = pt1[1] = ya.c2p(0, true);
                        }
                        else if(ownFillDir === 'x') {
                            pt0[0] = pt1[0] = xa.c2p(0, true);
                        }

                        // fill to zero: full trace path, plus extension of
                        // the endpoints to the appropriate axis
                        // For the sake of animations, wrap the points around so that
                        // the points on the axes are the first two points. Otherwise
                        // animations get a little crazy if the number of points changes.
                        transition(ownFillEl3).attr('d', 'M' + pt1 + 'L' + pt0 + 'L' + fullpath.substr(1));
                    } else {
                        // fill to self: just join the path to itself
                        transition(ownFillEl3).attr('d', fullpath + 'Z');
                    }
                }
            }
            else if(trace.fill.substr(0, 6) === 'tonext' && fullpath && prevRevpath) {
                // fill to next: full trace path, plus the previous path reversed
                if(trace.fill === 'tonext') {
                    // tonext: for use by concentric shapes, like manually constructed
                    // contours, we just add the two paths closed on themselves.
                    // This makes strange results if one path is *not* entirely
                    // inside the other, but then that is a strange usage.
                    transition(tonext).attr('d', fullpath + 'Z' + prevRevpath + 'Z');
                }
                else {
                    // tonextx/y: for now just connect endpoints with lines. This is
                    // the correct behavior if the endpoints are at the same value of
                    // y/x, but if they *aren't*, we should ideally do more complicated
                    // things depending on whether the new endpoint projects onto the
                    // existing curve or off the end of it
                    transition(tonext).attr('d', fullpath + 'L' + prevRevpath.substr(1) + 'Z');
                }
                trace._polygons = trace._polygons.concat(prevPolygons);
            }
            trace._prevRevpath = revpath;
            trace._prevPolygons = thisPolygons;
        }
    }


    function visFilter(d) {
        return d.filter(function(v) { return v.vis; });
    }

    function keyFunc(d) {
        return d.identifier;
    }

    // Returns a function if the trace is keyed, otherwise returns undefined
    function getKeyFunc(trace) {
        if(trace.identifier) {
            return keyFunc;
        }
    }

    function makePoints(d) {
        var join, selection;
        var trace = d[0].trace,
            s = d3.select(this),
            showMarkers = subTypes.hasMarkers(trace),
            showText = subTypes.hasText(trace);

        if((!showMarkers && !showText) || trace.visible !== true) s.remove();
        else {
            if(showMarkers) {
                selection = s.selectAll('path.point');

                join = selection
                    .data(trace.marker.maxdisplayed ? visFilter : Lib.identity, getKeyFunc(trace));

                join.enter().append('path')
                    .classed('point', true)
                    .call(Drawing.pointStyle, trace)
                    .call(Drawing.translatePoints, xa, ya, trace, transitionConfig, 1);

                join.transition()
                    .call(Drawing.translatePoints, xa, ya, trace, transitionConfig, 0)
                    .call(Drawing.pointStyle, trace);

                if(hasTransition) {
                    join.exit()
                        .call(Drawing.translatePoints, xa, ya, trace, transitionConfig, -1);
                } else {
                    join.exit().remove();
                }
            }
            if(showText) {
                selection = s.selectAll('g');

                join = selection
                    .data(trace.marker.maxdisplayed ? visFilter : Lib.identity);

                    // each text needs to go in its own 'g' in case
                    // it gets converted to mathjax
                join.enter().append('g')
                    .append('text')
                    .call(Drawing.translatePoints, xa, ya);

                selection
                    .call(Drawing.translatePoints, xa, ya);

                join.exit().remove();
            }
        }
    }

    // NB: selectAll is evaluated on instantiation:
    var pointSelection = tr.selectAll('.points');

    // Join with new data
    join = pointSelection.data([cdscatter]);

    // Transition existing, but don't defer this to an async .transition since
    // there's no timing involved:
    pointSelection.each(makePoints);

    join.enter().append('g')
        .classed('points', true)
        .each(makePoints);

    join.exit().remove();
}

function selectMarkers(gd, idx, plotinfo, cdscatter, cdscatterAll) {
    var xa = plotinfo.x(),
        ya = plotinfo.y(),
        xr = d3.extent(xa.range.map(xa.l2c)),
        yr = d3.extent(ya.range.map(ya.l2c));

    var trace = cdscatter[0].trace;
    if(!subTypes.hasMarkers(trace)) return;
    // if marker.maxdisplayed is used, select a maximum of
    // mnum markers to show, from the set that are in the viewport
    var mnum = trace.marker.maxdisplayed;

    // TODO: remove some as we get away from the viewport?
    if(mnum === 0) return;

    var cd = cdscatter.filter(function(v) {
            return v.x >= xr[0] && v.x <= xr[1] && v.y >= yr[0] && v.y <= yr[1];
        }),
        inc = Math.ceil(cd.length / mnum),
        tnum = 0;
    cdscatterAll.forEach(function(cdj, j) {
        var tracei = cdj[0].trace;
        if(subTypes.hasMarkers(tracei) &&
                tracei.marker.maxdisplayed > 0 && j < idx) {
            tnum++;
        }
    });

    // if multiple traces use maxdisplayed, stagger which markers we
    // display this formula offsets successive traces by 1/3 of the
    // increment, adding an extra small amount after each triplet so
    // it's not quite periodic
    var i0 = Math.round(tnum * inc / 3 + Math.floor(tnum / 3) * inc / 7.1);

    // for error bars: save in cd which markers to show
    // so we don't have to repeat this
    cdscatter.forEach(function(v) { delete v.vis; });
    cd.forEach(function(v, i) {
        if(Math.round((i + i0) % inc) === 0) v.vis = true;
    });
}<|MERGE_RESOLUTION|>--- conflicted
+++ resolved
@@ -248,7 +248,6 @@
             return s.length > 1;
         });
 
-<<<<<<< HEAD
         function makeUpdate (isEnter) {
             return function(pts) {
                 thispath = pathfn(pts);
@@ -287,56 +286,10 @@
 
         var lineJoin = tr.selectAll('.js-line').data(lineSegments);
 
-=======
-        var lineJoin = tr.selectAll('.js-line').data(lineSegments);
-
-        lineJoin.enter().append('path')
-            .classed('js-line', true)
-            .style('vector-effect', 'non-scaling-stroke')
-            .call(Drawing.lineGroupStyle);
-
-        lineJoin.each(function(pts) {
-            thispath = pathfn(pts);
-            thisrevpath = revpathfn(pts);
-            if(!fullpath) {
-                fullpath = thispath;
-                revpath = thisrevpath;
-            }
-            else if(ownFillDir) {
-                fullpath += 'L' + thispath.substr(1);
-                revpath = thisrevpath + ('L' + revpath.substr(1));
-            }
-            else {
-                fullpath += 'Z' + thispath;
-                revpath = thisrevpath + 'Z' + revpath;
-            }
-
-            if(subTypes.hasLines(trace) && pts.length > 1) {
-                var el = d3.select(this);
-                el.datum(cdscatter);
-                transition(el).attr('d', thispath)
-                    .call(Drawing.lineGroupStyle);
-
-            }
-        });
-
-
->>>>>>> bc7fe746
         transition(lineJoin.exit())
             .style('opacity', 0)
             .remove();
 
-<<<<<<< HEAD
-        lineJoin.each(makeUpdate(false));
-
-        var lineEnter = lineJoin.enter().append('path')
-            .classed('js-line', true)
-            .style('vector-effect', 'non-scaling-stroke')
-            .call(Drawing.lineGroupStyle)
-            .each(makeUpdate(true))
-
-=======
->>>>>>> bc7fe746
         if(segments.length) {
             if(ownFillEl3) {
                 if(pt0 && pt1) {
