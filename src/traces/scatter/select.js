/**
* Copyright 2012-2017, Plotly, Inc.
* All rights reserved.
*
* This source code is licensed under the MIT license found in the
* LICENSE file in the root directory of this source tree.
*/


'use strict';

var subtypes = require('./subtypes');

module.exports = function selectPoints(searchInfo, polygon) {
    var cd = searchInfo.cd,
        xa = searchInfo.xaxis,
        ya = searchInfo.yaxis,
        selection = [],
        trace = cd[0].trace,
        i,
        di,
        x,
        y;

    var hasOnlyLines = (!subtypes.hasMarkers(trace) && !subtypes.hasText(trace));
    if(hasOnlyLines) return [];

<<<<<<< HEAD
    var opacity = Array.isArray(marker.opacity) ? 1 : marker.opacity;

    if(polygon === false || polygon.degenerate) { // clear selection
        for(i = 0; i < cd.length; i++) cd[i].dim = 0;
=======
    if(polygon === false) { // clear selection
        for(i = 0; i < cd.length; i++) {
            cd[i].selected = 0;
        }
>>>>>>> 2f8da234
    }
    else {
        for(i = 0; i < cd.length; i++) {
            di = cd[i];
            x = xa.c2p(di.x);
            y = ya.c2p(di.y);

            if(polygon.contains([x, y])) {
                selection.push({
                    pointNumber: i,
                    x: xa.c2d(di.x),
                    y: ya.c2d(di.y)
                });
                di.selected = 1;
            } else {
                di.selected = 0;
            }
        }
    }

    return selection;
};<|MERGE_RESOLUTION|>--- conflicted
+++ resolved
@@ -25,17 +25,10 @@
     var hasOnlyLines = (!subtypes.hasMarkers(trace) && !subtypes.hasText(trace));
     if(hasOnlyLines) return [];
 
-<<<<<<< HEAD
-    var opacity = Array.isArray(marker.opacity) ? 1 : marker.opacity;
-
-    if(polygon === false || polygon.degenerate) { // clear selection
-        for(i = 0; i < cd.length; i++) cd[i].dim = 0;
-=======
     if(polygon === false) { // clear selection
         for(i = 0; i < cd.length; i++) {
             cd[i].selected = 0;
         }
->>>>>>> 2f8da234
     }
     else {
         for(i = 0; i < cd.length; i++) {
