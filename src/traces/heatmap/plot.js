--- conflicted
+++ resolved
@@ -201,7 +201,6 @@
         var xb, xi, v, row, c;
 
         function setColor(v, pixsize) {
-<<<<<<< HEAD
             if (v === undefined || pixsize === undefined) return [0, 0, 0, 0];
             
             var c = sclFunc(v);
@@ -215,21 +214,6 @@
             bcount += c[2] * pixsize;
 
             return c;
-=======
-            if (v !== undefined) {
-                var c = sclFunc(v);
-                c[0] = Math.round(c[0]);
-                c[1] = Math.round(c[1]);
-                c[2] = Math.round(c[2]);
-
-                pixcount += pixsize;
-                rcount += c[0] * pixsize;
-                gcount += c[1] * pixsize;
-                bcount += c[2] * pixsize;
-                return c;
-            }
-            return [0, 0, 0, 0];
->>>>>>> 59e986ce
         }
 
         function interpColor(r0, r1, xinterp, yinterp) {
@@ -364,16 +348,11 @@
             gcount = Math.round(gcount / pixcount);
             bcount = Math.round(bcount / pixcount);
 
-<<<<<<< HEAD
             const cstr = `rgb(${rcount}, ${gcount}, ${bcount})`;
             
             gd._hmpixcount = (gd._hmpixcount || 0) + pixcount;
             gd._hmlumcount = (gd._hmlumcount || 0) + pixcount * Color.color(cstr).luminosity();
         }
-=======
-        gd._hmpixcount = (gd._hmpixcount || 0) + pixcount;
-        gd._hmlumcount = (gd._hmlumcount || 0) + pixcount * avgColor.getLuminance();
->>>>>>> 59e986ce
 
         var image3 = plotGroup.selectAll('image').data(cd);
 
@@ -563,16 +542,7 @@
 
                     var fontColor = font.color;
                     if (!fontColor || fontColor === 'auto') {
-                        fontColor = Color.contrast(
-<<<<<<< HEAD
-                            d.z === undefined ? gd._fullLayout.plot_bgcolor :
-                            'rgba(' +
-                                sclFunc(d.z).map(Math.round).join() +
-                            ')'
-=======
-                            d.z === undefined ? gd._fullLayout.plot_bgcolor : 'rgba(' + sclFunc(d.z).join() + ')'
->>>>>>> 59e986ce
-                        );
+                        fontColor = Color.contrast(d.z === undefined ? gd._fullLayout.plot_bgcolor : `rgba(${sclFunc(d.z).map(Math.round).join()})`);
                     }
 
                     thisLabel
