--- conflicted
+++ resolved
@@ -50,36 +50,24 @@
         newArrays[i] = Lib.init2dArray(col2vals.length, col1vals.length);
     }
 
-<<<<<<< HEAD
     var i1, i2, text;
-=======
-    var text;
->>>>>>> 38bd7caf
 
     if(hasColumnText) text = Lib.init2dArray(col2vals.length, col1vals.length);
 
     for(i = 0; i < colLen; i++) {
-<<<<<<< HEAD
-        i1 = Lib.findBin(col1[i] + col1dv.minDiff / 2, col1vals);
-        i2 = Lib.findBin(col2[i] + col2dv.minDiff / 2, col2vals);
+        if(col1[i] !== BADNUM && col2[i] !== BADNUM) {
+            i1 = Lib.findBin(col1[i] + col1dv.minDiff / 2, col1vals);
+            i2 = Lib.findBin(col2[i] + col2dv.minDiff / 2, col2vals);
 
-        for(j = 0; j < arrayVarNames.length; j++) {
-            arrayVarName = arrayVarNames[j];
-            arrayVar = trace[arrayVarName];
-            newArray = newArrays[j];
-            newArray[i2][i1] = arrayVar[i];
+            for(j = 0; j < arrayVarNames.length; j++) {
+                arrayVarName = arrayVarNames[j];
+                arrayVar = trace[arrayVarName];
+                newArray = newArrays[j];
+                newArray[i2][i1] = arrayVar[i];
+            }
+
+            if(hasColumnText) text[i2][i1] = textCol[i];
         }
-
-        if(hasColumnText) text[i2][i1] = textCol[i];
-=======
-        if(xCol[i] !== BADNUM && yCol[i] !== BADNUM) {
-            var ix = Lib.findBin(xCol[i] + xColdv.minDiff / 2, x);
-            var iy = Lib.findBin(yCol[i] + yColdv.minDiff / 2, y);
-
-            z[iy][ix] = zCol[i];
-            if(hasColumnText) text[iy][ix] = textCol[i];
-        }
->>>>>>> 38bd7caf
     }
 
     trace[var1Name] = col1vals;
