'use strict';

var d3 = require('@plotly/d3');

var Lib = require('../../lib');
var Plots = require('../../plots/plots');
var Registry = require('../../registry');
var Events = require('../../lib/events');
var dragElement = require('../dragelement');
var Drawing = require('../drawing');
var Color = require('../color');
var svgTextUtils = require('../../lib/svg_text_utils');
var handleClick = require('./handle_click');

var constants = require('./constants');
var alignmentConstants = require('../../constants/alignment');
var LINE_SPACING = alignmentConstants.LINE_SPACING;
var FROM_TL = alignmentConstants.FROM_TL;
var FROM_BR = alignmentConstants.FROM_BR;

var getLegendData = require('./get_legend_data');
var style = require('./style');
var helpers = require('./helpers');

var MAIN_TITLE = 1;

var LEGEND_PATTERN = /^legend[0-9]*$/;

module.exports = function draw(gd, opts) {
    if(opts) {
        drawOne(gd, opts);
    } else {
        var fullLayout = gd._fullLayout;
        var newLegends = fullLayout._legends;

        // remove old legends that won't stay on the graph
        var oldLegends = fullLayout._infolayer.selectAll('[class^="legend"]');

        oldLegends.each(function() {
            var el = d3.select(this);
            var classes = el.attr('class');
            var cls = classes.split(' ')[0];
            if(cls.match(LEGEND_PATTERN) && newLegends.indexOf(cls) === -1) {
                el.remove();
            }
        });

        // draw/update new legends
        for(var i = 0; i < newLegends.length; i++) {
            var legendId = newLegends[i];
            var legendObj = gd._fullLayout[legendId];
            drawOne(gd, legendObj);
        }
    }
};

// After legend dimensions are calculated the title can be aligned horizontally left, center, right
function horizontalAlignTitle(titleEl, legendObj, bw) {
    if((legendObj.title.side !== 'top center') && (legendObj.title.side !== 'top right')) return;

    var font = legendObj.title.font;
    var lineHeight = font.size * LINE_SPACING;
    var titleOffset = 0;
    var textNode = titleEl.node();

    var width = Drawing.bBox(textNode).width;  // width of the title text

    if(legendObj.title.side === 'top center') {
        titleOffset = 0.5 * (legendObj._width - 2 * bw - 2 * constants.titlePad - width);
    } else if(legendObj.title.side === 'top right') {
        titleOffset = legendObj._width - 2 * bw - 2 * constants.titlePad - width;
    }

    svgTextUtils.positionText(titleEl,
        bw + constants.titlePad + titleOffset,
        bw + lineHeight
    );
}


function drawOne(gd, opts) {
    var legendObj = opts || {};

    var fullLayout = gd._fullLayout;
    var legendId = getId(legendObj);

    var clipId, layer;

    var inHover = legendObj._inHover;
    if(inHover) {
        layer = legendObj.layer;
        clipId = 'hover';
    } else {
        layer = fullLayout._infolayer;
        clipId = legendId;
    }
    if(!layer) return;
    clipId += fullLayout._uid;

    if(!gd._legendMouseDownTime) gd._legendMouseDownTime = 0;

    var legendData;
    if(!inHover) {
        var calcdata = (gd.calcdata || []).slice();

        var shapes = fullLayout.shapes;
        for(var i = 0; i < shapes.length; i++) {
            var shape = shapes[i];
            if(!shape.showlegend) continue;

            var shapeLegend = {
                _isShape: true,
                _fullInput: shape,
                index: shape._index,
                name: shape.name || shape.label.text || ('shape ' + shape._index),
                legend: shape.legend,
                legendgroup: shape.legendgroup,
                legendgrouptitle: shape.legendgrouptitle,
                legendrank: shape.legendrank,
                legendwidth: shape.legendwidth,
                showlegend: shape.showlegend,
                visible: shape.visible,
                opacity: shape.opacity,
                mode: shape.type === 'line' ? 'lines' : 'markers',
                line: shape.line,
                marker: {
                    line: shape.line,
                    color: shape.fillcolor,
                    size: 12,
                    symbol:
                        shape.type === 'rect' ? 'square' :
                        shape.type === 'circle' ? 'circle' :
                        // case of path
                        'hexagon2'
                },
            };

            calcdata.push([{ trace: shapeLegend }]);
        }

        legendData = fullLayout.showlegend && getLegendData(calcdata, legendObj, fullLayout._legends.length > 1);
    } else {
        if(!legendObj.entries) return;
        legendData = getLegendData(legendObj.entries, legendObj);
    }

    var hiddenSlices = fullLayout.hiddenlabels || [];

    if(!inHover && (!fullLayout.showlegend || !legendData.length)) {
        layer.selectAll('.' + legendId).remove();
        fullLayout._topdefs.select('#' + clipId).remove();
        return Plots.autoMargin(gd, legendId);
    }

    var legend = Lib.ensureSingle(layer, 'g', legendId, function(s) {
        if(!inHover) s.attr('pointer-events', 'all');
    });

    var clipPath = Lib.ensureSingleById(fullLayout._topdefs, 'clipPath', clipId, function(s) {
        s.append('rect');
    });

    var bg = Lib.ensureSingle(legend, 'rect', 'bg', function(s) {
        s.attr('shape-rendering', 'crispEdges');
    });
    bg.call(Color.stroke, legendObj.bordercolor)
        .call(Color.fill, legendObj.bgcolor)
        .style('stroke-width', legendObj.borderwidth + 'px');

    var scrollBox = Lib.ensureSingle(legend, 'g', 'scrollbox');

    var title = legendObj.title;
    legendObj._titleWidth = 0;
    legendObj._titleHeight = 0;
    var titleEl;
    if(title.text) {
        titleEl = Lib.ensureSingle(scrollBox, 'text', legendId + 'titletext');
        titleEl.attr('text-anchor', 'start')
            .call(Drawing.font, title.font)
            .text(title.text);

        textLayout(titleEl, scrollBox, gd, legendObj, MAIN_TITLE); // handle mathjax or multi-line text and compute title height
    } else {
        scrollBox.selectAll('.' + legendId + 'titletext').remove();
    }

    var scrollBar = Lib.ensureSingle(legend, 'rect', 'scrollbar', function(s) {
        s.attr(constants.scrollBarEnterAttrs)
         .call(Color.fill, constants.scrollBarColor);
    });

    var groups = scrollBox.selectAll('g.groups').data(legendData);
    groups.enter().append('g').attr('class', 'groups');
    groups.exit().remove();

    var traces = groups.selectAll('g.traces').data(Lib.identity);
    traces.enter().append('g').attr('class', 'traces');
    traces.exit().remove();

    traces.style('opacity', function(d) {
        var trace = d[0].trace;
        if(Registry.traceIs(trace, 'pie-like')) {
            return hiddenSlices.indexOf(d[0].label) !== -1 ? 0.5 : 1;
        } else {
            return trace.visible === 'legendonly' ? 0.5 : 1;
        }
    })
    .each(function() { d3.select(this).call(drawTexts, gd, legendObj); })
    .call(style, gd, legendObj)
    .each(function() { if(!inHover) d3.select(this).call(setupTraceToggle, gd, legendId); });

    Lib.syncOrAsync([
        Plots.previousPromises,
        function() { return computeLegendDimensions(gd, groups, traces, legendObj); },
        function() {
            var gs = fullLayout._size;
            var bw = legendObj.borderwidth;
            var isPaperX = legendObj.xref === 'paper';
            var isPaperY = legendObj.yref === 'paper';

            // re-calculate title position after legend width is derived. To allow for horizontal alignment
            if(title.text) {
                horizontalAlignTitle(titleEl, legendObj, bw);
            }

            if(!inHover) {
                var lx, ly;

                if(isPaperX) {
                    lx = gs.l + gs.w * legendObj.x - FROM_TL[getXanchor(legendObj)] * legendObj._width;
                } else {
                    lx = fullLayout.width * legendObj.x - FROM_TL[getXanchor(legendObj)] * legendObj._width;
                }

                if(isPaperY) {
                    ly = gs.t + gs.h * (1 - legendObj.y) - FROM_TL[getYanchor(legendObj)] * legendObj._effHeight;
                } else {
                    ly = fullLayout.height * (1 - legendObj.y) - FROM_TL[getYanchor(legendObj)] * legendObj._effHeight;
                }

                var expMargin = expandMargin(gd, legendId, lx, ly);

                // IF expandMargin return a Promise (which is truthy),
                // we're under a doAutoMargin redraw, so we don't have to
                // draw the remaining pieces below
                if(expMargin) return;

                if(fullLayout.margin.autoexpand) {
                    var lx0 = lx;
                    var ly0 = ly;

                    lx = isPaperX ? Lib.constrain(lx, 0, fullLayout.width - legendObj._width) : lx0;
                    ly = isPaperY ? Lib.constrain(ly, 0, fullLayout.height - legendObj._effHeight) : ly0;

                    if(lx !== lx0) {
                        Lib.log('Constrain ' + legendId + '.x to make legend fit inside graph');
                    }
                    if(ly !== ly0) {
                        Lib.log('Constrain ' + legendId + '.y to make legend fit inside graph');
                    }
                }

                // Set size and position of all the elements that make up a legend:
                // legend, background and border, scroll box and scroll bar as well as title
                Drawing.setTranslate(legend, lx, ly);
            }

            // to be safe, remove previous listeners
            scrollBar.on('.drag', null);
            legend.on('wheel', null);

            if(inHover || legendObj._height <= legendObj._maxHeight || gd._context.staticPlot) {
                // if scrollbar should not be shown.
                var height = legendObj._effHeight;

                // if unified hover, let it be its full size
                if(inHover) height = legendObj._height;

                bg.attr({
                    width: legendObj._width - bw,
                    height: height - bw,
                    x: bw / 2,
                    y: bw / 2
                });

                Drawing.setTranslate(scrollBox, 0, 0);

                clipPath.select('rect').attr({
                    width: legendObj._width - 2 * bw,
                    height: height - 2 * bw,
                    x: bw,
                    y: bw
                });

                Drawing.setClipUrl(scrollBox, clipId, gd);

                Drawing.setRect(scrollBar, 0, 0, 0, 0);
                delete legendObj._scrollY;
            } else {
                var scrollBarHeight = Math.max(constants.scrollBarMinHeight,
                    legendObj._effHeight * legendObj._effHeight / legendObj._height);
                var scrollBarYMax = legendObj._effHeight -
                    scrollBarHeight -
                    2 * constants.scrollBarMargin;
                var scrollBoxYMax = legendObj._height - legendObj._effHeight;
                var scrollRatio = scrollBarYMax / scrollBoxYMax;

                var scrollBoxY = Math.min(legendObj._scrollY || 0, scrollBoxYMax);

                // increase the background and clip-path width
                // by the scrollbar width and margin
                bg.attr({
                    width: legendObj._width -
                        2 * bw +
                        constants.scrollBarWidth +
                        constants.scrollBarMargin,
                    height: legendObj._effHeight - bw,
                    x: bw / 2,
                    y: bw / 2
                });

                clipPath.select('rect').attr({
                    width: legendObj._width -
                        2 * bw +
                        constants.scrollBarWidth +
                        constants.scrollBarMargin,
                    height: legendObj._effHeight - 2 * bw,
                    x: bw,
                    y: bw + scrollBoxY
                });

                Drawing.setClipUrl(scrollBox, clipId, gd);

                scrollHandler(scrollBoxY, scrollBarHeight, scrollRatio);

                // scroll legend by mousewheel or touchpad swipe up/down
                legend.on('wheel', function() {
                    scrollBoxY = Lib.constrain(
                        legendObj._scrollY +
                            ((d3.event.deltaY / scrollBoxYMax) * scrollBarYMax),
                        0, scrollBoxYMax);
                    scrollHandler(scrollBoxY, scrollBarHeight, scrollRatio);
                    if(scrollBoxY !== 0 && scrollBoxY !== scrollBoxYMax) {
                        d3.event.preventDefault();
                    }
                });

                var eventY0, eventY1, scrollBoxY0;

                var getScrollBarDragY = function(scrollBoxY0, eventY0, eventY1) {
                    var y = ((eventY1 - eventY0) / scrollRatio) + scrollBoxY0;
                    return Lib.constrain(y, 0, scrollBoxYMax);
                };

                var getNaturalDragY = function(scrollBoxY0, eventY0, eventY1) {
                    var y = ((eventY0 - eventY1) / scrollRatio) + scrollBoxY0;
                    return Lib.constrain(y, 0, scrollBoxYMax);
                };

                // scroll legend by dragging scrollBAR
                var scrollBarDrag = d3.behavior.drag()
                .on('dragstart', function() {
                    var e = d3.event.sourceEvent;
                    if(e.type === 'touchstart') {
                        eventY0 = e.changedTouches[0].clientY;
                    } else {
                        eventY0 = e.clientY;
                    }
                    scrollBoxY0 = scrollBoxY;
                })
                .on('drag', function() {
                    var e = d3.event.sourceEvent;
                    if(e.buttons === 2 || e.ctrlKey) return;
                    if(e.type === 'touchmove') {
                        eventY1 = e.changedTouches[0].clientY;
                    } else {
                        eventY1 = e.clientY;
                    }
                    scrollBoxY = getScrollBarDragY(scrollBoxY0, eventY0, eventY1);
                    scrollHandler(scrollBoxY, scrollBarHeight, scrollRatio);
                });
                scrollBar.call(scrollBarDrag);

                // scroll legend by touch-dragging scrollBOX
                var scrollBoxTouchDrag = d3.behavior.drag()
                .on('dragstart', function() {
                    var e = d3.event.sourceEvent;
                    if(e.type === 'touchstart') {
                        eventY0 = e.changedTouches[0].clientY;
                        scrollBoxY0 = scrollBoxY;
                    }
                })
                .on('drag', function() {
                    var e = d3.event.sourceEvent;
                    if(e.type === 'touchmove') {
                        eventY1 = e.changedTouches[0].clientY;
                        scrollBoxY = getNaturalDragY(scrollBoxY0, eventY0, eventY1);
                        scrollHandler(scrollBoxY, scrollBarHeight, scrollRatio);
                    }
                });
                scrollBox.call(scrollBoxTouchDrag);
            }

            function scrollHandler(scrollBoxY, scrollBarHeight, scrollRatio) {
                legendObj._scrollY = gd._fullLayout[legendId]._scrollY = scrollBoxY;
                Drawing.setTranslate(scrollBox, 0, -scrollBoxY);

                Drawing.setRect(
                    scrollBar,
                    legendObj._width,
                    constants.scrollBarMargin + scrollBoxY * scrollRatio,
                    constants.scrollBarWidth,
                    scrollBarHeight
                );
                clipPath.select('rect').attr('y', bw + scrollBoxY);
            }

            if(gd._context.edits.legendPosition) {
                var xf, yf, x0, y0;

                legend.classed('cursor-move', true);

                dragElement.init({
                    element: legend.node(),
                    gd: gd,
                    prepFn: function(e) {
                        if(e.target === scrollBar.node()) {
                            return;
                        }
                        var transform = Drawing.getTranslate(legend);
                        x0 = transform.x;
                        y0 = transform.y;
                    },
                    moveFn: function(dx, dy) {
                        if(x0 !== undefined && y0 !== undefined) {
                            var newX = x0 + dx;
                            var newY = y0 + dy;

                            Drawing.setTranslate(legend, newX, newY);
                            xf = dragElement.align(newX, legendObj._width, gs.l, gs.l + gs.w, legendObj.xanchor);
                            yf = dragElement.align(newY + legendObj._height, -legendObj._height, gs.t + gs.h, gs.t, legendObj.yanchor);
                        }
                    },
                    doneFn: function() {
                        if(xf !== undefined && yf !== undefined) {
                            var obj = {};
                            obj[legendId + '.x'] = xf;
                            obj[legendId + '.y'] = yf;
                            Registry.call('_guiRelayout', gd, obj);
                        }
                    },
                    clickFn: function(numClicks, e) {
                        var clickedTrace = layer.selectAll('g.traces').filter(function() {
                            var bbox = this.getBoundingClientRect();
                            return (
                                e.clientX >= bbox.left && e.clientX <= bbox.right &&
                                e.clientY >= bbox.top && e.clientY <= bbox.bottom
                            );
                        });
                        if(clickedTrace.size() > 0) {
                            clickOrDoubleClick(gd, legend, clickedTrace, numClicks, e);
                        }
                    }
                });
            }
        }], gd);
}

function getTraceWidth(d, legendObj, textGap) {
    var legendItem = d[0];
    var legendWidth = legendItem.width;
    var mode = legendObj.entrywidthmode;

    var traceLegendWidth = legendItem.trace.legendwidth || legendObj.entrywidth;

    if(mode === 'fraction') return legendObj._maxWidth * traceLegendWidth;

    return textGap + (traceLegendWidth || legendWidth);
}

function clickOrDoubleClick(gd, legend, legendItem, numClicks, evt) {
    var trace = legendItem.data()[0][0].trace;
    var evtData = {
        event: evt,
        node: legendItem.node(),
        curveNumber: trace.index,
        expandedIndex: trace.index,
        data: gd.data,
        layout: gd.layout,
        frames: gd._transitionData._frames,
        config: gd._context,
        fullData: gd._fullData,
        fullLayout: gd._fullLayout
    };

    if(trace._group) {
        evtData.group = trace._group;
    }
    if(Registry.traceIs(trace, 'pie-like')) {
        evtData.label = legendItem.datum()[0].label;
    }
    var clickVal = Events.triggerHandler(gd, 'plotly_legendclick', evtData);
    if(numClicks === 1) {
        if(clickVal === false) return;
        legend._clickTimeout = setTimeout(function() {
            if(!gd._fullLayout) return;
            handleClick(legendItem, gd, numClicks);
        }, gd._context.doubleClickDelay);
    } else if(numClicks === 2) {
        if(legend._clickTimeout) clearTimeout(legend._clickTimeout);
        gd._legendMouseDownTime = 0;

        var dblClickVal = Events.triggerHandler(gd, 'plotly_legenddoubleclick', evtData);
        // Activate default double click behaviour only when both single click and double click values are not false
        if(dblClickVal !== false && clickVal !== false) handleClick(legendItem, gd, numClicks);
    }
}

function drawTexts(g, gd, legendObj) {
    var legendId = getId(legendObj);
    var legendItem = g.data()[0][0];
    var trace = legendItem.trace;
    var isPieLike = Registry.traceIs(trace, 'pie-like');
    var isEditable = !legendObj._inHover && gd._context.edits.legendText && !isPieLike;
    var maxNameLength = legendObj._maxNameLength;

    var name, font;
    if(legendItem.groupTitle) {
        name = legendItem.groupTitle.text;
        font = legendItem.groupTitle.font;
    } else {
        font = legendObj.font;
        if(!legendObj.entries) {
            name = isPieLike ? legendItem.label : trace.name;
            if(trace._meta) {
                name = Lib.templateString(name, trace._meta);
            }
        } else {
            name = legendItem.text;
        }
    }

    var textEl = Lib.ensureSingle(g, 'text', legendId + 'text');

    textEl.attr('text-anchor', 'start')
        .call(Drawing.font, font)
        .text(isEditable ? ensureLength(name, maxNameLength) : name);

    var textGap = legendObj.indentation + legendObj.itemwidth + constants.itemGap * 2;
    svgTextUtils.positionText(textEl, textGap, 0);

    if(isEditable) {
        textEl.call(svgTextUtils.makeEditable, {gd: gd, text: name})
            .call(textLayout, g, gd, legendObj)
            .on('edit', function(newName) {
                this.text(ensureLength(newName, maxNameLength))
                    .call(textLayout, g, gd, legendObj);

                var fullInput = legendItem.trace._fullInput || {};
                var update = {};

                update.name = newName;

                if(fullInput._isShape) {
                    return Registry.call('_guiRelayout', gd, 'shapes[' + trace.index + '].name', update.name);
                } else {
                    return Registry.call('_guiRestyle', gd, update, trace.index);
                }
            });
    } else {
        textLayout(textEl, g, gd, legendObj);
    }
}

/*
 * Make sure we have a reasonably clickable region.
 * If this string is missing or very short, pad it with spaces out to at least
 * 4 characters, up to the max length of other labels, on the assumption that
 * most characters are wider than spaces so a string of spaces will usually be
 * no wider than the real labels.
 */
function ensureLength(str, maxLength) {
    var targetLength = Math.max(4, maxLength);
    if(str && str.trim().length >= targetLength / 2) return str;
    str = str || '';
    for(var i = targetLength - str.length; i > 0; i--) str += ' ';
    return str;
}

function setupTraceToggle(g, gd, legendId) {
    var doubleClickDelay = gd._context.doubleClickDelay;
    var newMouseDownTime;
    var numClicks = 1;

    var traceToggle = Lib.ensureSingle(g, 'rect', legendId + 'toggle', function(s) {
        if(!gd._context.staticPlot) {
            s.style('cursor', 'pointer').attr('pointer-events', 'all');
        }
        s.call(Color.fill, 'rgba(0,0,0,0)');
    });

    if(gd._context.staticPlot) return;

    traceToggle.on('mousedown', function() {
        newMouseDownTime = (new Date()).getTime();
        if(newMouseDownTime - gd._legendMouseDownTime < doubleClickDelay) {
            // in a click train
            numClicks += 1;
        } else {
            // new click train
            numClicks = 1;
            gd._legendMouseDownTime = newMouseDownTime;
        }
    });
    traceToggle.on('mouseup', function() {
        if(gd._dragged || gd._editing) return;
        var legend = gd._fullLayout[legendId];

        if((new Date()).getTime() - gd._legendMouseDownTime > doubleClickDelay) {
            numClicks = Math.max(numClicks - 1, 1);
        }

        clickOrDoubleClick(gd, legend, g, numClicks, d3.event);
    });
}

function textLayout(s, g, gd, legendObj, aTitle) {
    if(legendObj._inHover) s.attr('data-notex', true); // do not process MathJax for unified hover
    svgTextUtils.convertToTspans(s, gd, function() {
        computeTextDimensions(g, gd, legendObj, aTitle);
    });
}

function computeTextDimensions(g, gd, legendObj, aTitle) {
    var legendItem = g.data()[0][0];
    if(!legendObj._inHover && legendItem && !legendItem.trace.showlegend) {
        g.remove();
        return;
    }

    var mathjaxGroup = g.select('g[class*=math-group]');
    var mathjaxNode = mathjaxGroup.node();

    var legendId = getId(legendObj);
    if(!legendObj) {
        legendObj = gd._fullLayout[legendId];
    }
    var bw = legendObj.borderwidth;
    var font;
    if(aTitle === MAIN_TITLE) {
        font = legendObj.title.font;
    } else if(legendItem.groupTitle) {
        font = legendItem.groupTitle.font;
    } else {
        font = legendObj.font;
    }
    var lineHeight = font.size * LINE_SPACING;
    var height, width;

    if(mathjaxNode) {
        var mathjaxBB = Drawing.bBox(mathjaxNode);

        height = mathjaxBB.height;
        width = mathjaxBB.width;

        if(aTitle === MAIN_TITLE) {
            Drawing.setTranslate(mathjaxGroup, bw, bw + height * 0.75);
        } else { // legend item
            Drawing.setTranslate(mathjaxGroup, 0, height * 0.25);
        }
    } else {
        var cls = '.' + legendId + (
            aTitle === MAIN_TITLE ? 'title' : ''
        ) + 'text';

        var textEl = g.select(cls);

        var textLines = svgTextUtils.lineCount(textEl);
        var textNode = textEl.node();

        height = lineHeight * textLines;
        width = textNode ? Drawing.bBox(textNode).width : 0;

        // approximation to height offset to center the font
        // to avoid getBoundingClientRect
        if(aTitle === MAIN_TITLE) {
            if(legendObj.title.side === 'left') {
                // add extra space between legend title and itmes
                width += constants.itemGap * 2;
            }

            svgTextUtils.positionText(textEl,
                bw + constants.titlePad,
                bw + lineHeight
            );
        } else { // legend item
            var x = constants.itemGap * 2 + legendObj.indentation + legendObj.itemwidth;
            if(legendItem.groupTitle) {
                x = constants.itemGap;
                width -= legendObj.indentation + legendObj.itemwidth;
            }

            svgTextUtils.positionText(textEl,
                x,
                -lineHeight * ((textLines - 1) / 2 - 0.3)
            );
        }
    }

    if(aTitle === MAIN_TITLE) {
        legendObj._titleWidth = width;
        legendObj._titleHeight = height;
    } else { // legend item
        legendItem.lineHeight = lineHeight;
        legendItem.height = Math.max(height, 16) + 3;
        legendItem.width = width;
    }
}

function getTitleSize(legendObj) {
    var w = 0;
    var h = 0;

    var side = legendObj.title.side;
    if(side) {
        if(side.indexOf('left') !== -1) {
            w = legendObj._titleWidth;
        }
        if(side.indexOf('top') !== -1) {
            h = legendObj._titleHeight;
        }
    }

    return [w, h];
}

/*
 * Computes in fullLayout[legendId]:
 *
 *  - _height: legend height including items past scrollbox height
 *  - _maxHeight: maximum legend height before scrollbox is required
 *  - _effHeight: legend height w/ or w/o scrollbox
 *
 *  - _width: legend width
 *  - _maxWidth (for orientation:h only): maximum width before starting new row
 */
function computeLegendDimensions(gd, groups, traces, legendObj) {
    var fullLayout = gd._fullLayout;
    var legendId = getId(legendObj);
    if(!legendObj) {
        legendObj = fullLayout[legendId];
    }
    var gs = fullLayout._size;

    var isVertical = helpers.isVertical(legendObj);
    var isGrouped = helpers.isGrouped(legendObj);
    var isFraction = legendObj.entrywidthmode === 'fraction';

    var bw = legendObj.borderwidth;
    var bw2 = 2 * bw;
    var itemGap = constants.itemGap;
    var textGap = legendObj.indentation + legendObj.itemwidth + itemGap * 2;
    var endPad = 2 * (bw + itemGap);

    var yanchor = getYanchor(legendObj);
    var isBelowPlotArea;
    var isAbovePlotArea;

    var traceGroupGap = legendObj.tracegroupgap;
    var legendGroupWidths = {};

<<<<<<< HEAD
    
    var { maxheight, orientation, yref } = legendObj;
    var heightToBeScaled = orientation === "v" && yref === "paper" ? gs.h : fullLayout.height;
    legendObj._maxHeight = maxheight > 1 ? maxheight : maxheight * heightToBeScaled;

    if (legendObj.yref === 'paper') {
        isBelowPlotArea = legendObj.y < 0 || (legendObj.y === 0 && yanchor === 'top');
        isAbovePlotArea = legendObj.y > 1 || (legendObj.y === 1 && yanchor === 'bottom');
    } else {
        isBelowPlotArea = legendObj.y * fullLayout.height < gs.b || (legendObj.y * fullLayout.height === gs.b && yanchor === 'top');
        isAbovePlotArea = legendObj.y * fullLayout.height > gs.b + gs.h || (legendObj.y * fullLayout.height === gs.b + gs.h && yanchor === 'bottom');
        var maxAvailableHeight;
        if (yanchor === 'top') {
            maxAvailableHeight = legendObj.y * fullLayout.height;
        } else if (yanchor === 'bottom') {
            maxAvailableHeight = (1 - legendObj.y) * fullLayout.height;
        } else {
            // yanchor is 'middle' or 'auto'
            maxAvailableHeight = 2 * Math.min(1 - legendObj.y, legendObj.y) * fullLayout.height;
        }
        legendObj._maxHeight = Math.min(legendObj._maxHeight, maxAvailableHeight)
    }
    legendObj._maxHeight = Math.max(legendObj._maxHeight, 30);
=======
    const { orientation, yref } = legendObj;
    let { maxheight } = legendObj;
    const useFullLayoutHeight = isBelowPlotArea || isAbovePlotArea || orientation !== "v" || yref !== "paper"
    // Set default maxheight here since it depends on values passed in by user
    maxheight ||= useFullLayoutHeight ? 0.5 : 1;
    const heightToBeScaled = useFullLayoutHeight ? fullLayout.height : gs.h;
    legendObj._maxHeight = Math.max(maxheight > 1 ? maxheight : maxheight * heightToBeScaled, 30);
>>>>>>> 37671405

    var toggleRectWidth = 0;
    legendObj._width = 0;
    legendObj._height = 0;
    var titleSize = getTitleSize(legendObj);

    if(isVertical) {
        traces.each(function(d) {
            var h = d[0].height;
            Drawing.setTranslate(this,
                bw + titleSize[0],
                bw + titleSize[1] + legendObj._height + h / 2 + itemGap
            );
            legendObj._height += h;
            legendObj._width = Math.max(legendObj._width, d[0].width);
        });

        toggleRectWidth = textGap + legendObj._width;
        legendObj._width += itemGap + textGap + bw2;
        legendObj._height += endPad;

        if(isGrouped) {
            groups.each(function(d, i) {
                Drawing.setTranslate(this, 0, i * legendObj.tracegroupgap);
            });
            legendObj._height += (legendObj._lgroupsLength - 1) * legendObj.tracegroupgap;
        }
    } else {
        var xanchor = getXanchor(legendObj);
        if(legendObj.xref === 'paper') {
            var isLeftOfPlotArea = legendObj.x < 0 || (legendObj.x === 0 && xanchor === 'right');
            var isRightOfPlotArea = legendObj.x > 1 || (legendObj.x === 1 && xanchor === 'left');
            var isBeyondPlotAreaY = isAbovePlotArea || isBelowPlotArea;
            var hw = fullLayout.width / 2;

            // - if placed within x-margins, extend the width of the plot area
            // - else if below/above plot area and anchored in the margin, extend to opposite margin,
            // - otherwise give it the maximum potential margin-push value
            legendObj._maxWidth = Math.max(
                isLeftOfPlotArea ? ((isBeyondPlotAreaY && xanchor === 'left') ? gs.l + gs.w : hw) :
                isRightOfPlotArea ? ((isBeyondPlotAreaY && xanchor === 'right') ? gs.r + gs.w : hw) :
                gs.w,
                2 * textGap);
        } else {
            if(xanchor === 'right')
                legendObj._maxWidth = legendObj.x * fullLayout.width;
            else if(xanchor === 'left')
                legendObj._maxWidth = (1 - legendObj.x) * fullLayout.width;
            else // if (xanchor === 'center')
                legendObj._maxWidth = 2 * Math.min(1 - legendObj.x, legendObj.x) * fullLayout.width;
            legendObj._maxWidth = Math.max(legendObj._maxWidth, 2 * textGap);
        }

        var maxItemWidth = 0;
        var combinedItemWidth = 0;
        traces.each(function(d) {
            var w = getTraceWidth(d, legendObj, textGap);
            maxItemWidth = Math.max(maxItemWidth, w);
            combinedItemWidth += w;
        });

        toggleRectWidth = null;
        var maxRowWidth = 0;

        if(isGrouped) {
            var maxGroupHeightInRow = 0;
            var groupOffsetX = 0;
            var groupOffsetY = 0;
            groups.each(function() {
                var maxWidthInGroup = 0;
                var offsetY = 0;
                d3.select(this).selectAll('g.traces').each(function(d) {
                    var w = getTraceWidth(d, legendObj, textGap);
                    var h = d[0].height;

                    Drawing.setTranslate(this,
                        titleSize[0],
                        titleSize[1] + bw + itemGap + h / 2 + offsetY
                    );
                    offsetY += h;
                    maxWidthInGroup = Math.max(maxWidthInGroup, w);
                    legendGroupWidths[d[0].trace.legendgroup] = maxWidthInGroup;
                });

                var next = maxWidthInGroup + itemGap;

                // horizontal_wrapping
                if(
                    // not on the first column already
                    groupOffsetX > 0 &&

                    // goes beyound limit
                    next + bw + groupOffsetX > legendObj._maxWidth
                ) {
                    maxRowWidth = Math.max(maxRowWidth, groupOffsetX);
                    groupOffsetX = 0;
                    groupOffsetY += maxGroupHeightInRow + traceGroupGap;
                    maxGroupHeightInRow = offsetY;
                } else {
                    maxGroupHeightInRow = Math.max(maxGroupHeightInRow, offsetY);
                }

                Drawing.setTranslate(this, groupOffsetX, groupOffsetY);

                groupOffsetX += next;
            });

            legendObj._width = Math.max(maxRowWidth, groupOffsetX) + bw;
            legendObj._height = groupOffsetY + maxGroupHeightInRow + endPad;
        } else {
            var nTraces = traces.size();
            var oneRowLegend = (combinedItemWidth + bw2 + (nTraces - 1) * itemGap) < legendObj._maxWidth;

            var maxItemHeightInRow = 0;
            var offsetX = 0;
            var offsetY = 0;
            var rowWidth = 0;
            traces.each(function(d) {
                var h = d[0].height;
                var w = getTraceWidth(d, legendObj, textGap, isGrouped);
                var next = (oneRowLegend ? w : maxItemWidth);

                if(!isFraction) {
                    next += itemGap;
                }

                if((next + bw + offsetX - itemGap) >= legendObj._maxWidth) {
                    maxRowWidth = Math.max(maxRowWidth, rowWidth);
                    offsetX = 0;
                    offsetY += maxItemHeightInRow;
                    legendObj._height += maxItemHeightInRow;
                    maxItemHeightInRow = 0;
                }

                Drawing.setTranslate(this,
                    titleSize[0] + bw + offsetX,
                    titleSize[1] + bw + offsetY + h / 2 + itemGap
                );

                rowWidth = offsetX + w + itemGap;
                offsetX += next;
                maxItemHeightInRow = Math.max(maxItemHeightInRow, h);
            });

            if(oneRowLegend) {
                legendObj._width = offsetX + bw2;
                legendObj._height = maxItemHeightInRow + endPad;
            } else {
                legendObj._width = Math.max(maxRowWidth, rowWidth) + bw2;
                legendObj._height += maxItemHeightInRow + endPad;
            }
        }
    }

    legendObj._width = Math.ceil(
        Math.max(
            legendObj._width + titleSize[0],
            legendObj._titleWidth + 2 * (bw + constants.titlePad)
        )
    );

    legendObj._height = Math.ceil(
        Math.max(
            legendObj._height + titleSize[1],
            legendObj._titleHeight + 2 * (bw + constants.itemGap)
        )
    );

    legendObj._effHeight = Math.min(legendObj._height, legendObj._maxHeight);

    var edits = gd._context.edits;
    var isEditable = edits.legendText || edits.legendPosition;
    traces.each(function(d) {
        var traceToggle = d3.select(this).select('.' + legendId + 'toggle');
        var h = d[0].height;
        var legendgroup = d[0].trace.legendgroup;
        var traceWidth = getTraceWidth(d, legendObj, textGap);
        if(isGrouped && legendgroup !== '') {
            traceWidth = legendGroupWidths[legendgroup];
        }
        var w = isEditable ? textGap : (toggleRectWidth || traceWidth);
        if(!isVertical && !isFraction) {
            w += itemGap / 2;
        }
        Drawing.setRect(traceToggle, 0, -h / 2, w, h);
    });
}

function expandMargin(gd, legendId, lx, ly) {
    var fullLayout = gd._fullLayout;
    var legendObj = fullLayout[legendId];
    var xanchor = getXanchor(legendObj);
    var yanchor = getYanchor(legendObj);

    var isPaperX = legendObj.xref === 'paper';
    var isPaperY = legendObj.yref === 'paper';

    gd._fullLayout._reservedMargin[legendId] = {};
    var sideY = legendObj.y < 0.5 ? 'b' : 't';
    var sideX = legendObj.x < 0.5 ? 'l' : 'r';
    var possibleReservedMargins = {
        r: (fullLayout.width - lx),
        l: lx + legendObj._width,
        b: (fullLayout.height - ly),
        t: ly + legendObj._effHeight
    };

    if(isPaperX && isPaperY) {
        return Plots.autoMargin(gd, legendId, {
            x: legendObj.x,
            y: legendObj.y,
            l: legendObj._width * (FROM_TL[xanchor]),
            r: legendObj._width * (FROM_BR[xanchor]),
            b: legendObj._effHeight * (FROM_BR[yanchor]),
            t: legendObj._effHeight * (FROM_TL[yanchor])
        });
    } else if(isPaperX) {
        gd._fullLayout._reservedMargin[legendId][sideY] = possibleReservedMargins[sideY];
    } else if(isPaperY) {
        gd._fullLayout._reservedMargin[legendId][sideX] = possibleReservedMargins[sideX];
    } else {
        if(legendObj.orientation === 'v') {
            gd._fullLayout._reservedMargin[legendId][sideX] = possibleReservedMargins[sideX];
        } else {
            gd._fullLayout._reservedMargin[legendId][sideY] = possibleReservedMargins[sideY];
        }
    }
}

function getXanchor(legendObj) {
    return Lib.isRightAnchor(legendObj) ? 'right' :
        Lib.isCenterAnchor(legendObj) ? 'center' :
        'left';
}

function getYanchor(legendObj) {
    return Lib.isBottomAnchor(legendObj) ? 'bottom' :
        Lib.isMiddleAnchor(legendObj) ? 'middle' :
        'top';
}

function getId(legendObj) {
    return legendObj._id || 'legend';
}<|MERGE_RESOLUTION|>--- conflicted
+++ resolved
@@ -769,18 +769,24 @@
     var traceGroupGap = legendObj.tracegroupgap;
     var legendGroupWidths = {};
 
-<<<<<<< HEAD
-    
-    var { maxheight, orientation, yref } = legendObj;
-    var heightToBeScaled = orientation === "v" && yref === "paper" ? gs.h : fullLayout.height;
-    legendObj._maxHeight = maxheight > 1 ? maxheight : maxheight * heightToBeScaled;
-
-    if (legendObj.yref === 'paper') {
+    const { orientation, yref } = legendObj;
+    let { maxheight } = legendObj;
+
+    if (yref === 'paper') {
         isBelowPlotArea = legendObj.y < 0 || (legendObj.y === 0 && yanchor === 'top');
         isAbovePlotArea = legendObj.y > 1 || (legendObj.y === 1 && yanchor === 'bottom');
     } else {
         isBelowPlotArea = legendObj.y * fullLayout.height < gs.b || (legendObj.y * fullLayout.height === gs.b && yanchor === 'top');
         isAbovePlotArea = legendObj.y * fullLayout.height > gs.b + gs.h || (legendObj.y * fullLayout.height === gs.b + gs.h && yanchor === 'bottom');
+    }
+
+    const useFullLayoutHeight = isBelowPlotArea || isAbovePlotArea || orientation !== "v" || yref !== "paper";
+    // Set default maxheight here since it depends on values passed in by user
+    maxheight ||= useFullLayoutHeight ? 0.5 : 1;
+    const heightToBeScaled = useFullLayoutHeight ? fullLayout.height : gs.h;
+    legendObj._maxHeight = maxheight > 1 ? maxheight : maxheight * heightToBeScaled;
+
+    if (yref === 'container') {
         var maxAvailableHeight;
         if (yanchor === 'top') {
             maxAvailableHeight = legendObj.y * fullLayout.height;
@@ -790,18 +796,10 @@
             // yanchor is 'middle' or 'auto'
             maxAvailableHeight = 2 * Math.min(1 - legendObj.y, legendObj.y) * fullLayout.height;
         }
-        legendObj._maxHeight = Math.min(legendObj._maxHeight, maxAvailableHeight)
-    }
+        legendObj._maxHeight = Math.min(legendObj._maxHeight, maxAvailableHeight);
+    }
+
     legendObj._maxHeight = Math.max(legendObj._maxHeight, 30);
-=======
-    const { orientation, yref } = legendObj;
-    let { maxheight } = legendObj;
-    const useFullLayoutHeight = isBelowPlotArea || isAbovePlotArea || orientation !== "v" || yref !== "paper"
-    // Set default maxheight here since it depends on values passed in by user
-    maxheight ||= useFullLayoutHeight ? 0.5 : 1;
-    const heightToBeScaled = useFullLayoutHeight ? fullLayout.height : gs.h;
-    legendObj._maxHeight = Math.max(maxheight > 1 ? maxheight : maxheight * heightToBeScaled, 30);
->>>>>>> 37671405
 
     var toggleRectWidth = 0;
     legendObj._width = 0;
