/**
* Copyright 2012-2018, Plotly, Inc.
* All rights reserved.
*
* This source code is licensed under the MIT license found in the
* LICENSE file in the root directory of this source tree.
*/

'use strict';

var fontAttrs = require('../../plots/font_attributes');
var colorAttrs = require('../color/attributes');


module.exports = {
    bgcolor: {
        valType: 'color',
        role: 'style',
        editType: 'legend',
        description: 'Sets the legend background color.'
    },
    bordercolor: {
        valType: 'color',
        dflt: colorAttrs.defaultLine,
        role: 'style',
        editType: 'legend',
        description: 'Sets the color of the border enclosing the legend.'
    },
    borderwidth: {
        valType: 'number',
        min: 0,
        dflt: 0,
        role: 'style',
        editType: 'legend',
        description: 'Sets the width (in px) of the border enclosing the legend.'
    },
    font: fontAttrs({
        editType: 'legend',
        description: 'Sets the font used to text the legend items.'
    }),
    orientation: {
        valType: 'enumerated',
        values: ['v', 'h'],
        dflt: 'v',
        role: 'info',
        editType: 'legend',
        description: 'Sets the orientation of the legend.'
    },
    traceorder: {
        valType: 'flaglist',
        flags: ['reversed', 'grouped'],
        extras: ['normal'],
        role: 'style',
        editType: 'legend',
        description: [
            'Determines the order at which the legend items are displayed.',

            'If *normal*, the items are displayed top-to-bottom in the same',
            'order as the input data.',

            'If *reversed*, the items are displayed in the opposite order',
            'as *normal*.',

            'If *grouped*, the items are displayed in groups',
            '(when a trace `legendgroup` is provided).',

            'if *grouped+reversed*, the items are displayed in the opposite order',
            'as *grouped*.'
        ].join(' ')
    },
    tracegroupgap: {
        valType: 'number',
        min: 0,
        dflt: 10,
        role: 'style',
        editType: 'legend',
        description: [
            'Sets the amount of vertical space (in px) between legend groups.'
        ].join(' ')
    },
    x: {
        valType: 'number',
        min: -2,
        max: 3,
        dflt: 1.02,
        role: 'style',
        editType: 'legend',
        description: 'Sets the x position (in normalized coordinates) of the legend.'
    },
    xanchor: {
        valType: 'enumerated',
        values: ['auto', 'left', 'center', 'right'],
        dflt: 'left',
        role: 'info',
        editType: 'legend',
        description: [
            'Sets the legend\'s horizontal position anchor.',
            'This anchor binds the `x` position to the *left*, *center*',
            'or *right* of the legend.'
        ].join(' ')
    },
    y: {
        valType: 'number',
        min: -2,
        max: 3,
        dflt: 1,
        role: 'style',
        editType: 'legend',
        description: 'Sets the y position (in normalized coordinates) of the legend.'
    },
    yanchor: {
        valType: 'enumerated',
        values: ['auto', 'top', 'middle', 'bottom'],
        dflt: 'auto',
        role: 'info',
        editType: 'legend',
        description: [
            'Sets the legend\'s vertical position anchor',
            'This anchor binds the `y` position to the *top*, *middle*',
            'or *bottom* of the legend.'
        ].join(' ')
    },
<<<<<<< HEAD
    uirevision: {
        valType: 'any',
        role: 'info',
        editType: 'none',
        description: [
            'Controls persistence of legend-driven changes in trace and pie label',
            'visibility. Defaults to `layout.uirevision`.'
        ].join(' ')
    },
    editType: 'legend'
=======
    editType: 'legend',
    valign: {
        valType: 'enumerated',
        values: ['top', 'middle', 'bottom'],
        dflt: 'middle',
        role: 'style',
        editType: 'legend',
        description: [
            'Sets the vertical alignment of the symbols with respect to their associated text.',
        ].join(' ')
    }
>>>>>>> ed9ad698
};<|MERGE_RESOLUTION|>--- conflicted
+++ resolved
@@ -120,7 +120,6 @@
             'or *bottom* of the legend.'
         ].join(' ')
     },
-<<<<<<< HEAD
     uirevision: {
         valType: 'any',
         role: 'info',
@@ -130,9 +129,6 @@
             'visibility. Defaults to `layout.uirevision`.'
         ].join(' ')
     },
-    editType: 'legend'
-=======
-    editType: 'legend',
     valign: {
         valType: 'enumerated',
         values: ['top', 'middle', 'bottom'],
@@ -142,6 +138,6 @@
         description: [
             'Sets the vertical alignment of the symbols with respect to their associated text.',
         ].join(' ')
-    }
->>>>>>> ed9ad698
+    },
+    editType: 'legend'
 };