--- conflicted
+++ resolved
@@ -229,11 +229,7 @@
 
                 isInGroup = (hasLegendgroup && _item.legendgroup === legendgroup);
 
-<<<<<<< HEAD
-                if(!isInGroup && _item.visible === true && !Registry.traceIs(_item, 'notLegendIsolatable')) {
-=======
-                if(fullData[i].legend === thisLegend && !isInGroup && fullData[i].visible === true && !Registry.traceIs(fullData[i], 'notLegendIsolatable')) {
->>>>>>> 9c9d5d06
+                if(!isInGroup && _item.legend === thisLegend && _item.visible === true && !Registry.traceIs(_item, 'notLegendIsolatable')) {
                     isIsolated = false;
                     break;
                 }
