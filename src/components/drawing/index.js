/**
* Copyright 2012-2016, Plotly, Inc.
* All rights reserved.
*
* This source code is licensed under the MIT license found in the
* LICENSE file in the root directory of this source tree.
*/


'use strict';

var d3 = require('d3');
var isNumeric = require('fast-isnumeric');

var Plots = require('../../plots/plots');
var Color = require('../color');
var Colorscale = require('../colorscale');
var Lib = require('../../lib');
var svgTextUtils = require('../../lib/svg_text_utils');

var xmlnsNamespaces = require('../../constants/xmlns_namespaces');
var subTypes = require('../../traces/scatter/subtypes');
var makeBubbleSizeFn = require('../../traces/scatter/make_bubble_size_func');

var drawing = module.exports = {};

// -----------------------------------------------------
// styling functions for plot elements
// -----------------------------------------------------

drawing.font = function(s, family, size, color) {
    // also allow the form font(s, {family, size, color})
    if(family && family.family) {
        color = family.color;
        size = family.size;
        family = family.family;
    }
    if(family) s.style('font-family', family);
    if(size + 1) s.style('font-size', size + 'px');
    if(color) s.call(Color.fill, color);
};

drawing.setPosition = function(s, x, y) { s.attr('x', x).attr('y', y); };
drawing.setSize = function(s, w, h) { s.attr('width', w).attr('height', h); };
drawing.setRect = function(s, x, y, w, h) {
    s.call(drawing.setPosition, x, y).call(drawing.setSize, w, h);
};

drawing.translatePoints = function(s, xa, ya, transitionDuration, transitionEasing, trace) {
    s.each(function(d) {
        // put xp and yp into d if pixel scaling is already done
        var x = d.xp || xa.c2p(d.x),
            y = d.yp || ya.c2p(d.y),
            p = d3.select(this);
        if(isNumeric(x) && isNumeric(y)) {
            // for multiline text this works better
<<<<<<< HEAD
            if(this.nodeName==='text') p.attr('x',x).attr('y',y);
            else {
              var join = p;
              if (isNumeric(transitionDuration) && transitionDuration > 0) {
                var trans = p.transition()
                  .duration(transitionDuration)
                  .ease(transitionEasing)
                  .attr('transform', 'translate('+x+','+y+')')

                if (trace) {
                  trans.call(drawing.pointStyle, trace)
                }
              } else {
                p.attr('transform', 'translate('+x+','+y+')');
              }
            }
=======
            if(this.nodeName === 'text') p.attr('x', x).attr('y', y);
            else p.attr('transform', 'translate(' + x + ',' + y + ')');
>>>>>>> b4785b04
        }
        else p.remove();
    });
};

drawing.getPx = function(s, styleAttr) {
    // helper to pull out a px value from a style that may contain px units
    // s is a d3 selection (will pull from the first one)
    return Number(s.style(styleAttr).replace(/px$/, ''));
};

drawing.crispRound = function(td, lineWidth, dflt) {
    // for lines that disable antialiasing we want to
    // make sure the width is an integer, and at least 1 if it's nonzero

    if(!lineWidth || !isNumeric(lineWidth)) return dflt || 0;

    // but not for static plots - these don't get antialiased anyway.
    if(td._context.staticPlot) return lineWidth;

    if(lineWidth < 1) return 1;
    return Math.round(lineWidth);
};

drawing.lineGroupStyle = function(s, lw, lc, ld) {
    s.style('fill', 'none')
    .each(function(d) {
        var line = (((d || [])[0] || {}).trace || {}).line || {},
            lw1 = lw || line.width||0,
            dash = ld || line.dash || '';

        d3.select(this)
            .call(Color.stroke, lc || line.color)
            .call(drawing.dashLine, dash, lw1);
    });
};

drawing.dashLine = function(s, dash, lineWidth) {
    var dlw = Math.max(lineWidth, 3);

    if(dash === 'solid') dash = '';
    else if(dash === 'dot') dash = dlw + 'px,' + dlw + 'px';
    else if(dash === 'dash') dash = (3 * dlw) + 'px,' + (3 * dlw) + 'px';
    else if(dash === 'longdash') dash = (5 * dlw) + 'px,' + (5 * dlw) + 'px';
    else if(dash === 'dashdot') {
        dash = (3 * dlw) + 'px,' + dlw + 'px,' + dlw + 'px,' + dlw + 'px';
    }
    else if(dash === 'longdashdot') {
        dash = (5 * dlw) + 'px,' + (2 * dlw) + 'px,' + dlw + 'px,' + (2 * dlw) + 'px';
    }
    // otherwise user wrote the dasharray themselves - leave it be

    s.style({
        'stroke-dasharray': dash,
        'stroke-width': lineWidth + 'px'
    });
};

drawing.fillGroupStyle = function(s) {
    s.style('stroke-width', 0)
    .each(function(d) {
        var shape = d3.select(this);
        try {
            shape.call(Color.fill, d[0].trace.fillcolor);
        }
        catch(e) {
            Lib.error(e, s);
            shape.remove();
        }
    });
};

var SYMBOLDEFS = require('./symbol_defs');

drawing.symbolNames = [];
drawing.symbolFuncs = [];
drawing.symbolNeedLines = {};
drawing.symbolNoDot = {};
drawing.symbolList = [];

Object.keys(SYMBOLDEFS).forEach(function(k) {
    var symDef = SYMBOLDEFS[k];
    drawing.symbolList = drawing.symbolList.concat(
        [symDef.n, k, symDef.n + 100, k + '-open']);
    drawing.symbolNames[symDef.n] = k;
    drawing.symbolFuncs[symDef.n] = symDef.f;
    if(symDef.needLine) {
        drawing.symbolNeedLines[symDef.n] = true;
    }
    if(symDef.noDot) {
        drawing.symbolNoDot[symDef.n] = true;
    }
    else {
        drawing.symbolList = drawing.symbolList.concat(
            [symDef.n + 200, k + '-dot', symDef.n + 300, k + '-open-dot']);
    }
});
var MAXSYMBOL = drawing.symbolNames.length,
    // add a dot in the middle of the symbol
    DOTPATH = 'M0,0.5L0.5,0L0,-0.5L-0.5,0Z';

drawing.symbolNumber = function(v) {
    if(typeof v === 'string') {
        var vbase = 0;
        if(v.indexOf('-open') > 0) {
            vbase = 100;
            v = v.replace('-open', '');
        }
        if(v.indexOf('-dot') > 0) {
            vbase += 200;
            v = v.replace('-dot', '');
        }
        v = drawing.symbolNames.indexOf(v);
        if(v >= 0) { v += vbase; }
    }
    if((v % 100 >= MAXSYMBOL) || v >= 400) { return 0; }
    return Math.floor(Math.max(v, 0));
};

drawing.pointStyle = function(s, trace) {
    if(!s.size()) return;

    var marker = trace.marker,
        markerLine = marker.line;

    // only scatter & box plots get marker path and opacity
    // bars, histograms don't
    if(Plots.traceIs(trace, 'symbols')) {
        var sizeFn = makeBubbleSizeFn(trace);

        s.attr('d', function(d) {
            var r;

            // handle multi-trace graph edit case
            if(d.ms === 'various' || marker.size === 'various') r = 3;
            else r = subTypes.isBubble(trace) ?
                        sizeFn(d.ms) : (marker.size || 6) / 2;

            // store the calculated size so hover can use it
            d.mrc = r;

            // turn the symbol into a sanitized number
            var x = drawing.symbolNumber(d.mx || marker.symbol) || 0,
                xBase = x % 100;

            // save if this marker is open
            // because that impacts how to handle colors
            d.om = x % 200 >= 100;

            return drawing.symbolFuncs[xBase](r) +
                (x >= 200 ? DOTPATH : '');
        })
        .style('opacity', function(d) {
            return (d.mo + 1 || marker.opacity + 1) - 1;
        });
    }
    // allow array marker and marker line colors to be
    // scaled by given max and min to colorscales
    var markerIn = (trace._input || {}).marker || {},
        markerScale = drawing.tryColorscale(marker, markerIn, ''),
        lineScale = drawing.tryColorscale(marker, markerIn, 'line.');

    s.each(function(d) {
        // 'so' is suspected outliers, for box plots
        var fillColor,
            lineColor,
            lineWidth;
        if(d.so) {
            lineWidth = markerLine.outlierwidth;
            lineColor = markerLine.outliercolor;
            fillColor = marker.outliercolor;
        }
        else {
            lineWidth = (d.mlw + 1 || markerLine.width + 1 ||
                // TODO: we need the latter for legends... can we get rid of it?
                (d.trace ? d.trace.marker.line.width : 0) + 1) - 1;

            if('mlc' in d) lineColor = d.mlcc = lineScale(d.mlc);
            // weird case: array wasn't long enough to apply to every point
            else if(Array.isArray(markerLine.color)) lineColor = Color.defaultLine;
            else lineColor = markerLine.color;

            if('mc' in d) fillColor = d.mcc = markerScale(d.mc);
            else if(Array.isArray(marker.color)) fillColor = Color.defaultLine;
            else fillColor = marker.color || 'rgba(0,0,0,0)';
        }

        var p = d3.select(this);
        if(d.om) {
            // open markers can't have zero linewidth, default to 1px,
            // and use fill color as stroke color
            p.call(Color.stroke, fillColor)
                .style({
                    'stroke-width': (lineWidth || 1) + 'px',
                    fill: 'none'
                });
        }
        else {
            p.style('stroke-width', lineWidth + 'px')
                .call(Color.fill, fillColor);
            if(lineWidth) {
                p.call(Color.stroke, lineColor);
            }
        }
    });
};

// for a given color attribute (ie m -> mc = marker.color) look to see if we
// have a colorscale for it (ie mscl, mcmin, mcmax) - if we do, translate
// all numeric color values according to that scale
drawing.tryColorscale = function(cont, contIn, prefix) {
    var colorArray = Lib.nestedProperty(cont, prefix + 'color').get(),
        scl = Lib.nestedProperty(cont, prefix + 'colorscale').get(),
        auto = Lib.nestedProperty(cont, prefix + 'cauto').get(),
        minProp = Lib.nestedProperty(cont, prefix + 'cmin'),
        maxProp = Lib.nestedProperty(cont, prefix + 'cmax'),
        min = minProp.get(),
        max = maxProp.get();

    // TODO handle this in Colorscale.calc
    if(scl && Array.isArray(colorArray)) {
        if(auto || !isNumeric(min) || !isNumeric(max)) {
            min = Infinity;
            max = -Infinity;
            colorArray.forEach(function(color) {
                if(isNumeric(color)) {
                    if(min > color) min = +color;
                    if(max < color) max = +color;
                }
            });
            if(min > max) {
                min = 0;
                max = 1;
            }
            minProp.set(min);
            maxProp.set(max);
            Lib.nestedProperty(contIn, prefix + 'cmin').set(min);
            Lib.nestedProperty(contIn, prefix + 'cmax').set(max);
        }
        return Colorscale.makeScaleFunction(scl, min, max);
    }
    else return Lib.identity;
};

// draw text at points
var TEXTOFFSETSIGN = {start: 1, end: -1, middle: 0, bottom: 1, top: -1},
    LINEEXPAND = 1.3;
drawing.textPointStyle = function(s, trace) {
    s.each(function(d) {
        var p = d3.select(this),
            text = d.tx || trace.text;
        if(!text || Array.isArray(text)) {
            // isArray test handles the case of (intentionally) missing
            // or empty text within a text array
            p.remove();
            return;
        }

        var pos = d.tp || trace.textposition,
            v = pos.indexOf('top') !== -1 ? 'top' :
                pos.indexOf('bottom') !== -1 ? 'bottom' : 'middle',
            h = pos.indexOf('left') !== -1 ? 'end' :
                pos.indexOf('right') !== -1 ? 'start' : 'middle',
            fontSize = d.ts || trace.textfont.size,
            // if markers are shown, offset a little more than
            // the nominal marker size
            // ie 2/1.6 * nominal, bcs some markers are a bit bigger
            r = d.mrc ? (d.mrc / 0.8 + 1) : 0;

        fontSize = (isNumeric(fontSize) && fontSize > 0) ? fontSize : 0;

        p.call(drawing.font,
                d.tf || trace.textfont.family,
                fontSize,
                d.tc || trace.textfont.color)
            .attr('text-anchor', h)
            .text(text)
            .call(svgTextUtils.convertToTspans);
        var pgroup = d3.select(this.parentNode),
            tspans = p.selectAll('tspan.line'),
            numLines = ((tspans[0].length || 1) - 1) * LINEEXPAND + 1,
            dx = TEXTOFFSETSIGN[h] * r,
            dy = fontSize * 0.75 + TEXTOFFSETSIGN[v] * r +
                (TEXTOFFSETSIGN[v] - 1) * numLines * fontSize / 2;

        // fix the overall text group position
        pgroup.attr('transform', 'translate(' + dx + ',' + dy + ')');

        // then fix multiline text
        if(numLines > 1) {
            tspans.attr({ x: p.attr('x'), y: p.attr('y') });
        }
    });
};

// generalized Catmull-Rom splines, per
// http://www.cemyuksel.com/research/catmullrom_param/catmullrom.pdf
var CatmullRomExp = 0.5;
drawing.smoothopen = function(pts, smoothness) {
    if(pts.length < 3) { return 'M' + pts.join('L');}
    var path = 'M' + pts[0],
        tangents = [], i;
    for(i = 1; i < pts.length - 1; i++) {
        tangents.push(makeTangent(pts[i - 1], pts[i], pts[i + 1], smoothness));
    }
    path += 'Q' + tangents[0][0] + ' ' + pts[1];
    for(i = 2; i < pts.length - 1; i++) {
        path += 'C' + tangents[i - 2][1] + ' ' + tangents[i - 1][0] + ' ' + pts[i];
    }
    path += 'Q' + tangents[pts.length - 3][1] + ' ' + pts[pts.length - 1];
    return path;
};

drawing.smoothclosed = function(pts, smoothness) {
    if(pts.length < 3) { return 'M' + pts.join('L') + 'Z'; }
    var path = 'M' + pts[0],
        pLast = pts.length - 1,
        tangents = [makeTangent(pts[pLast],
                        pts[0], pts[1], smoothness)],
        i;
    for(i = 1; i < pLast; i++) {
        tangents.push(makeTangent(pts[i - 1], pts[i], pts[i + 1], smoothness));
    }
    tangents.push(
        makeTangent(pts[pLast - 1], pts[pLast], pts[0], smoothness)
    );

    for(i = 1; i <= pLast; i++) {
        path += 'C' + tangents[i - 1][1] + ' ' + tangents[i][0] + ' ' + pts[i];
    }
    path += 'C' + tangents[pLast][1] + ' ' + tangents[0][0] + ' ' + pts[0] + 'Z';
    return path;
};

function makeTangent(prevpt, thispt, nextpt, smoothness) {
    var d1x = prevpt[0] - thispt[0],
        d1y = prevpt[1] - thispt[1],
        d2x = nextpt[0] - thispt[0],
        d2y = nextpt[1] - thispt[1],
        d1a = Math.pow(d1x * d1x + d1y * d1y, CatmullRomExp / 2),
        d2a = Math.pow(d2x * d2x + d2y * d2y, CatmullRomExp / 2),
        numx = (d2a * d2a * d1x - d1a * d1a * d2x) * smoothness,
        numy = (d2a * d2a * d1y - d1a * d1a * d2y) * smoothness,
        denom1 = 3 * d2a * (d1a + d2a),
        denom2 = 3 * d1a * (d1a + d2a);
    return [
        [
            d3.round(thispt[0] + (denom1 && numx / denom1), 2),
            d3.round(thispt[1] + (denom1 && numy / denom1), 2)
        ], [
            d3.round(thispt[0] - (denom2 && numx / denom2), 2),
            d3.round(thispt[1] - (denom2 && numy / denom2), 2)
        ]
    ];
}

// step paths - returns a generator function for paths
// with the given step shape
var STEPPATH = {
    hv: function(p0, p1) {
        return 'H' + d3.round(p1[0], 2) + 'V' + d3.round(p1[1], 2);
    },
    vh: function(p0, p1) {
        return 'V' + d3.round(p1[1], 2) + 'H' + d3.round(p1[0], 2);
    },
    hvh: function(p0, p1) {
        return 'H' + d3.round((p0[0] + p1[0]) / 2, 2) + 'V' +
            d3.round(p1[1], 2) + 'H' + d3.round(p1[0], 2);
    },
    vhv: function(p0, p1) {
        return 'V' + d3.round((p0[1] + p1[1]) / 2, 2) + 'H' +
            d3.round(p1[0], 2) + 'V' + d3.round(p1[1], 2);
    }
};
var STEPLINEAR = function(p0, p1) {
    return 'L' + d3.round(p1[0], 2) + ',' + d3.round(p1[1], 2);
};
drawing.steps = function(shape) {
    var onestep = STEPPATH[shape] || STEPLINEAR;
    return function(pts) {
        var path = 'M' + d3.round(pts[0][0], 2) + ',' + d3.round(pts[0][1], 2);
        for(var i = 1; i < pts.length; i++) {
            path += onestep(pts[i - 1], pts[i]);
        }
        return path;
    };
};

// off-screen svg render testing element, shared by the whole page
// uses the id 'js-plotly-tester' and stores it in gd._tester
// makes a hash of cached text items in tester.node()._cache
// so we can add references to rendered text (including all info
// needed to fully determine its bounding rect)
drawing.makeTester = function(gd) {
    var tester = d3.select('body')
        .selectAll('#js-plotly-tester')
        .data([0]);

    tester.enter().append('svg')
        .attr('id', 'js-plotly-tester')
        .attr(xmlnsNamespaces.svgAttrs)
        .style({
            position: 'absolute',
            left: '-10000px',
            top: '-10000px',
            width: '9000px',
            height: '9000px'
        });

    // browsers differ on how they describe the bounding rect of
    // the svg if its contents spill over... so make a 1x1px
    // reference point we can measure off of.
    var testref = tester.selectAll('.js-reference-point').data([0]);
    testref.enter().append('path')
        .classed('js-reference-point', true)
        .attr('d', 'M0,0H1V1H0Z')
        .style({
            'stroke-width': 0,
            fill: 'black'
        });

    if(!tester.node()._cache) {
        tester.node()._cache = {};
    }

    gd._tester = tester;
    gd._testref = testref;
};

// use our offscreen tester to get a clientRect for an element,
// in a reference frame where it isn't translated and its anchor
// point is at (0,0)
// always returns a copy of the bbox, so the caller can modify it safely
var savedBBoxes = [],
    maxSavedBBoxes = 10000;
drawing.bBox = function(node) {
    // cache elements we've already measured so we don't have to
    // remeasure the same thing many times
    var saveNum = node.attributes['data-bb'];
    if(saveNum && saveNum.value) {
        return Lib.extendFlat({}, savedBBoxes[saveNum.value]);
    }

    var test3 = d3.select('#js-plotly-tester'),
        tester = test3.node();

    // copy the node to test into the tester
    var testNode = node.cloneNode(true);
    tester.appendChild(testNode);
    // standardize its position... do we really want to do this?
    d3.select(testNode).attr({
        x: 0,
        y: 0,
        transform: ''
    });

    var testRect = testNode.getBoundingClientRect(),
        refRect = test3.select('.js-reference-point')
            .node().getBoundingClientRect();

    tester.removeChild(testNode);

    var bb = {
        height: testRect.height,
        width: testRect.width,
        left: testRect.left - refRect.left,
        top: testRect.top - refRect.top,
        right: testRect.right - refRect.left,
        bottom: testRect.bottom - refRect.top
    };

    // make sure we don't have too many saved boxes,
    // or a long session could overload on memory
    // by saving boxes for long-gone elements
    if(savedBBoxes.length >= maxSavedBBoxes) {
        d3.selectAll('[data-bb]').attr('data-bb', null);
        savedBBoxes = [];
    }

    // cache this bbox
    node.setAttribute('data-bb', savedBBoxes.length);
    savedBBoxes.push(bb);

    return Lib.extendFlat({}, bb);
};

/*
 * make a robust clipPath url from a local id
 * note! We'd better not be exporting from a page
 * with a <base> or the svg will not be portable!
 */
drawing.setClipUrl = function(s, localId) {
    if(!localId) {
        s.attr('clip-path', null);
        return;
    }

    var url = '#' + localId,
        base = d3.select('base');

    if(base.size() && base.attr('href')) url = window.location.href + url;
    s.attr('clip-path', 'url(' + url + ')');
};<|MERGE_RESOLUTION|>--- conflicted
+++ resolved
@@ -54,9 +54,9 @@
             p = d3.select(this);
         if(isNumeric(x) && isNumeric(y)) {
             // for multiline text this works better
-<<<<<<< HEAD
-            if(this.nodeName==='text') p.attr('x',x).attr('y',y);
-            else {
+            if(this.nodeName==='text') {
+              p.attr('x',x).attr('y',y);
+            } else {
               var join = p;
               if (isNumeric(transitionDuration) && transitionDuration > 0) {
                 var trans = p.transition()
@@ -71,10 +71,6 @@
                 p.attr('transform', 'translate('+x+','+y+')');
               }
             }
-=======
-            if(this.nodeName === 'text') p.attr('x', x).attr('y', y);
-            else p.attr('transform', 'translate(' + x + ',' + y + ')');
->>>>>>> b4785b04
         }
         else p.remove();
     });
