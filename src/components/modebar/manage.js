'use strict';

var axisIds = require('../../plots/cartesian/axis_ids');
var scatterSubTypes = require('../../traces/scatter/subtypes');
var Registry = require('../../registry');
var isUnifiedHover = require('../fx/helpers').isUnifiedHover;

var createModeBar = require('./modebar');
var modeBarButtons = require('./buttons');
var DRAW_MODES = require('./constants').DRAW_MODES;
var extendDeep = require('../../lib').extendDeep;

/**
 * ModeBar wrapper around 'create' and 'update',
 * chooses buttons to pass to ModeBar constructor based on
 * plot type and plot config.
 *
 * @param {object} gd main plot object
 *
 */
module.exports = function manageModeBar(gd) {
    var fullLayout = gd._fullLayout;
    var context = gd._context;
    var modeBar = fullLayout._modeBar;

    if(!context.displayModeBar && !context.watermark) {
        if(modeBar) {
            modeBar.destroy();
            delete fullLayout._modeBar;
        }
        return;
    }

    if(!Array.isArray(context.modeBarButtonsToRemove)) {
        throw new Error([
            '*modeBarButtonsToRemove* configuration options',
            'must be an array.'
        ].join(' '));
    }

    if(!Array.isArray(context.modeBarButtonsToAdd)) {
        throw new Error([
            '*modeBarButtonsToAdd* configuration options',
            'must be an array.'
        ].join(' '));
    }

    var customButtons = context.modeBarButtons;
    var buttonGroups;

    if(Array.isArray(customButtons) && customButtons.length) {
        buttonGroups = fillCustomButton(customButtons);
    } else if(!context.displayModeBar && context.watermark) {
        buttonGroups = [];
    } else {
        buttonGroups = getButtonGroups(gd);
    }

    if(modeBar) modeBar.update(gd, buttonGroups);
    else fullLayout._modeBar = createModeBar(gd, buttonGroups);
};

// logic behind which buttons are displayed by default
function getButtonGroups(gd) {
    var fullLayout = gd._fullLayout;
    var fullData = gd._fullData;
    var context = gd._context;

    function match(name, B) {
        if(typeof B === 'string') {
            if(B.toLowerCase() === name.toLowerCase()) return true;
        } else {
            var v0 = B.name;
            var v1 = (B._cat || B.name);

            if(v0 === name || v1 === name.toLowerCase()) return true;
        }
        return false;
    }

    var layoutAdd = fullLayout.modebar.add;
    if(typeof layoutAdd === 'string') layoutAdd = [layoutAdd];

    var layoutRemove = fullLayout.modebar.remove;
    if(typeof layoutRemove === 'string') layoutRemove = [layoutRemove];

    var buttonsToAdd = context.modeBarButtonsToAdd.concat(
        layoutAdd.filter(function(e) {
            for(var i = 0; i < context.modeBarButtonsToRemove.length; i++) {
                if(match(e, context.modeBarButtonsToRemove[i])) return false;
            }
            return true;
        })
    );

    var buttonsToRemove = context.modeBarButtonsToRemove.concat(
        layoutRemove.filter(function(e) {
            for(var i = 0; i < context.modeBarButtonsToAdd.length; i++) {
                if(match(e, context.modeBarButtonsToAdd[i])) return false;
            }
            return true;
        })
    );

    var hasCartesian = fullLayout._has('cartesian');
    var hasGL3D = fullLayout._has('gl3d');
    var hasGeo = fullLayout._has('geo');
    var hasPie = fullLayout._has('pie');
    var hasFunnelarea = fullLayout._has('funnelarea');
    var hasGL2D = fullLayout._has('gl2d');
    var hasTernary = fullLayout._has('ternary');
    var hasMapbox = fullLayout._has('mapbox');
    var hasPolar = fullLayout._has('polar');
    var hasSmith = fullLayout._has('smith');
    var hasSankey = fullLayout._has('sankey');
    var allAxesFixed = areAllAxesFixed(fullLayout);
    var hasUnifiedHoverLabel = isUnifiedHover(fullLayout.hovermode);

    var groups = [];

    function addGroup(newGroup) {
        if(!newGroup.length) return;

        var out = [];

        for(var i = 0; i < newGroup.length; i++) {
            var name = newGroup[i];
            var B = modeBarButtons[name];
            var v0 = B.name.toLowerCase();
            var v1 = (B._cat || B.name).toLowerCase();
            var found = false;
            for(var q = 0; q < buttonsToRemove.length; q++) {
                var t = buttonsToRemove[q].toLowerCase();
                if(t === v0 || t === v1) {
                    found = true;
                    break;
                }
            }
            if(found) continue;
            out.push(modeBarButtons[name]);
        }

        groups.push(out);
    }

    // buttons common to all plot types
    var commonGroup = ['toImage'];
    if(context.showEditInChartStudio) commonGroup.push('editInChartStudio');
    else if(context.showSendToCloud) commonGroup.push('sendDataToCloud');
    addGroup(commonGroup);

    var zoomGroup = [];
    var hoverGroup = [];
    var resetGroup = [];
    var dragModeGroup = [];

    if((hasCartesian || hasGL2D || hasPie || hasFunnelarea || hasTernary) + hasGeo + hasGL3D + hasMapbox + hasPolar + hasSmith > 1) {
        // graphs with more than one plot types get 'union buttons'
        // which reset the view or toggle hover labels across all subplots.
        hoverGroup = ['toggleHover'];
        resetGroup = ['resetViews'];
    } else if(hasGeo) {
        zoomGroup = ['zoomInGeo', 'zoomOutGeo'];
        hoverGroup = ['hoverClosestGeo'];
        resetGroup = ['resetGeo'];
    } else if(hasGL3D) {
        hoverGroup = ['hoverClosest3d'];
        resetGroup = ['resetCameraDefault3d', 'resetCameraLastSave3d'];
    } else if(hasMapbox) {
        zoomGroup = ['zoomInMapbox', 'zoomOutMapbox'];
        hoverGroup = ['toggleHover'];
        resetGroup = ['resetViewMapbox'];
    } else if(hasGL2D) {
        hoverGroup = ['hoverClosestGl2d'];
    } else if(hasPie) {
        hoverGroup = ['hoverClosestPie'];
    } else if(hasSankey) {
        hoverGroup = ['hoverClosestCartesian', 'hoverCompareCartesian'];
        resetGroup = ['resetViewSankey'];
    } else { // hasPolar, hasSmith, hasTernary
        // always show at least one hover icon.
        hoverGroup = ['toggleHover'];
    }
    // if we have cartesian, allow switching between closest and compare
    // regardless of what other types are on the plot, since they'll all
    // just treat any truthy hovermode as 'closest'
    if(hasCartesian) {
<<<<<<< HEAD
        hoverGroup = ['toggleSpikelines', 'hoverClosestCartesian', 'hoverCompareCartesian', 'tooltip'];
=======
        hoverGroup.push('toggleSpikelines', 'hoverClosestCartesian', 'hoverCompareCartesian');
>>>>>>> b6411b58
    }
    if(hasNoHover(fullData) || hasUnifiedHoverLabel) {
        hoverGroup = [];
    }

    if((hasCartesian || hasGL2D) && !allAxesFixed) {
        zoomGroup = ['zoomIn2d', 'zoomOut2d', 'autoScale2d'];
        if(resetGroup[0] !== 'resetViews') resetGroup = ['resetScale2d'];
    }

    if(hasGL3D) {
        dragModeGroup = ['zoom3d', 'pan3d', 'orbitRotation', 'tableRotation'];
    } else if(((hasCartesian || hasGL2D) && !allAxesFixed) || hasTernary) {
        dragModeGroup = ['zoom2d', 'pan2d'];
    } else if(hasMapbox || hasGeo) {
        dragModeGroup = ['pan2d'];
    } else if(hasPolar) {
        dragModeGroup = ['zoom2d'];
    }
    if(isSelectable(fullData)) {
        dragModeGroup.push('select2d', 'lasso2d');
    }

    var enabledHoverGroup = [];
    var enableHover = function(a) {
        // return if already added
        if(enabledHoverGroup.indexOf(a) !== -1) return;
        // should be in hoverGroup
        if(hoverGroup.indexOf(a) !== -1) {
            enabledHoverGroup.push(a);
        }
    };
    if(Array.isArray(buttonsToAdd)) {
        var newList = [];
        for(var i = 0; i < buttonsToAdd.length; i++) {
            var b = buttonsToAdd[i];
            if(typeof b === 'string') {
                b = b.toLowerCase();

                if(DRAW_MODES.indexOf(b) !== -1) {
                    // accept pre-defined drag modes i.e. shape drawing features as string
                    if(
                        fullLayout._has('mapbox') || // draw shapes in paper coordinate (could be improved in future to support data coordinate, when there is no pitch)
                        fullLayout._has('cartesian') // draw shapes in data coordinate
                    ) {
                        dragModeGroup.push(b);
                    }
                } else if(b === 'togglespikelines') {
                    enableHover('toggleSpikelines');
                } else if(b === 'togglehover') {
                    enableHover('toggleHover');
                } else if(b === 'hovercompare') {
                    enableHover('hoverCompareCartesian');
                } else if(b === 'hoverclosest') {
                    enableHover('hoverClosestCartesian');
                    enableHover('hoverClosestGeo');
                    enableHover('hoverClosest3d');
                    enableHover('hoverClosestGl2d');
                    enableHover('hoverClosestPie');
                } else if(b === 'v1hovermode') {
                    enableHover('hoverClosestCartesian');
                    enableHover('hoverCompareCartesian');
                    enableHover('hoverClosestGeo');
                    enableHover('hoverClosest3d');
                    enableHover('hoverClosestGl2d');
                    enableHover('hoverClosestPie');
                } else if(b === 'tooltip') {
                    enableHover('tooltip');
                }
            } else newList.push(b);
        }
        buttonsToAdd = newList;
    }

    addGroup(dragModeGroup);
    addGroup(zoomGroup.concat(resetGroup));
    addGroup(enabledHoverGroup);

    return appendButtonsToGroups(groups, buttonsToAdd);
}

function areAllAxesFixed(fullLayout) {
    var axList = axisIds.list({_fullLayout: fullLayout}, null, true);

    for(var i = 0; i < axList.length; i++) {
        if(!axList[i].fixedrange) {
            return false;
        }
    }

    return true;
}

// look for traces that support selection
// to be updated as we add more selectPoints handlers
function isSelectable(fullData) {
    var selectable = false;

    for(var i = 0; i < fullData.length; i++) {
        if(selectable) break;

        var trace = fullData[i];

        if(!trace._module || !trace._module.selectPoints) continue;

        if(Registry.traceIs(trace, 'scatter-like')) {
            if(scatterSubTypes.hasMarkers(trace) || scatterSubTypes.hasText(trace)) {
                selectable = true;
            }
        } else if(Registry.traceIs(trace, 'box-violin')) {
            if(trace.boxpoints === 'all' || trace.points === 'all') {
                selectable = true;
            }
        } else {
            // assume that in general if the trace module has selectPoints,
            // then it's selectable. Scatter is an exception to this because it must
            // have markers or text, not just be a scatter type.

            selectable = true;
        }
    }

    return selectable;
}

// check whether all trace are 'noHover'
function hasNoHover(fullData) {
    for(var i = 0; i < fullData.length; i++) {
        if(!Registry.traceIs(fullData[i], 'noHover')) return false;
    }
    return true;
}

function appendButtonsToGroups(groups, buttons) {
    if(buttons.length) {
        if(Array.isArray(buttons[0])) {
            for(var i = 0; i < buttons.length; i++) {
                groups.push(buttons[i]);
            }
        } else groups.push(buttons);
    }

    return groups;
}

// fill in custom buttons referring to default mode bar buttons
function fillCustomButton(originalModeBarButtons) {
    var customButtons = extendDeep([], originalModeBarButtons);

    for(var i = 0; i < customButtons.length; i++) {
        var buttonGroup = customButtons[i];

        for(var j = 0; j < buttonGroup.length; j++) {
            var button = buttonGroup[j];

            if(typeof button === 'string') {
                if(modeBarButtons[button] !== undefined) {
                    customButtons[i][j] = modeBarButtons[button];
                } else {
                    throw new Error([
                        '*modeBarButtons* configuration options',
                        'invalid button name'
                    ].join(' '));
                }
            }
        }
    }

    return customButtons;
}<|MERGE_RESOLUTION|>--- conflicted
+++ resolved
@@ -185,11 +185,7 @@
     // regardless of what other types are on the plot, since they'll all
     // just treat any truthy hovermode as 'closest'
     if(hasCartesian) {
-<<<<<<< HEAD
         hoverGroup = ['toggleSpikelines', 'hoverClosestCartesian', 'hoverCompareCartesian', 'tooltip'];
-=======
-        hoverGroup.push('toggleSpikelines', 'hoverClosestCartesian', 'hoverCompareCartesian');
->>>>>>> b6411b58
     }
     if(hasNoHover(fullData) || hasUnifiedHoverLabel) {
         hoverGroup = [];
