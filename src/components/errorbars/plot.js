/**
* Copyright 2012-2016, Plotly, Inc.
* All rights reserved.
*
* This source code is licensed under the MIT license found in the
* LICENSE file in the root directory of this source tree.
*/


'use strict';

var d3 = require('d3');
var isNumeric = require('fast-isnumeric');

var subTypes = require('../../traces/scatter/subtypes');
var styleError = require('./style');


module.exports = function plot(traces, plotinfo, transitionConfig) {
    var isNew;
    var xa = plotinfo.x(),
        ya = plotinfo.y();

    transitionConfig = transitionConfig || {};
    var hasAnimation = isNumeric(transitionConfig.duration) && transitionConfig.duration > 0;

    traces.each(function(d) {
        var trace = d[0].trace,
            // || {} is in case the trace (specifically scatterternary)
            // doesn't support error bars at all, but does go through
            // the scatter.plot mechanics, which calls ErrorBars.plot
            // internally
            xObj = trace.error_x || {},
            yObj = trace.error_y || {};

        var keyFunc;

        if(trace.identifier) {
            keyFunc = function(d) {return d.identifier;};
        }

        var sparse = (
            subTypes.hasMarkers(trace) &&
            trace.marker.maxdisplayed > 0
        );

        if(!yObj.visible && !xObj.visible) return;

        var errorbars = d3.select(this).selectAll('g.errorbar')
            .data(d, keyFunc);

        errorbars.exit().remove();

        errorbars.style('opacity', 1);

        var enter = errorbars.enter().append('g')
            .classed('errorbar', true);

<<<<<<< HEAD
        if (hasAnimation) {
=======
        if(hasAnimation) {
>>>>>>> bc7fe746
            enter.style('opacity', 0).transition()
                .duration(transitionConfig.duration)
                .style('opacity', 1);
        }

        errorbars.each(function(d) {
            var errorbar = d3.select(this);
            var coords = errorCoords(d, xa, ya);

            if(sparse && !d.vis) return;

            var path;

            if(yObj.visible && isNumeric(coords.x) &&
                    isNumeric(coords.yh) &&
                    isNumeric(coords.ys)) {
                var yw = yObj.width;

                path = 'M' + (coords.x - yw) + ',' +
                    coords.yh + 'h' + (2 * yw) + // hat
                    'm-' + yw + ',0V' + coords.ys; // bar


                if(!coords.noYS) path += 'm-' + yw + ',0h' + (2 * yw); // shoe

                var yerror = errorbar.select('path.yerror');

                isNew = !yerror.size();

                if(isNew) {
                    yerror = errorbar.append('path')
                        .classed('yerror', true);
                } else if(hasAnimation) {
                    yerror = yerror
                        .transition()
                            .duration(transitionConfig.duration)
                            .ease(transitionConfig.ease)
                            .delay(transitionConfig.delay);
                }

                yerror.attr('d', path);
            }

            if(xObj.visible && isNumeric(coords.x) &&
                    isNumeric(coords.xh) &&
                    isNumeric(coords.xs)) {
                var xw = (xObj.copy_ystyle ? yObj : xObj).width;

                path = 'M' + coords.xh + ',' +
                    (coords.y - xw) + 'v' + (2 * xw) + // hat
                    'm0,-' + xw + 'H' + coords.xs; // bar

                if(!coords.noXS) path += 'm0,-' + xw + 'v' + (2 * xw); // shoe

                var xerror = errorbar.select('path.xerror');

                isNew = !xerror.size();

                if(isNew) {
                    xerror = errorbar.append('path')
                        .classed('xerror', true);
                } else if(hasAnimation) {
                    xerror = xerror
                        .transition()
                            .duration(transitionConfig.duration)
                            .ease(transitionConfig.ease)
                            .delay(transitionConfig.delay);
                }

                xerror.attr('d', path);
            }
        });

        d3.select(this).call(styleError);
    });
};

// compute the coordinates of the error-bar objects
function errorCoords(d, xa, ya) {
    var out = {
        x: xa.c2p(d.x),
        y: ya.c2p(d.y)
    };

    // calculate the error bar size and hat and shoe locations
    if(d.yh !== undefined) {
        out.yh = ya.c2p(d.yh);
        out.ys = ya.c2p(d.ys);

        // if the shoes go off-scale (ie log scale, error bars past zero)
        // clip the bar and hide the shoes
        if(!isNumeric(out.ys)) {
            out.noYS = true;
            out.ys = ya.c2p(d.ys, true);
        }
    }

    if(d.xh !== undefined) {
        out.xh = xa.c2p(d.xh);
        out.xs = xa.c2p(d.xs);

        if(!isNumeric(out.xs)) {
            out.noXS = true;
            out.xs = xa.c2p(d.xs, true);
        }
    }

    return out;
}<|MERGE_RESOLUTION|>--- conflicted
+++ resolved
@@ -56,11 +56,7 @@
         var enter = errorbars.enter().append('g')
             .classed('errorbar', true);
 
-<<<<<<< HEAD
-        if (hasAnimation) {
-=======
         if(hasAnimation) {
->>>>>>> bc7fe746
             enter.style('opacity', 0).transition()
                 .duration(transitionConfig.duration)
                 .style('opacity', 1);
