'use strict';

var constants = require('./constants');

var fontAttrs = require('../../plots/font_attributes')({
    editType: 'none',
    description: 'Sets the default hover label font used by all traces on the graph.'
});
fontAttrs.family.dflt = constants.HOVERFONT;
fontAttrs.size.dflt = constants.HOVERFONTSIZE;

module.exports = {
    clickmode: {
        valType: 'flaglist',
        flags: ['event', 'select', 'anywhere'],
        dflt: 'event',
        editType: 'plot',
        extras: ['none'],
        description: [
            'Determines the mode of single click interactions.',
            '*event* is the default value and emits the `plotly_click`',
            'event. In addition this mode emits the `plotly_selected` event',
            'in drag modes *lasso* and *select*, but with no event data attached',
            '(kept for compatibility reasons).',
            'The *select* flag enables selecting single',
            'data points via click. This mode also supports persistent selections,',
            'meaning that pressing Shift while clicking, adds to / subtracts from an',
            'existing selection. *select* with `hovermode`: *x* can be confusing, consider',
            'explicitly setting `hovermode`: *closest* when using this feature.',
            'Selection events are sent accordingly as long as *event* flag is set as well.',
            'When the *event* flag is missing, `plotly_click` and `plotly_selected`',
            'events are not fired.',
            'The *anywhere* flag extends the *select* flag by allowing to trigger a',
            'click event anywhere in the plot. The click event will always include *x*',
            'and *y* coordinates and if a data point is below the cursor it will also',
            'include information about the data point. When specifying *anywhere* the',
            '*select* flag becomes superfluous.'
        ].join(' ')
    },
    dragmode: {
        valType: 'enumerated',
        role: 'info',
        values: [
            'zoom',
            'pan',
            'select',
            'lasso',
            'drawclosedpath',
            'drawopenpath',
            'drawline',
            'drawrect',
            'drawcircle',
            'orbit',
            'turntable',
            false
        ],
        dflt: 'zoom',
        editType: 'modebar',
        description: [
            'Determines the mode of drag interactions.',
            '*select* and *lasso* apply only to scatter traces with',
            'markers or text. *orbit* and *turntable* apply only to',
            '3D scenes.'
        ].join(' ')
    },
    hovermode: {
        valType: 'enumerated',
        role: 'info',
        values: ['x', 'y', 'closest', false, 'x unified', 'y unified'],
        dflt: 'closest',
        editType: 'modebar',
        description: [
            'Determines the mode of hover interactions.',
            'If *closest*, a single hoverlabel will appear',
            'for the *closest* point within the `hoverdistance`.',
            'If *x* (or *y*), multiple hoverlabels will appear for multiple points',
            'at the *closest* x- (or y-) coordinate within the `hoverdistance`,',
            'with the caveat that no more than one hoverlabel will appear per trace.',
            'If *x unified* (or *y unified*), a single hoverlabel will appear',
            'multiple points at the closest x- (or y-) coordinate within the `hoverdistance`',
            'with the caveat that no more than one hoverlabel will appear per trace.',
            'In this mode, spikelines are enabled by default perpendicular to the specified axis.',
            'If false, hover interactions are disabled.'
        ].join(' ')
    },
    hoverdistance: {
        valType: 'integer',
        min: -1,
        dflt: 20,
        role: 'info',
        editType: 'none',
        description: [
            'Sets the default distance (in pixels) to look for data',
            'to add hover labels (-1 means no cutoff, 0 means no looking for data).',
            'This is only a real distance for hovering on point-like objects,',
            'like scatter points. For area-like objects (bars, scatter fills, etc)',
            'hovering is on inside the area and off outside, but these objects',
            'will not supersede hover on point-like objects in case of conflict.'
        ].join(' ')
    },
    spikedistance: {
        valType: 'integer',
        min: -1,
<<<<<<< HEAD
        dflt: 20,
        role: 'info',
=======
        dflt: -1,
>>>>>>> 18ef0fff
        editType: 'none',
        description: [
            'Sets the default distance (in pixels) to look for data to draw',
            'spikelines to (-1 means no cutoff, 0 means no looking for data).',
            'As with hoverdistance, distance does not apply to area-like objects.',
            'In addition, some objects can be hovered on but will not generate',
            'spikelines, such as scatter fills.'
        ].join(' ')
    },
    hoverlabel: {
        bgcolor: {
            valType: 'color',
            role: 'style',
            editType: 'none',
            description: [
                'Sets the background color of all hover labels on graph'
            ].join(' ')
        },
        bordercolor: {
            valType: 'color',
            role: 'style',
            editType: 'none',
            description: [
                'Sets the border color of all hover labels on graph.'
            ].join(' ')
        },
        font: fontAttrs,
        align: {
            valType: 'enumerated',
            values: ['left', 'right', 'auto'],
            dflt: 'auto',
            role: 'style',
            editType: 'none',
            description: [
                'Sets the horizontal alignment of the text content within hover label box.',
                'Has an effect only if the hover label text spans more two or more lines'
            ].join(' ')
        },
        namelength: {
            valType: 'integer',
            min: -1,
            dflt: 15,
            role: 'style',
            editType: 'none',
            description: [
                'Sets the default length (in number of characters) of the trace name in',
                'the hover labels for all traces. -1 shows the whole name',
                'regardless of length. 0-3 shows the first 0-3 characters, and',
                'an integer >3 will show the whole name if it is less than that',
                'many characters, but if it is longer, will truncate to',
                '`namelength - 3` characters and add an ellipsis.'
            ].join(' ')
        },
        editType: 'none'
    },
    selectdirection: {
        valType: 'enumerated',
        role: 'info',
        values: ['h', 'v', 'd', 'any'],
        dflt: 'any',
        description: [
            'When `dragmode` is set to *select*, this limits the selection of the drag to',
            'horizontal, vertical or diagonal. *h* only allows horizontal selection,',
            '*v* only vertical, *d* only diagonal and *any* sets no limit.'
        ].join(' '),
        editType: 'none'
    }
};<|MERGE_RESOLUTION|>--- conflicted
+++ resolved
@@ -101,12 +101,7 @@
     spikedistance: {
         valType: 'integer',
         min: -1,
-<<<<<<< HEAD
-        dflt: 20,
-        role: 'info',
-=======
         dflt: -1,
->>>>>>> 18ef0fff
         editType: 'none',
         description: [
             'Sets the default distance (in pixels) to look for data to draw',
