'use strict';

/* global MathJax:false */

var d3 = require('./d3');

var Lib = require('../lib');
var strTranslate = Lib.strTranslate;
var xmlnsNamespaces = require('../constants/xmlns_namespaces');
var LINE_SPACING = require('../constants/alignment').LINE_SPACING;

// text converter

var FIND_TEX = /([^$]*)([$]+[^$]*[$]+)([^$]*)/;

exports.convertToTspans = function(_context, gd, _callback) {
    var str = _context.text();

    // Until we get tex integrated more fully (so it can be used along with non-tex)
    // allow some elements to prohibit it by attaching 'data-notex' to the original
    var tex = (!_context.attr('data-notex')) &&
        (typeof MathJax !== 'undefined') &&
        str.match(FIND_TEX);

    var parent = d3.select(_context.node().parentNode);
    if(parent.empty()) return;
    var svgClass = (_context.attr('class')) ? _context.attr('class').split(' ')[0] : 'text';
    svgClass += '-math';
    parent.selectAll('svg.' + svgClass).remove();
    parent.selectAll('g.' + svgClass + '-group').remove();
    _context.style('display', null)
        .attrs({
            // some callers use data-unformatted *from the <text> element* in 'cancel'
            // so we need it here even if we're going to turn it into math
            // these two (plus style and text-anchor attributes) form the key we're
            // going to use for Drawing.bBox
            'data-unformatted': str,
            'data-math': 'N'
        });

    function showText() {
        if(!parent.empty()) {
            svgClass = _context.attr('class') + '-math';
            parent.select('svg.' + svgClass).remove();
        }
        _context.text('')
            .style('white-space', 'pre');

        var hasLink = buildSVGText(_context.node(), str);

        if(hasLink) {
            // at least in Chrome, pointer-events does not seem
            // to be honored in children of <text> elements
            // so if we have an anchor, we have to make the
            // whole element respond
            _context.style('pointer-events', 'all');
        }

        exports.positionText(_context);

        if(_callback) _callback.call(_context);
    }

    if(tex) {
        ((gd && gd._promises) || []).push(new Promise(function(resolve) {
            _context.style('display', 'none');
            var fontSize = parseInt(_context.node().style.fontSize, 10);
            var config = {fontSize: fontSize};

            texToSVG(tex[2], config, function(_svgEl, _glyphDefs, _svgBBox) {
                parent.selectAll('svg.' + svgClass).remove();
                parent.selectAll('g.' + svgClass + '-group').remove();

                var newSvg = _svgEl && _svgEl.select('svg');
                if(!newSvg || !newSvg.node()) {
                    showText();
                    resolve();
                    return;
                }

                var mathjaxGroup = parent.append('g')
                    .classed(svgClass + '-group', true)
                    .attrs({
                        'pointer-events': 'none',
                        'data-unformatted': str,
                        'data-math': 'Y'
                    });

                mathjaxGroup.node().appendChild(newSvg.node());

                // stitch the glyph defs
                if(_glyphDefs && _glyphDefs.node()) {
                    newSvg.node().insertBefore(_glyphDefs.node().cloneNode(true),
                                               newSvg.node().firstChild);
                }

<<<<<<< HEAD
                newSvg.attrs({
=======
                var w0 = _svgBBox.width;
                var h0 = _svgBBox.height;

                newSvg.attr({
>>>>>>> 96ec99e0
                    'class': svgClass,
                    height: h0,
                    preserveAspectRatio: 'xMinYMin meet'
                })
                .styles({overflow: 'visible', 'pointer-events': 'none'});

                var fill = _context.node().style.fill || 'black';
                var g = newSvg.select('g');
                g.attrs({fill: fill, stroke: fill});

                var bb = g.node().getBoundingClientRect();
                var w = bb.width;
                var h = bb.height;

                if(w > w0 || h > h0) {
                    // this happen in firefox v82+ | see https://bugzilla.mozilla.org/show_bug.cgi?id=1709251 addressed
                    // temporary fix:
                    newSvg.style('overflow', 'hidden');
                    bb = newSvg.node().getBoundingClientRect();
                    w = bb.width;
                    h = bb.height;
                }

                var x = +_context.attr('x');
                var y = +_context.attr('y');

                // font baseline is about 1/4 fontSize below centerline
                var textHeight = fontSize || _context.node().getBoundingClientRect().height;
                var dy = -textHeight / 4;

                if(svgClass[0] === 'y') {
                    mathjaxGroup.attrs({
                        transform: 'rotate(' + [-90, x, y] +
                        ')' + strTranslate(-w / 2, dy - h / 2)
                    });
                } else if(svgClass[0] === 'l') {
                    y = dy - h / 2;
                } else if(svgClass[0] === 'a' && svgClass.indexOf('atitle') !== 0) {
                    x = 0;
                    y = dy;
                } else {
                    var anchor = _context.attr('text-anchor');

                    x = x - w * (
                        anchor === 'middle' ? 0.5 :
                        anchor === 'end' ? 1 : 0
                    );
                    y = y + dy - h / 2;
                }

                newSvg.attrs({
                    x: x,
                    y: y
                });

                if(_callback) _callback.call(_context, mathjaxGroup);
                resolve(mathjaxGroup);
            });
        }));
    } else showText();

    return _context;
};


// MathJax

var LT_MATCH = /(<|&lt;|&#60;)/g;
var GT_MATCH = /(>|&gt;|&#62;)/g;

function cleanEscapesForTex(s) {
    return s.replace(LT_MATCH, '\\lt ')
        .replace(GT_MATCH, '\\gt ');
}

function texToSVG(_texString, _config, _callback) {
    var originalRenderer,
        originalConfig,
        originalProcessSectionDelay,
        tmpDiv;

    MathJax.Hub.Queue(
    function() {
        originalConfig = Lib.extendDeepAll({}, MathJax.Hub.config);

        originalProcessSectionDelay = MathJax.Hub.processSectionDelay;
        if(MathJax.Hub.processSectionDelay !== undefined) {
            // MathJax 2.5+
            MathJax.Hub.processSectionDelay = 0;
        }

        return MathJax.Hub.Config({
            messageStyle: 'none',
            tex2jax: {
                inlineMath: [['$', '$'], ['\\(', '\\)']]
            },
            displayAlign: 'left',
        });
    },
    function() {
        // Get original renderer
        originalRenderer = MathJax.Hub.config.menuSettings.renderer;
        if(originalRenderer !== 'SVG') {
            return MathJax.Hub.setRenderer('SVG');
        }
    },
    function() {
        var randomID = 'math-output-' + Lib.randstr({}, 64);
        tmpDiv = d3.select('body').append('div')
            .attrs({id: randomID})
            .styles({visibility: 'hidden', position: 'absolute'})
            .styles({'font-size': _config.fontSize + 'px'})
            .text(cleanEscapesForTex(_texString));

        return MathJax.Hub.Typeset(tmpDiv.node());
    },
    function() {
        var glyphDefs = d3.select('body').select('#MathJax_SVG_glyphs');

        if(tmpDiv.select('.MathJax_SVG').empty() || !tmpDiv.select('svg').node()) {
            Lib.log('There was an error in the tex syntax.', _texString);
            _callback();
        } else {
            var svgBBox = tmpDiv.select('svg').node().getBoundingClientRect();
            _callback(tmpDiv.select('.MathJax_SVG'), glyphDefs, svgBBox);
        }

        tmpDiv.remove();

        if(originalRenderer !== 'SVG') {
            return MathJax.Hub.setRenderer(originalRenderer);
        }
    },
    function() {
        if(originalProcessSectionDelay !== undefined) {
            MathJax.Hub.processSectionDelay = originalProcessSectionDelay;
        }
        return MathJax.Hub.Config(originalConfig);
    });
}

var TAG_STYLES = {
    // would like to use baseline-shift for sub/sup but FF doesn't support it
    // so we need to use dy along with the uber hacky shift-back-to
    // baseline below
    sup: 'font-size:70%',
    sub: 'font-size:70%',
    b: 'font-weight:bold',
    i: 'font-style:italic',
    a: 'cursor:pointer',
    span: '',
    em: 'font-style:italic;font-weight:bold'
};

// baseline shifts for sub and sup
var SHIFT_DY = {
    sub: '0.3em',
    sup: '-0.6em'
};
// reset baseline by adding a tspan (empty except for a zero-width space)
// with dy of -70% * SHIFT_DY (because font-size=70%)
var RESET_DY = {
    sub: '-0.21em',
    sup: '0.42em'
};
var ZERO_WIDTH_SPACE = '\u200b';

/*
 * Whitelist of protocols in user-supplied urls. Mostly we want to avoid javascript
 * and related attack vectors. The empty items are there for IE, that in various
 * versions treats relative paths as having different flavors of no protocol, while
 * other browsers have these explicitly inherit the protocol of the page they're in.
 */
var PROTOCOLS = ['http:', 'https:', 'mailto:', '', undefined, ':'];

var NEWLINES = exports.NEWLINES = /(\r\n?|\n)/g;

var SPLIT_TAGS = /(<[^<>]*>)/;

var ONE_TAG = /<(\/?)([^ >]*)(\s+(.*))?>/i;

var BR_TAG = /<br(\s+.*)?>/i;
exports.BR_TAG_ALL = /<br(\s+.*)?>/gi;

/*
 * style and href: pull them out of either single or double quotes. Also
 * - target: (_blank|_self|_parent|_top|framename)
 *     note that you can't use target to get a popup but if you use popup,
 *     a `framename` will be passed along as the name of the popup window.
 *     per the spec, cannot contain whitespace.
 *     for backward compatibility we default to '_blank'
 * - popup: a custom one for us to enable popup (new window) links. String
 *     for window.open -> strWindowFeatures, like 'menubar=yes,width=500,height=550'
 *     note that at least in Chrome, you need to give at least one property
 *     in this string or the page will open in a new tab anyway. We follow this
 *     convention and will not make a popup if this string is empty.
 *     per the spec, cannot contain whitespace.
 *
 * Because we hack in other attributes with style (sub & sup), drop any trailing
 * semicolon in user-supplied styles so we can consistently append the tag-dependent style
 *
 * These are for tag attributes; Chrome anyway will convert entities in
 * attribute values, but not in attribute names
 * you can test this by for example:
 * > p = document.createElement('p')
 * > p.innerHTML = '<span styl&#x65;="font-color:r&#x65;d;">Hi</span>'
 * > p.innerHTML
 * <- '<span styl&#x65;="font-color:red;">Hi</span>'
 */
var STYLEMATCH = /(^|[\s"'])style\s*=\s*("([^"]*);?"|'([^']*);?')/i;
var HREFMATCH = /(^|[\s"'])href\s*=\s*("([^"]*)"|'([^']*)')/i;
var TARGETMATCH = /(^|[\s"'])target\s*=\s*("([^"\s]*)"|'([^'\s]*)')/i;
var POPUPMATCH = /(^|[\s"'])popup\s*=\s*("([\w=,]*)"|'([\w=,]*)')/i;

// dedicated matcher for these quoted regexes, that can return their results
// in two different places
function getQuotedMatch(_str, re) {
    if(!_str) return null;
    var match = _str.match(re);
    var result = match && (match[3] || match[4]);
    return result && convertEntities(result);
}

var COLORMATCH = /(^|;)\s*color:/;

/**
 * Strip string of tags
 *
 * @param {string} _str : input string
 * @param {object} opts :
 * - len {number} max length of output string
 * - allowedTags {array} list of pseudo-html tags to NOT strip
 * @return {string}
 */
exports.plainText = function(_str, opts) {
    opts = opts || {};

    var len = (opts.len !== undefined && opts.len !== -1) ? opts.len : Infinity;
    var allowedTags = opts.allowedTags !== undefined ? opts.allowedTags : ['br'];

    var ellipsis = '...';
    var eLen = ellipsis.length;

    var oldParts = _str.split(SPLIT_TAGS);
    var newParts = [];
    var prevTag = '';
    var l = 0;

    for(var i = 0; i < oldParts.length; i++) {
        var p = oldParts[i];
        var match = p.match(ONE_TAG);
        var tagType = match && match[2].toLowerCase();

        if(tagType) {
            // N.B. tags do not count towards string length
            if(allowedTags.indexOf(tagType) !== -1) {
                newParts.push(p);
                prevTag = tagType;
            }
        } else {
            var pLen = p.length;

            if((l + pLen) < len) {
                newParts.push(p);
                l += pLen;
            } else if(l < len) {
                var pLen2 = len - l;

                if(prevTag && (prevTag !== 'br' || pLen2 <= eLen || pLen <= eLen)) {
                    newParts.pop();
                }

                if(len > eLen) {
                    newParts.push(p.substr(0, pLen2 - eLen) + ellipsis);
                } else {
                    newParts.push(p.substr(0, pLen2));
                }
                break;
            }

            prevTag = '';
        }
    }

    return newParts.join('');
};

/*
 * N.B. HTML entities are listed without the leading '&' and trailing ';'
 * https://www.freeformatter.com/html-entities.html
 *
 * FWIW if we wanted to support the full set, it has 2261 entries:
 * https://www.w3.org/TR/html5/entities.json
 * though I notice that some of these are duplicates and/or are missing ";"
 * eg: "&amp;", "&amp", "&AMP;", and "&AMP" all map to "&"
 * We no longer need to include numeric entities here, these are now handled
 * by String.fromCodePoint/fromCharCode
 *
 * Anyway the only ones that are really important to allow are the HTML special
 * chars <, >, and &, because these ones can trigger special processing if not
 * replaced by the corresponding entity.
 */
var entityToUnicode = {
    mu: 'μ',
    amp: '&',
    lt: '<',
    gt: '>',
    nbsp: ' ',
    times: '×',
    plusmn: '±',
    deg: '°'
};

// NOTE: in general entities can contain uppercase too (so [a-zA-Z]) but all the
// ones we support use only lowercase. If we ever change that, update the regex.
var ENTITY_MATCH = /&(#\d+|#x[\da-fA-F]+|[a-z]+);/g;
function convertEntities(_str) {
    return _str.replace(ENTITY_MATCH, function(fullMatch, innerMatch) {
        var outChar;
        if(innerMatch.charAt(0) === '#') {
            // cannot use String.fromCodePoint in IE
            outChar = fromCodePoint(
                innerMatch.charAt(1) === 'x' ?
                    parseInt(innerMatch.substr(2), 16) :
                    parseInt(innerMatch.substr(1), 10)
            );
        } else outChar = entityToUnicode[innerMatch];

        // as in regular HTML, if we didn't decode the entity just
        // leave the raw text in place.
        return outChar || fullMatch;
    });
}
exports.convertEntities = convertEntities;

function fromCodePoint(code) {
    // Don't allow overflow. In Chrome this turns into � but I feel like it's
    // more useful to just not convert it at all.
    if(code > 0x10FFFF) return;
    var stringFromCodePoint = String.fromCodePoint;
    if(stringFromCodePoint) return stringFromCodePoint(code);

    // IE doesn't have String.fromCodePoint
    // see https://developer.mozilla.org/en-US/docs/Web/JavaScript/Reference/Global_Objects/String/fromCodePoint
    var stringFromCharCode = String.fromCharCode;
    if(code <= 0xFFFF) return stringFromCharCode(code);
    return stringFromCharCode(
        (code >> 10) + 0xD7C0,
        (code % 0x400) + 0xDC00
    );
}

/*
 * buildSVGText: convert our pseudo-html into SVG tspan elements, and attach these
 * to containerNode
 *
 * @param {svg text element} containerNode: the <text> node to insert this text into
 * @param {string} str: the pseudo-html string to convert to svg
 *
 * @returns {bool}: does the result contain any links? We need to handle the text element
 *   somewhat differently if it does, so just keep track of this when it happens.
 */
function buildSVGText(containerNode, str) {
    /*
     * Normalize behavior between IE and others wrt newlines and whitespace:pre
     * this combination makes IE barf https://github.com/plotly/plotly.js/issues/746
     * Chrome and FF display \n, \r, or \r\n as a space in this mode.
     * I feel like at some point we turned these into <br> but currently we don't so
     * I'm just going to cement what we do now in Chrome and FF
     */
    str = str.replace(NEWLINES, ' ');

    var hasLink = false;

    // as we're building the text, keep track of what elements we're nested inside
    // nodeStack will be an array of {node, type, style, href, target, popup}
    // where only type: 'a' gets the last 3 and node is only added when it's created
    var nodeStack = [];
    var currentNode;
    var currentLine = -1;

    function newLine() {
        currentLine++;

        var lineNode = document.createElementNS(xmlnsNamespaces.svg, 'tspan');
        d3.select(lineNode).attrs({
            class: 'line',
            dy: (currentLine * LINE_SPACING) + 'em'
        });
        containerNode.appendChild(lineNode);

        currentNode = lineNode;

        var oldNodeStack = nodeStack;
        nodeStack = [{node: lineNode}];

        if(oldNodeStack.length > 1) {
            for(var i = 1; i < oldNodeStack.length; i++) {
                enterNode(oldNodeStack[i]);
            }
        }
    }

    function enterNode(nodeSpec) {
        var type = nodeSpec.type;
        var nodeAttrs = {};
        var nodeType;

        if(type === 'a') {
            nodeType = 'a';
            var target = nodeSpec.target;
            var href = nodeSpec.href;
            var popup = nodeSpec.popup;
            if(href) {
                nodeAttrs = {
                    'xlink:xlink:show': (target === '_blank' || target.charAt(0) !== '_') ? 'new' : 'replace',
                    target: target,
                    'xlink:xlink:href': href
                };
                if(popup) {
                    // security: href and target are not inserted as code but
                    // as attributes. popup is, but limited to /[A-Za-z0-9_=,]/
                    nodeAttrs.onclick = 'window.open(this.href.baseVal,this.target.baseVal,"' +
                        popup + '");return false;';
                }
            }
        } else nodeType = 'tspan';

        if(nodeSpec.style) nodeAttrs.style = nodeSpec.style;

        var newNode = document.createElementNS(xmlnsNamespaces.svg, nodeType);

        if(type === 'sup' || type === 'sub') {
            addTextNode(currentNode, ZERO_WIDTH_SPACE);
            currentNode.appendChild(newNode);

            var resetter = document.createElementNS(xmlnsNamespaces.svg, 'tspan');
            addTextNode(resetter, ZERO_WIDTH_SPACE);
            d3.select(resetter).attr('dy', RESET_DY[type]);
            nodeAttrs.dy = SHIFT_DY[type];

            currentNode.appendChild(newNode);
            currentNode.appendChild(resetter);
        } else {
            currentNode.appendChild(newNode);
        }

        d3.select(newNode).attrs(nodeAttrs);

        currentNode = nodeSpec.node = newNode;
        nodeStack.push(nodeSpec);
    }

    function addTextNode(node, text) {
        node.appendChild(document.createTextNode(text));
    }

    function exitNode(type) {
        // A bare closing tag can't close the root node. If we encounter this it
        // means there's an extra closing tag that can just be ignored:
        if(nodeStack.length === 1) {
            Lib.log('Ignoring unexpected end tag </' + type + '>.', str);
            return;
        }

        var innerNode = nodeStack.pop();

        if(type !== innerNode.type) {
            Lib.log('Start tag <' + innerNode.type + '> doesnt match end tag <' +
                type + '>. Pretending it did match.', str);
        }
        currentNode = nodeStack[nodeStack.length - 1].node;
    }

    var hasLines = BR_TAG.test(str);

    if(hasLines) newLine();
    else {
        currentNode = containerNode;
        nodeStack = [{node: containerNode}];
    }

    var parts = str.split(SPLIT_TAGS);
    for(var i = 0; i < parts.length; i++) {
        var parti = parts[i];
        var match = parti.match(ONE_TAG);
        var tagType = match && match[2].toLowerCase();
        var tagStyle = TAG_STYLES[tagType];

        if(tagType === 'br') {
            newLine();
        } else if(tagStyle === undefined) {
            addTextNode(currentNode, convertEntities(parti));
        } else {
            // tag - open or close
            if(match[1]) {
                exitNode(tagType);
            } else {
                var extra = match[4];

                var nodeSpec = {type: tagType};

                // now add style, from both the tag name and any extra css
                // Most of the svg css that users will care about is just like html,
                // but font color is different (uses fill). Let our users ignore this.
                var css = getQuotedMatch(extra, STYLEMATCH);
                if(css) {
                    css = css.replace(COLORMATCH, '$1 fill:');
                    if(tagStyle) css += ';' + tagStyle;
                } else if(tagStyle) css = tagStyle;

                if(css) nodeSpec.style = css;

                if(tagType === 'a') {
                    hasLink = true;

                    var href = getQuotedMatch(extra, HREFMATCH);

                    if(href) {
                        var safeHref = sanitizeHref(href);
                        if(safeHref) {
                            nodeSpec.href = safeHref;
                            nodeSpec.target = getQuotedMatch(extra, TARGETMATCH) || '_blank';
                            nodeSpec.popup = getQuotedMatch(extra, POPUPMATCH);
                        }
                    }
                }

                enterNode(nodeSpec);
            }
        }
    }

    return hasLink;
}

function sanitizeHref(href) {
    var decodedHref = encodeURI(decodeURI(href));
    var dummyAnchor1 = document.createElement('a');
    var dummyAnchor2 = document.createElement('a');
    dummyAnchor1.href = href;
    dummyAnchor2.href = decodedHref;

    var p1 = dummyAnchor1.protocol;
    var p2 = dummyAnchor2.protocol;

    // check safe protocols
    if(
        PROTOCOLS.indexOf(p1) !== -1 &&
        PROTOCOLS.indexOf(p2) !== -1
    ) {
        return decodedHref;
    } else {
        return '';
    }
}

/*
 * sanitizeHTML: port of buildSVGText aimed at providing a clean subset of HTML
 * @param {string} str: the html string to clean
 * @returns {string}: a cleaned and normalized version of the input,
 *     supporting only a small subset of html
 */
exports.sanitizeHTML = function sanitizeHTML(str) {
    str = str.replace(NEWLINES, ' ');

    var rootNode = document.createElement('p');
    var currentNode = rootNode;
    var nodeStack = [];

    var parts = str.split(SPLIT_TAGS);
    for(var i = 0; i < parts.length; i++) {
        var parti = parts[i];
        var match = parti.match(ONE_TAG);
        var tagType = match && match[2].toLowerCase();

        if(tagType in TAG_STYLES) {
            if(match[1]) {
                if(nodeStack.length) {
                    currentNode = nodeStack.pop();
                }
            } else {
                var extra = match[4];

                var css = getQuotedMatch(extra, STYLEMATCH);
                var nodeAttrs = css ? {style: css} : {};

                if(tagType === 'a') {
                    var href = getQuotedMatch(extra, HREFMATCH);

                    if(href) {
                        var safeHref = sanitizeHref(href);
                        if(safeHref) {
                            nodeAttrs.href = safeHref;
                            var target = getQuotedMatch(extra, TARGETMATCH);
                            if(target) {
                                nodeAttrs.target = target;
                            }
                        }
                    }
                }

                var newNode = document.createElement(tagType);
                currentNode.appendChild(newNode);
                d3.select(newNode).attrs(nodeAttrs);

                currentNode = newNode;
                nodeStack.push(newNode);
            }
        } else {
            currentNode.appendChild(
                document.createTextNode(convertEntities(parti))
            );
        }
    }
    var key = 'innerHTML'; // i.e. to avoid pass test-syntax
    return rootNode[key];
};

exports.lineCount = function lineCount(s) {
    return s.selectAll('tspan.line').size() || 1;
};

exports.positionText = function positionText(s, x, y) {
    return s.each(function() {
        var text = d3.select(this);

        function setOrGet(attr, val) {
            if(val === undefined) {
                val = text.attr(attr);
                if(val === null) {
                    text.attr(attr, 0);
                    val = 0;
                }
            } else text.attr(attr, val);
            return val;
        }

        var thisX = setOrGet('x', x);
        var thisY = setOrGet('y', y);

        if(this.nodeName === 'text') {
            text.selectAll('tspan.line').attrs({x: thisX, y: thisY});
        }
    });
};

function alignHTMLWith(_base, container, options) {
    var alignH = options.horizontalAlign;
    var alignV = options.verticalAlign || 'top';
    var bRect = _base.node().getBoundingClientRect();
    var cRect = container.node().getBoundingClientRect();
    var thisRect;
    var getTop;
    var getLeft;

    if(alignV === 'bottom') {
        getTop = function() { return bRect.bottom - thisRect.height; };
    } else if(alignV === 'middle') {
        getTop = function() { return bRect.top + (bRect.height - thisRect.height) / 2; };
    } else { // default: top
        getTop = function() { return bRect.top; };
    }

    if(alignH === 'right') {
        getLeft = function() { return bRect.right - thisRect.width; };
    } else if(alignH === 'center') {
        getLeft = function() { return bRect.left + (bRect.width - thisRect.width) / 2; };
    } else { // default: left
        getLeft = function() { return bRect.left; };
    }

    return function() {
        thisRect = this.node().getBoundingClientRect();

        var x0 = getLeft() - cRect.left;
        var y0 = getTop() - cRect.top;
        var gd = options.gd || {};
        if(options.gd) {
            gd._fullLayout._calcInverseTransform(gd);
            var transformedCoords = Lib.apply3DTransform(gd._fullLayout._invTransform)(x0, y0);
            x0 = transformedCoords[0];
            y0 = transformedCoords[1];
        }

        this.styles({
            top: y0 + 'px',
            left: x0 + 'px',
            'z-index': 1000
        });
        return this;
    };
}

var onePx = '1px ';

exports.makeTextShadow = function(color) {
    var x = onePx;
    var y = onePx;
    var b = onePx;
    return x + y + b + color + ', ' +
        '-' + x + '-' + y + b + color + ', ' +
        x + '-' + y + b + color + ', ' +
        '-' + x + y + b + color;
};

/*
 * Editable title
 * @param {d3.selection} context: the element being edited. Normally text,
 *   but if it isn't, you should provide the styling options
 * @param {object} options:
 *   @param {div} options.gd: graphDiv
 *   @param {d3.selection} options.delegate: item to bind events to if not this
 *   @param {boolean} options.immediate: start editing now (true) or on click (false, default)
 *   @param {string} options.fill: font color if not as shown
 *   @param {string} options.background: background color if not as shown
 *   @param {string} options.text: initial text, if not as shown
 *   @param {string} options.horizontalAlign: alignment of the edit box wrt. the bound element
 *   @param {string} options.verticalAlign: alignment of the edit box wrt. the bound element
 */

exports.makeEditable = function(context, options) {
    var gd = options.gd;
    var _delegate = options.delegate;
    var dispatch = d3.dispatch('edit', 'input', 'cancel');
    var handlerElement = _delegate || context;

    context.styles({'pointer-events': _delegate ? 'none' : 'all'});

    if(context.size() !== 1) throw new Error('boo');

    function handleClick() {
        appendEditable();
        context.styles({opacity: 0});
        // also hide any mathjax svg
        var svgClass = handlerElement.attr('class');
        var mathjaxClass;
        if(svgClass) mathjaxClass = '.' + svgClass.split(' ')[0] + '-math-group';
        else mathjaxClass = '[class*=-math-group]';
        if(mathjaxClass) {
            d3.select(context.node().parentNode).select(mathjaxClass).styles({opacity: 0});
        }
    }

    function selectElementContents(_el) {
        var el = _el.node();
        var range = document.createRange();
        range.selectNodeContents(el);
        var sel = window.getSelection();
        sel.removeAllRanges();
        sel.addRange(range);
        el.focus();
    }

    function appendEditable() {
        var plotDiv = d3.select(gd);
        var container = plotDiv.select('.svg-container');
        var div = container.append('div');
        var cStyle = context.node().style;
        var fontSize = parseFloat(cStyle.fontSize || 12);

        var initialText = options.text;
        if(initialText === undefined) initialText = context.attr('data-unformatted');

        div.classed('plugin-editable editable', true)
            .styles({
                position: 'absolute',
                'font-family': cStyle.fontFamily || 'Arial',
                'font-size': fontSize,
                color: options.fill || cStyle.fill || 'black',
                opacity: 1,
                'background-color': options.background || 'transparent',
                outline: '#ffffff33 1px solid',
                margin: [-fontSize / 8 + 1, 0, 0, -1].join('px ') + 'px',
                padding: '0',
                'box-sizing': 'border-box'
            })
            .attrs({contenteditable: true})
            .text(initialText)
            .call(alignHTMLWith(context, container, options))
            .on('blur', function() {
                gd._editing = false;
                context.text(this.textContent)
                    .styles({opacity: 1});
                var svgClass = d3.select(this).attr('class');
                var mathjaxClass;
                if(svgClass) mathjaxClass = '.' + svgClass.split(' ')[0] + '-math-group';
                else mathjaxClass = '[class*=-math-group]';
                if(mathjaxClass) {
                    d3.select(context.node().parentNode).select(mathjaxClass).styles({opacity: 0});
                }
                var text = this.textContent;
                d3.select(this).transition().duration(0).remove();
                d3.select(document).on('mouseup', null);
                dispatch.edit.call(context, text);
            })
            .on('focus', function() {
                var editDiv = this;
                gd._editing = true;
                d3.select(document).on('mouseup', function() {
                    if(d3.event.target === editDiv) return false;
                    if(document.activeElement === div.node()) div.node().blur();
                });
            })
            .on('keyup', function() {
                if(d3.event.which === 27) {
                    gd._editing = false;
                    context.styles({opacity: 1});
                    d3.select(this)
                        .styles({opacity: 0})
                        .on('blur', function() { return false; })
                        .transition().remove();
                    dispatch.cancel.call(context, this.textContent);
                } else {
                    dispatch.input.call(context, this.textContent);
                    d3.select(this).call(alignHTMLWith(context, container, options));
                }
            })
            .on('keydown', function() {
                if(d3.event.which === 13) this.blur();
            })
            .call(selectElementContents);
    }

    if(options.immediate) handleClick();
    else handlerElement.on('click', handleClick);

    return d3.rebind(context, dispatch, 'on');
};<|MERGE_RESOLUTION|>--- conflicted
+++ resolved
@@ -94,14 +94,10 @@
                                                newSvg.node().firstChild);
                 }
 
-<<<<<<< HEAD
-                newSvg.attrs({
-=======
                 var w0 = _svgBBox.width;
                 var h0 = _svgBBox.height;
 
-                newSvg.attr({
->>>>>>> 96ec99e0
+                newSvg.attrs({
                     'class': svgClass,
                     height: h0,
                     preserveAspectRatio: 'xMinYMin meet'
