/**
* Copyright 2012-2017, Plotly, Inc.
* All rights reserved.
*
* This source code is licensed under the MIT license found in the
* LICENSE file in the root directory of this source tree.
*/


'use strict';

var d3 = require('d3');
var isNumeric = require('fast-isnumeric');

var Plotly = require('../plotly');
var Registry = require('../registry');
var Lib = require('../lib');
var Color = require('../components/color');
var BADNUM = require('../constants/numerical').BADNUM;

var plots = module.exports = {};

var animationAttrs = require('./animation_attributes');
var frameAttrs = require('./frame_attributes');

var relinkPrivateKeys = Lib.relinkPrivateKeys;

// Expose registry methods on Plots for backward-compatibility
Lib.extendFlat(plots, Registry);

plots.attributes = require('./attributes');
plots.attributes.type.values = plots.allTypes;
plots.fontAttrs = require('./font_attributes');
plots.layoutAttributes = require('./layout_attributes');

// TODO make this a plot attribute?
plots.fontWeight = 'normal';

var subplotsRegistry = plots.subplotsRegistry;
var transformsRegistry = plots.transformsRegistry;

var ErrorBars = require('../components/errorbars');

var commandModule = require('./command');
plots.executeAPICommand = commandModule.executeAPICommand;
plots.computeAPICommandBindings = commandModule.computeAPICommandBindings;
plots.manageCommandObserver = commandModule.manageCommandObserver;
plots.hasSimpleAPICommandBindings = commandModule.hasSimpleAPICommandBindings;

/**
 * Find subplot ids in data.
 * Meant to be used in the defaults step.
 *
 * Use plots.getSubplotIds to grab the current
 * subplot ids later on in Plotly.plot.
 *
 * @param {array} data plotly data array
 *      (intended to be _fullData, but does not have to be).
 * @param {string} type subplot type to look for.
 *
 * @return {array} list of subplot ids (strings).
 *      N.B. these ids possibly un-ordered.
 *
 * TODO incorporate cartesian/gl2d axis finders in this paradigm.
 */
plots.findSubplotIds = function findSubplotIds(data, type) {
    var subplotIds = [];

    if(!plots.subplotsRegistry[type]) return subplotIds;

    var attr = plots.subplotsRegistry[type].attr;

    for(var i = 0; i < data.length; i++) {
        var trace = data[i];

        if(plots.traceIs(trace, type) && subplotIds.indexOf(trace[attr]) === -1) {
            subplotIds.push(trace[attr]);
        }
    }

    return subplotIds;
};

/**
 * Get the ids of the current subplots.
 *
 * @param {object} layout plotly full layout object.
 * @param {string} type subplot type to look for.
 *
 * @return {array} list of ordered subplot ids (strings).
 *
 */
plots.getSubplotIds = function getSubplotIds(layout, type) {
    var _module = plots.subplotsRegistry[type];

    if(!_module) return [];

    // layout must be 'fullLayout' here
    if(type === 'cartesian' && (!layout._has || !layout._has('cartesian'))) return [];
    if(type === 'gl2d' && (!layout._has || !layout._has('gl2d'))) return [];
    if(type === 'cartesian' || type === 'gl2d') {
        return Object.keys(layout._plots || {});
    }

    var idRegex = _module.idRegex,
        layoutKeys = Object.keys(layout),
        subplotIds = [];

    for(var i = 0; i < layoutKeys.length; i++) {
        var layoutKey = layoutKeys[i];

        if(idRegex.test(layoutKey)) subplotIds.push(layoutKey);
    }

    // order the ids
    var idLen = _module.idRoot.length;
    subplotIds.sort(function(a, b) {
        var aNum = +(a.substr(idLen) || 1),
            bNum = +(b.substr(idLen) || 1);
        return aNum - bNum;
    });

    return subplotIds;
};

/**
 * Get the data trace(s) associated with a given subplot.
 *
 * @param {array} data  plotly full data array.
 * @param {string} type subplot type to look for.
 * @param {string} subplotId subplot id to look for.
 *
 * @return {array} list of trace objects.
 *
 */
plots.getSubplotData = function getSubplotData(data, type, subplotId) {
    if(!plots.subplotsRegistry[type]) return [];

    var attr = plots.subplotsRegistry[type].attr,
        subplotData = [],
        trace;

    for(var i = 0; i < data.length; i++) {
        trace = data[i];

        if(type === 'gl2d' && plots.traceIs(trace, 'gl2d')) {
            var spmatch = Plotly.Axes.subplotMatch,
                subplotX = 'x' + subplotId.match(spmatch)[1],
                subplotY = 'y' + subplotId.match(spmatch)[2];

            if(trace[attr[0]] === subplotX && trace[attr[1]] === subplotY) {
                subplotData.push(trace);
            }
        }
        else {
            if(trace[attr] === subplotId) subplotData.push(trace);
        }
    }

    return subplotData;
};

/**
 * Get calcdata traces(s) associated with a given subplot
 *
 * @param {array} calcData (as in gd.calcdata)
 * @param {string} type subplot type
 * @param {string} subplotId subplot id to look for
 *
 * @return {array} array of calcdata traces
 */
plots.getSubplotCalcData = function(calcData, type, subplotId) {
    if(!plots.subplotsRegistry[type]) return [];

    var attr = plots.subplotsRegistry[type].attr;
    var subplotCalcData = [];

    for(var i = 0; i < calcData.length; i++) {
        var calcTrace = calcData[i],
            trace = calcTrace[0].trace;

        if(trace[attr] === subplotId) subplotCalcData.push(calcTrace);
    }

    return subplotCalcData;
};

// in some cases the browser doesn't seem to know how big
// the text is at first, so it needs to draw it,
// then wait a little, then draw it again
plots.redrawText = function(gd) {

    // do not work if polar is present
    if((gd.data && gd.data[0] && gd.data[0].r)) return;

    return new Promise(function(resolve) {
        setTimeout(function() {
            Registry.getComponentMethod('annotations', 'draw')(gd);
            Registry.getComponentMethod('legend', 'draw')(gd);

            (gd.calcdata || []).forEach(function(d) {
                if(d[0] && d[0].t && d[0].t.cb) d[0].t.cb();
            });

            resolve(plots.previousPromises(gd));
        }, 300);
    });
};

// resize plot about the container size
plots.resize = function(gd) {
    return new Promise(function(resolve, reject) {

        if(!gd || d3.select(gd).style('display') === 'none') {
            reject(new Error('Resize must be passed a plot div element.'));
        }

        if(gd._redrawTimer) clearTimeout(gd._redrawTimer);

        gd._redrawTimer = setTimeout(function() {
            // return if there is nothing to resize
            if(gd.layout.width && gd.layout.height) {
                resolve(gd);
                return;
            }

            delete gd.layout.width;
            delete gd.layout.height;

            // autosizing doesn't count as a change that needs saving
            var oldchanged = gd.changed;

            // nor should it be included in the undo queue
            gd.autoplay = true;

            Plotly.relayout(gd, { autosize: true }).then(function() {
                gd.changed = oldchanged;
                resolve(gd);
            });
        }, 100);
    });
};


// for use in Lib.syncOrAsync, check if there are any
// pending promises in this plot and wait for them
plots.previousPromises = function(gd) {
    if((gd._promises || []).length) {
        return Promise.all(gd._promises)
            .then(function() { gd._promises = []; });
    }
};

/**
 * Adds the 'Edit chart' link.
 * Note that now Plotly.plot() calls this so it can regenerate whenever it replots
 *
 * Add source links to your graph inside the 'showSources' config argument.
 */
plots.addLinks = function(gd) {
    // Do not do anything if showLink and showSources are not set to true in config
    if(!gd._context.showLink && !gd._context.showSources) return;

    var fullLayout = gd._fullLayout;

    var linkContainer = fullLayout._paper
        .selectAll('text.js-plot-link-container').data([0]);

    linkContainer.enter().append('text')
        .classed('js-plot-link-container', true)
        .style({
            'font-family': '"Open Sans", Arial, sans-serif',
            'font-size': '12px',
            'fill': Color.defaultLine,
            'pointer-events': 'all'
        })
        .each(function() {
            var links = d3.select(this);
            links.append('tspan').classed('js-link-to-tool', true);
            links.append('tspan').classed('js-link-spacer', true);
            links.append('tspan').classed('js-sourcelinks', true);
        });

    // The text node inside svg
    var text = linkContainer.node(),
        attrs = {
            y: fullLayout._paper.attr('height') - 9
        };

    // If text's width is bigger than the layout
    // Check that text is a child node or document.body
    // because otherwise IE/Edge might throw an exception
    // when calling getComputedTextLength().
    // Apparently offsetParent is null for invisibles.
    if(document.body.contains(text) && text.getComputedTextLength() >= (fullLayout.width - 20)) {
        // Align the text at the left
        attrs['text-anchor'] = 'start';
        attrs.x = 5;
    }
    else {
        // Align the text at the right
        attrs['text-anchor'] = 'end';
        attrs.x = fullLayout._paper.attr('width') - 7;
    }

    linkContainer.attr(attrs);

    var toolspan = linkContainer.select('.js-link-to-tool'),
        spacespan = linkContainer.select('.js-link-spacer'),
        sourcespan = linkContainer.select('.js-sourcelinks');

    if(gd._context.showSources) gd._context.showSources(gd);

    // 'view in plotly' link for embedded plots
    if(gd._context.showLink) positionPlayWithData(gd, toolspan);

    // separator if we have both sources and tool link
    spacespan.text((toolspan.text() && sourcespan.text()) ? ' - ' : '');
};

// note that now this function is only adding the brand in
// iframes and 3rd-party apps
function positionPlayWithData(gd, container) {
    container.text('');
    var link = container.append('a')
        .attr({
            'xlink:xlink:href': '#',
            'class': 'link--impt link--embedview',
            'font-weight': 'bold'
        })
        .text(gd._context.linkText + ' ' + String.fromCharCode(187));

    if(gd._context.sendData) {
        link.on('click', function() {
            plots.sendDataToCloud(gd);
        });
    }
    else {
        var path = window.location.pathname.split('/');
        var query = window.location.search;
        link.attr({
            'xlink:xlink:show': 'new',
            'xlink:xlink:href': '/' + path[2].split('.')[0] + '/' + path[1] + query
        });
    }
}

plots.sendDataToCloud = function(gd) {
    gd.emit('plotly_beforeexport');

    var baseUrl = (window.PLOTLYENV && window.PLOTLYENV.BASE_URL) || 'https://plot.ly';

    var hiddenformDiv = d3.select(gd)
        .append('div')
        .attr('id', 'hiddenform')
        .style('display', 'none');

    var hiddenform = hiddenformDiv
        .append('form')
        .attr({
            action: baseUrl + '/external',
            method: 'post',
            target: '_blank'
        });

    var hiddenformInput = hiddenform
        .append('input')
        .attr({
            type: 'text',
            name: 'data'
        });

    hiddenformInput.node().value = plots.graphJson(gd, false, 'keepdata');
    hiddenform.node().submit();
    hiddenformDiv.remove();

    gd.emit('plotly_afterexport');
    return false;
};

// Fill in default values:
//
// gd.data, gd.layout:
//   are precisely what the user specified,
//   these fields shouldn't be modified nor used directly
//   after the supply defaults step.
//
// gd._fullData, gd._fullLayout:
//   are complete descriptions of how to draw the plot,
//   use these fields in all required computations.
//
// gd._fullLayout._modules
//   is a list of all the trace modules required to draw the plot.
//
// gd._fullLayout._basePlotModules
//   is a list of all the plot modules required to draw the plot.
//
// gd._fullLayout._transformModules
//   is a list of all the transform modules invoked.
//
plots.supplyDefaults = function(gd) {
    var oldFullLayout = gd._fullLayout || {},
        newFullLayout = gd._fullLayout = {},
        newLayout = gd.layout || {};

    var oldFullData = gd._fullData || [],
        newFullData = gd._fullData = [],
        newData = gd.data || [];

    var i;

    // Create all the storage space for frames, but only if doesn't already exist
    if(!gd._transitionData) plots.createTransitionData(gd);

    // first fill in what we can of layout without looking at data
    // because fullData needs a few things from layout

    if(oldFullLayout._initialAutoSizeIsDone) {

        // coerce the updated layout while preserving width and height
        var oldWidth = oldFullLayout.width,
            oldHeight = oldFullLayout.height;

        plots.supplyLayoutGlobalDefaults(newLayout, newFullLayout);

        if(!newLayout.width) newFullLayout.width = oldWidth;
        if(!newLayout.height) newFullLayout.height = oldHeight;
    }
    else {

        // coerce the updated layout and autosize if needed
        plots.supplyLayoutGlobalDefaults(newLayout, newFullLayout);

        var missingWidthOrHeight = (!newLayout.width || !newLayout.height),
            autosize = newFullLayout.autosize,
            autosizable = gd._context && gd._context.autosizable,
            initialAutoSize = missingWidthOrHeight && (autosize || autosizable);

        if(initialAutoSize) plots.plotAutoSize(gd, newLayout, newFullLayout);
        else if(missingWidthOrHeight) plots.sanitizeMargins(gd);

        // for backwards-compatibility with Plotly v1.x.x
        if(!autosize && missingWidthOrHeight) {
            newLayout.width = newFullLayout.width;
            newLayout.height = newFullLayout.height;
        }
    }

    newFullLayout._initialAutoSizeIsDone = true;

    // keep track of how many traces are inputted
    newFullLayout._dataLength = newData.length;

    // then do the data
    newFullLayout._globalTransforms = (gd._context || {}).globalTransforms;
    plots.supplyDataDefaults(newData, newFullData, newLayout, newFullLayout);

    // attach helper method to check whether a plot type is present on graph
    newFullLayout._has = plots._hasPlotType.bind(newFullLayout);

    // special cases that introduce interactions between traces
    var _modules = newFullLayout._modules;
    for(i = 0; i < _modules.length; i++) {
        var _module = _modules[i];
        if(_module.cleanData) _module.cleanData(newFullData);
    }

    if(oldFullData.length === newData.length) {
        for(i = 0; i < newFullData.length; i++) {
            relinkPrivateKeys(newFullData[i], oldFullData[i]);
        }
    }

    // finally, fill in the pieces of layout that may need to look at data
    plots.supplyLayoutModuleDefaults(newLayout, newFullLayout, newFullData, gd._transitionData);

    // TODO remove in v2.0.0
    // add has-plot-type refs to fullLayout for backward compatibility
    newFullLayout._hasCartesian = newFullLayout._has('cartesian');
    newFullLayout._hasGeo = newFullLayout._has('geo');
    newFullLayout._hasGL3D = newFullLayout._has('gl3d');
    newFullLayout._hasGL2D = newFullLayout._has('gl2d');
    newFullLayout._hasTernary = newFullLayout._has('ternary');
    newFullLayout._hasPie = newFullLayout._has('pie');

    // clean subplots and other artifacts from previous plot calls
    plots.cleanPlot(newFullData, newFullLayout, oldFullData, oldFullLayout);

    // relink / initialize subplot axis objects
    plots.linkSubplots(newFullData, newFullLayout, oldFullData, oldFullLayout);

    // relink functions and _ attributes to promote consistency between plots
    relinkPrivateKeys(newFullLayout, oldFullLayout);

    // TODO may return a promise
    plots.doAutoMargin(gd);

    // set scale after auto margin routine
    var axList = Plotly.Axes.list(gd);
    for(i = 0; i < axList.length; i++) {
        var ax = axList[i];
        ax.setScale();
    }

    // update object references in calcdata
    if((gd.calcdata || []).length === newFullData.length) {
        for(i = 0; i < newFullData.length; i++) {
            var trace = newFullData[i];
            (gd.calcdata[i][0] || {}).trace = trace;
        }
    }
};

// Create storage for all of the data related to frames and transitions:
plots.createTransitionData = function(gd) {
    // Set up the default keyframe if it doesn't exist:
    if(!gd._transitionData) {
        gd._transitionData = {};
    }

    if(!gd._transitionData._frames) {
        gd._transitionData._frames = [];
    }

    if(!gd._transitionData._frameHash) {
        gd._transitionData._frameHash = {};
    }

    if(!gd._transitionData._counter) {
        gd._transitionData._counter = 0;
    }

    if(!gd._transitionData._interruptCallbacks) {
        gd._transitionData._interruptCallbacks = [];
    }
};

// helper function to be bound to fullLayout to check
// whether a certain plot type is present on plot
plots._hasPlotType = function(category) {
    var basePlotModules = this._basePlotModules || [];

    for(var i = 0; i < basePlotModules.length; i++) {
        var _module = basePlotModules[i];

        if(_module.name === category) return true;
    }

    return false;
};

plots.cleanPlot = function(newFullData, newFullLayout, oldFullData, oldFullLayout) {
    var i, j;

    var basePlotModules = oldFullLayout._basePlotModules || [];
    for(i = 0; i < basePlotModules.length; i++) {
        var _module = basePlotModules[i];

        if(_module.clean) {
            _module.clean(newFullData, newFullLayout, oldFullData, oldFullLayout);
        }
    }

    var hasPaper = !!oldFullLayout._paper;
    var hasInfoLayer = !!oldFullLayout._infolayer;

    oldLoop:
    for(i = 0; i < oldFullData.length; i++) {
        var oldTrace = oldFullData[i],
            oldUid = oldTrace.uid;

        for(j = 0; j < newFullData.length; j++) {
            var newTrace = newFullData[j];

            if(oldUid === newTrace.uid) continue oldLoop;
        }

        var query = (
            '.hm' + oldUid +
            ',.contour' + oldUid +
            ',.carpet' + oldUid +
            ',#clip' + oldUid +
            ',.trace' + oldUid
        );

        // clean old heatmap, contour traces and clip paths
        // that rely on uid identifiers
        if(hasPaper) {
            oldFullLayout._paper.selectAll(query).remove();
        }

        // clean old colorbars and range slider plot
        if(hasInfoLayer) {
            oldFullLayout._infolayer.selectAll('.cb' + oldUid).remove();

            oldFullLayout._infolayer.selectAll('g.rangeslider-container')
                .selectAll(query).remove();
        }
    }
};

plots.linkSubplots = function(newFullData, newFullLayout, oldFullData, oldFullLayout) {
    var oldSubplots = oldFullLayout._plots || {},
        newSubplots = newFullLayout._plots = {};

    var mockGd = {
        _fullData: newFullData,
        _fullLayout: newFullLayout
    };

    var ids = Plotly.Axes.getSubplots(mockGd);

    for(var i = 0; i < ids.length; i++) {
        var id = ids[i],
            oldSubplot = oldSubplots[id],
            plotinfo;

        if(oldSubplot) {
            plotinfo = newSubplots[id] = oldSubplot;

            if(plotinfo._scene2d) {
                plotinfo._scene2d.updateRefs(newFullLayout);
            }
        }
        else {
            plotinfo = newSubplots[id] = {};
            plotinfo.id = id;
        }

        plotinfo.xaxis = Plotly.Axes.getFromId(mockGd, id, 'x');
        plotinfo.yaxis = Plotly.Axes.getFromId(mockGd, id, 'y');
    }
};

plots.supplyDataDefaults = function(dataIn, dataOut, layout, fullLayout) {
    var i, fullTrace, trace;
    var modules = fullLayout._modules = [],
        basePlotModules = fullLayout._basePlotModules = [],
        cnt = 0;

    fullLayout._transformModules = [];

    function pushModule(fullTrace) {
        dataOut.push(fullTrace);

        var _module = fullTrace._module;
        if(!_module) return;

        Lib.pushUnique(modules, _module);
        Lib.pushUnique(basePlotModules, fullTrace._module.basePlotModule);

        cnt++;
    }

    var carpetIndex = {};
    var carpetDependents = [];

    for(i = 0; i < dataIn.length; i++) {
        trace = dataIn[i];
        fullTrace = plots.supplyTraceDefaults(trace, cnt, fullLayout, i);

        fullTrace.index = i;
        fullTrace._input = trace;
        fullTrace._expandedIndex = cnt;

        if(fullTrace.transforms && fullTrace.transforms.length) {
            var expandedTraces = applyTransforms(fullTrace, dataOut, layout, fullLayout);

            for(var j = 0; j < expandedTraces.length; j++) {
                var expandedTrace = expandedTraces[j],
                    fullExpandedTrace = plots.supplyTraceDefaults(expandedTrace, cnt, fullLayout, i);

                // mutate uid here using parent uid and expanded index
                // to promote consistency between update calls
                expandedTrace.uid = fullExpandedTrace.uid = fullTrace.uid + j;

                // add info about parent data trace
                fullExpandedTrace.index = i;
                fullExpandedTrace._input = trace;
                fullExpandedTrace._fullInput = fullTrace;

                // add info about the expanded data
                fullExpandedTrace._expandedIndex = cnt;
                fullExpandedTrace._expandedInput = expandedTrace;

                pushModule(fullExpandedTrace);
            }
        }
        else {

            // add identify refs for consistency with transformed traces
            fullTrace._fullInput = fullTrace;
            fullTrace._expandedInput = fullTrace;

            pushModule(fullTrace);
        }

        if(Registry.traceIs(fullTrace, 'carpetAxis')) {
            carpetIndex[fullTrace.carpet] = fullTrace;
        }

        if(Registry.traceIs(fullTrace, 'carpetDependent')) {
            carpetDependents.push(i);
        }
    }

    for(i = 0; i < carpetDependents.length; i++) {
        fullTrace = dataOut[carpetDependents[i]];

        if(!fullTrace.visible) continue;

        var carpetAxis = carpetIndex[fullTrace.carpet];
        fullTrace._carpet = carpetAxis;

        if(!carpetAxis || !carpetAxis.visible) {
            fullTrace.visible = false;
            continue;
        }

        fullTrace.xaxis = carpetAxis.xaxis;
        fullTrace.yaxis = carpetAxis.yaxis;
    }
};

plots.supplyAnimationDefaults = function(opts) {
    opts = opts || {};
    var i;
    var optsOut = {};

    function coerce(attr, dflt) {
        return Lib.coerce(opts || {}, optsOut, animationAttrs, attr, dflt);
    }

    coerce('mode');
    coerce('direction');
    coerce('fromcurrent');

    if(Array.isArray(opts.frame)) {
        optsOut.frame = [];
        for(i = 0; i < opts.frame.length; i++) {
            optsOut.frame[i] = plots.supplyAnimationFrameDefaults(opts.frame[i] || {});
        }
    } else {
        optsOut.frame = plots.supplyAnimationFrameDefaults(opts.frame || {});
    }

    if(Array.isArray(opts.transition)) {
        optsOut.transition = [];
        for(i = 0; i < opts.transition.length; i++) {
            optsOut.transition[i] = plots.supplyAnimationTransitionDefaults(opts.transition[i] || {});
        }
    } else {
        optsOut.transition = plots.supplyAnimationTransitionDefaults(opts.transition || {});
    }

    return optsOut;
};

plots.supplyAnimationFrameDefaults = function(opts) {
    var optsOut = {};

    function coerce(attr, dflt) {
        return Lib.coerce(opts || {}, optsOut, animationAttrs.frame, attr, dflt);
    }

    coerce('duration');
    coerce('redraw');

    return optsOut;
};

plots.supplyAnimationTransitionDefaults = function(opts) {
    var optsOut = {};

    function coerce(attr, dflt) {
        return Lib.coerce(opts || {}, optsOut, animationAttrs.transition, attr, dflt);
    }

    coerce('duration');
    coerce('easing');

    return optsOut;
};

plots.supplyFrameDefaults = function(frameIn) {
    var frameOut = {};

    function coerce(attr, dflt) {
        return Lib.coerce(frameIn, frameOut, frameAttrs, attr, dflt);
    }

    coerce('group');
    coerce('name');
    coerce('traces');
    coerce('baseframe');
    coerce('data');
    coerce('layout');

    return frameOut;
};

plots.supplyTraceDefaults = function(traceIn, traceOutIndex, layout, traceInIndex) {
    var traceOut = {},
        defaultColor = Color.defaults[traceOutIndex % Color.defaults.length];

    function coerce(attr, dflt) {
        return Lib.coerce(traceIn, traceOut, plots.attributes, attr, dflt);
    }

    function coerceSubplotAttr(subplotType, subplotAttr) {
        if(!plots.traceIs(traceOut, subplotType)) return;

        return Lib.coerce(traceIn, traceOut,
            plots.subplotsRegistry[subplotType].attributes, subplotAttr);
    }

    var visible = coerce('visible');

    coerce('type');
    coerce('uid');
    coerce('name', 'trace ' + traceInIndex);

    // coerce subplot attributes of all registered subplot types
    var subplotTypes = Object.keys(subplotsRegistry);
    for(var i = 0; i < subplotTypes.length; i++) {
        var subplotType = subplotTypes[i];

        // done below (only when visible is true)
        // TODO unified this pattern
        if(['cartesian', 'gl2d'].indexOf(subplotType) !== -1) continue;

        var attr = subplotsRegistry[subplotType].attr;

        if(attr) coerceSubplotAttr(subplotType, attr);
    }

    if(visible) {
        var _module = plots.getModule(traceOut);
        traceOut._module = _module;

        // gets overwritten in pie, geo and ternary modules
        coerce('hoverinfo', (layout._dataLength === 1) ? 'x+y+z+text' : undefined);

<<<<<<< HEAD
        coerce('hoverlabel.bgcolor');
        coerce('hoverlabel.bordercolor');
        Lib.coerceFont(coerce, 'hoverlabel.font');
=======
        if(plots.traceIs(traceOut, 'showLegend')) {
            coerce('showlegend');
            coerce('legendgroup');
        }
>>>>>>> ef0946cf

        // TODO add per-base-plot-module trace defaults step

        if(_module) _module.supplyDefaults(traceIn, traceOut, defaultColor, layout);

        if(!plots.traceIs(traceOut, 'noOpacity')) coerce('opacity');

        coerceSubplotAttr('cartesian', 'xaxis');
        coerceSubplotAttr('cartesian', 'yaxis');

        coerceSubplotAttr('gl2d', 'xaxis');
        coerceSubplotAttr('gl2d', 'yaxis');

        if(plots.traceIs(traceOut, 'notLegendIsolatable')) {
            // This clears out the legendonly state for traces like carpet that
            // cannot be isolated in the legend
            traceOut.visible = !!traceOut.visible;
        }

        plots.supplyTransformDefaults(traceIn, traceOut, layout);
    }

    return traceOut;
};

plots.supplyTransformDefaults = function(traceIn, traceOut, layout) {
    var globalTransforms = layout._globalTransforms || [];
    var transformModules = layout._transformModules || [];

    if(!Array.isArray(traceIn.transforms) && globalTransforms.length === 0) return;

    var containerIn = traceIn.transforms || [],
        transformList = globalTransforms.concat(containerIn),
        containerOut = traceOut.transforms = [];

    for(var i = 0; i < transformList.length; i++) {
        var transformIn = transformList[i],
            type = transformIn.type,
            _module = transformsRegistry[type],
            transformOut;

        if(!_module) Lib.warn('Unrecognized transform type ' + type + '.');

        if(_module && _module.supplyDefaults) {
            transformOut = _module.supplyDefaults(transformIn, traceOut, layout, traceIn);
            transformOut.type = type;
            transformOut._module = _module;

            Lib.pushUnique(transformModules, _module);
        }
        else {
            transformOut = Lib.extendFlat({}, transformIn);
        }

        containerOut.push(transformOut);
    }
};

function applyTransforms(fullTrace, fullData, layout, fullLayout) {
    var container = fullTrace.transforms,
        dataOut = [fullTrace];

    for(var i = 0; i < container.length; i++) {
        var transform = container[i],
            _module = transformsRegistry[transform.type];

        if(_module && _module.transform) {
            dataOut = _module.transform(dataOut, {
                transform: transform,
                fullTrace: fullTrace,
                fullData: fullData,
                layout: layout,
                fullLayout: fullLayout,
                transformIndex: i
            });
        }
    }

    return dataOut;
}

plots.supplyLayoutGlobalDefaults = function(layoutIn, layoutOut) {
    function coerce(attr, dflt) {
        return Lib.coerce(layoutIn, layoutOut, plots.layoutAttributes, attr, dflt);
    }

    var globalFont = Lib.coerceFont(coerce, 'font');

    coerce('title');

    Lib.coerceFont(coerce, 'titlefont', {
        family: globalFont.family,
        size: Math.round(globalFont.size * 1.4),
        color: globalFont.color
    });

    // Make sure that autosize is defaulted to *true*
    // on layouts with no set width and height for backward compatibly,
    // in particular https://plot.ly/javascript/responsive-fluid-layout/
    //
    // Before https://github.com/plotly/plotly.js/pull/635 ,
    // layouts with no set width and height were set temporary set to 'initial'
    // to pass through the autosize routine
    //
    // This behavior is subject to change in v2.
    coerce('autosize', !(layoutIn.width && layoutIn.height));

    coerce('width');
    coerce('height');
    coerce('margin.l');
    coerce('margin.r');
    coerce('margin.t');
    coerce('margin.b');
    coerce('margin.pad');
    coerce('margin.autoexpand');

    if(layoutIn.width && layoutIn.height) plots.sanitizeMargins(layoutOut);

    coerce('paper_bgcolor');

    coerce('separators');
    coerce('hidesources');
    coerce('smith');

    var handleCalendarDefaults = Registry.getComponentMethod('calendars', 'handleDefaults');
    handleCalendarDefaults(layoutIn, layoutOut, 'calendar');
};

plots.plotAutoSize = function plotAutoSize(gd, layout, fullLayout) {
    var context = gd._context || {},
        frameMargins = context.frameMargins,
        newWidth,
        newHeight;

    var isPlotDiv = Lib.isPlotDiv(gd);

    if(isPlotDiv) gd.emit('plotly_autosize');

    // embedded in an iframe - just take the full iframe size
    // if we get to this point, with no aspect ratio restrictions
    if(context.fillFrame) {
        newWidth = window.innerWidth;
        newHeight = window.innerHeight;

        // somehow we get a few extra px height sometimes...
        // just hide it
        document.body.style.overflow = 'hidden';
    }
    else if(isNumeric(frameMargins) && frameMargins > 0) {
        var reservedMargins = calculateReservedMargins(gd._boundingBoxMargins),
            reservedWidth = reservedMargins.left + reservedMargins.right,
            reservedHeight = reservedMargins.bottom + reservedMargins.top,
            factor = 1 - 2 * frameMargins;

        var gdBB = fullLayout._container && fullLayout._container.node ?
            fullLayout._container.node().getBoundingClientRect() : {
                width: fullLayout.width,
                height: fullLayout.height
            };

        newWidth = Math.round(factor * (gdBB.width - reservedWidth));
        newHeight = Math.round(factor * (gdBB.height - reservedHeight));
    }
    else {
        // plotly.js - let the developers do what they want, either
        // provide height and width for the container div,
        // specify size in layout, or take the defaults,
        // but don't enforce any ratio restrictions
        var computedStyle = isPlotDiv ? window.getComputedStyle(gd) : {};

        newWidth = parseFloat(computedStyle.width) || fullLayout.width;
        newHeight = parseFloat(computedStyle.height) || fullLayout.height;
    }

    var minWidth = plots.layoutAttributes.width.min,
        minHeight = plots.layoutAttributes.height.min;
    if(newWidth < minWidth) newWidth = minWidth;
    if(newHeight < minHeight) newHeight = minHeight;

    var widthHasChanged = !layout.width &&
            (Math.abs(fullLayout.width - newWidth) > 1),
        heightHasChanged = !layout.height &&
            (Math.abs(fullLayout.height - newHeight) > 1);

    if(heightHasChanged || widthHasChanged) {
        if(widthHasChanged) fullLayout.width = newWidth;
        if(heightHasChanged) fullLayout.height = newHeight;
    }

    // cache initial autosize value, used in relayout when
    // width or height values are set to null
    if(!gd._initialAutoSize) {
        gd._initialAutoSize = { width: newWidth, height: newHeight };
    }

    plots.sanitizeMargins(fullLayout);
};

/**
 * Reduce all reserved margin objects to a single required margin reservation.
 *
 * @param {Object} margins
 * @returns {{left: number, right: number, bottom: number, top: number}}
 */
function calculateReservedMargins(margins) {
    var resultingMargin = {left: 0, right: 0, bottom: 0, top: 0},
        marginName;

    if(margins) {
        for(marginName in margins) {
            if(margins.hasOwnProperty(marginName)) {
                resultingMargin.left += margins[marginName].left || 0;
                resultingMargin.right += margins[marginName].right || 0;
                resultingMargin.bottom += margins[marginName].bottom || 0;
                resultingMargin.top += margins[marginName].top || 0;
            }
        }
    }
    return resultingMargin;
}

plots.supplyLayoutModuleDefaults = function(layoutIn, layoutOut, fullData, transitionData) {
    var i, _module;

    // can't be be part of basePlotModules loop
    // in order to handle the orphan axes case
    Plotly.Axes.supplyLayoutDefaults(layoutIn, layoutOut, fullData);

    // base plot module layout defaults
    var basePlotModules = layoutOut._basePlotModules;
    for(i = 0; i < basePlotModules.length; i++) {
        _module = basePlotModules[i];

        // done above already
        if(_module.name === 'cartesian') continue;

        // e.g. gl2d does not have a layout-defaults step
        if(_module.supplyLayoutDefaults) {
            _module.supplyLayoutDefaults(layoutIn, layoutOut, fullData);
        }
    }

    // trace module layout defaults
    var modules = layoutOut._modules;
    for(i = 0; i < modules.length; i++) {
        _module = modules[i];

        if(_module.supplyLayoutDefaults) {
            _module.supplyLayoutDefaults(layoutIn, layoutOut, fullData);
        }
    }

    // transform module layout defaults
    var transformModules = layoutOut._transformModules;
    for(i = 0; i < transformModules.length; i++) {
        _module = transformModules[i];

        if(_module.supplyLayoutDefaults) {
            _module.supplyLayoutDefaults(layoutIn, layoutOut, fullData, transitionData);
        }
    }

    // should FX be a component?
    Plotly.Fx.supplyLayoutDefaults(layoutIn, layoutOut, fullData);

    var components = Object.keys(Registry.componentsRegistry);
    for(i = 0; i < components.length; i++) {
        _module = Registry.componentsRegistry[components[i]];

        if(_module.supplyLayoutDefaults) {
            _module.supplyLayoutDefaults(layoutIn, layoutOut, fullData);
        }
    }
};

// Remove all plotly attributes from a div so it can be replotted fresh
// TODO: these really need to be encapsulated into a much smaller set...
plots.purge = function(gd) {

    // note: we DO NOT remove _context because it doesn't change when we insert
    // a new plot, and may have been set outside of our scope.

    var fullLayout = gd._fullLayout || {};
    if(fullLayout._glcontainer !== undefined) fullLayout._glcontainer.remove();
    if(fullLayout._geocontainer !== undefined) fullLayout._geocontainer.remove();

    // remove modebar
    if(fullLayout._modeBar) fullLayout._modeBar.destroy();

    if(gd._transitionData) {
        // Ensure any dangling callbacks are simply dropped if the plot is purged.
        // This is more or less only actually important for testing.
        if(gd._transitionData._interruptCallbacks) {
            gd._transitionData._interruptCallbacks.length = 0;
        }

        if(gd._transitionData._animationRaf) {
            window.cancelAnimationFrame(gd._transitionData._animationRaf);
        }
    }

    // data and layout
    delete gd.data;
    delete gd.layout;
    delete gd._fullData;
    delete gd._fullLayout;
    delete gd.calcdata;
    delete gd.framework;
    delete gd.empty;

    delete gd.fid;

    delete gd.undoqueue; // action queue
    delete gd.undonum;
    delete gd.autoplay; // are we doing an action that doesn't go in undo queue?
    delete gd.changed;

    // these get recreated on Plotly.plot anyway, but just to be safe
    // (and to have a record of them...)
    delete gd._tester;
    delete gd._testref;
    delete gd._promises;
    delete gd._redrawTimer;
    delete gd.firstscatter;
    delete gd.hmlumcount;
    delete gd.hmpixcount;
    delete gd.numboxes;
    delete gd._hoverTimer;
    delete gd._lastHoverTime;
    delete gd._transitionData;
    delete gd._transitioning;
    delete gd._initialAutoSize;

    // remove all event listeners
    if(gd.removeAllListeners) gd.removeAllListeners();
};

plots.style = function(gd) {
    var _modules = gd._fullLayout._modules;

    for(var i = 0; i < _modules.length; i++) {
        var _module = _modules[i];

        if(_module.style) _module.style(gd);
    }
};

plots.sanitizeMargins = function(fullLayout) {
    // polar doesn't do margins...
    if(!fullLayout || !fullLayout.margin) return;

    var width = fullLayout.width,
        height = fullLayout.height,
        margin = fullLayout.margin,
        plotWidth = width - (margin.l + margin.r),
        plotHeight = height - (margin.t + margin.b),
        correction;

    // if margin.l + margin.r = 0 then plotWidth > 0
    // as width >= 10 by supplyDefaults
    // similarly for margin.t + margin.b

    if(plotWidth < 0) {
        correction = (width - 1) / (margin.l + margin.r);
        margin.l = Math.floor(correction * margin.l);
        margin.r = Math.floor(correction * margin.r);
    }

    if(plotHeight < 0) {
        correction = (height - 1) / (margin.t + margin.b);
        margin.t = Math.floor(correction * margin.t);
        margin.b = Math.floor(correction * margin.b);
    }
};

// called by components to see if we need to
// expand the margins to show them
// o is {x,l,r,y,t,b} where x and y are plot fractions,
// the rest are pixels in each direction
// or leave o out to delete this entry (like if it's hidden)
plots.autoMargin = function(gd, id, o) {
    var fullLayout = gd._fullLayout;

    if(!fullLayout._pushmargin) fullLayout._pushmargin = {};

    if(fullLayout.margin.autoexpand !== false) {
        if(!o) delete fullLayout._pushmargin[id];
        else {
            var pad = o.pad === undefined ? 12 : o.pad;

            // if the item is too big, just give it enough automargin to
            // make sure you can still grab it and bring it back
            if(o.l + o.r > fullLayout.width * 0.5) o.l = o.r = 0;
            if(o.b + o.t > fullLayout.height * 0.5) o.b = o.t = 0;

            fullLayout._pushmargin[id] = {
                l: {val: o.x, size: o.l + pad},
                r: {val: o.x, size: o.r + pad},
                b: {val: o.y, size: o.b + pad},
                t: {val: o.y, size: o.t + pad}
            };
        }

        if(!fullLayout._replotting) plots.doAutoMargin(gd);
    }
};

plots.doAutoMargin = function(gd) {
    var fullLayout = gd._fullLayout;
    if(!fullLayout._size) fullLayout._size = {};
    if(!fullLayout._pushmargin) fullLayout._pushmargin = {};

    var gs = fullLayout._size,
        oldmargins = JSON.stringify(gs);

    // adjust margins for outside components
    // fullLayout.margin is the requested margin,
    // fullLayout._size has margins and plotsize after adjustment
    var ml = Math.max(fullLayout.margin.l || 0, 0),
        mr = Math.max(fullLayout.margin.r || 0, 0),
        mt = Math.max(fullLayout.margin.t || 0, 0),
        mb = Math.max(fullLayout.margin.b || 0, 0),
        pm = fullLayout._pushmargin;

    if(fullLayout.margin.autoexpand !== false) {

        // fill in the requested margins
        pm.base = {
            l: {val: 0, size: ml},
            r: {val: 1, size: mr},
            t: {val: 1, size: mt},
            b: {val: 0, size: mb}
        };

        // now cycle through all the combinations of l and r
        // (and t and b) to find the required margins

        var pmKeys = Object.keys(pm);

        for(var i = 0; i < pmKeys.length; i++) {
            var k1 = pmKeys[i];

            var pushleft = pm[k1].l || {},
                pushbottom = pm[k1].b || {},
                fl = pushleft.val,
                pl = pushleft.size,
                fb = pushbottom.val,
                pb = pushbottom.size;

            for(var j = 0; j < pmKeys.length; j++) {
                var k2 = pmKeys[j];

                if(isNumeric(pl) && pm[k2].r) {
                    var fr = pm[k2].r.val,
                        pr = pm[k2].r.size;

                    if(fr > fl) {
                        var newl = (pl * fr +
                                (pr - fullLayout.width) * fl) / (fr - fl),
                            newr = (pr * (1 - fl) +
                                (pl - fullLayout.width) * (1 - fr)) / (fr - fl);
                        if(newl >= 0 && newr >= 0 && newl + newr > ml + mr) {
                            ml = newl;
                            mr = newr;
                        }
                    }
                }

                if(isNumeric(pb) && pm[k2].t) {
                    var ft = pm[k2].t.val,
                        pt = pm[k2].t.size;

                    if(ft > fb) {
                        var newb = (pb * ft +
                                (pt - fullLayout.height) * fb) / (ft - fb),
                            newt = (pt * (1 - fb) +
                                (pb - fullLayout.height) * (1 - ft)) / (ft - fb);
                        if(newb >= 0 && newt >= 0 && newb + newt > mb + mt) {
                            mb = newb;
                            mt = newt;
                        }
                    }
                }
            }
        }
    }

    gs.l = Math.round(ml);
    gs.r = Math.round(mr);
    gs.t = Math.round(mt);
    gs.b = Math.round(mb);
    gs.p = Math.round(fullLayout.margin.pad);
    gs.w = Math.round(fullLayout.width) - gs.l - gs.r;
    gs.h = Math.round(fullLayout.height) - gs.t - gs.b;

    // if things changed and we're not already redrawing, trigger a redraw
    if(!fullLayout._replotting && oldmargins !== '{}' &&
            oldmargins !== JSON.stringify(fullLayout._size)) {
        return Plotly.plot(gd);
    }
};

/**
 * JSONify the graph data and layout
 *
 * This function needs to recurse because some src can be inside
 * sub-objects.
 *
 * It also strips out functions and private (starts with _) elements.
 * Therefore, we can add temporary things to data and layout that don't
 * get saved.
 *
 * @param gd The graphDiv
 * @param {Boolean} dataonly If true, don't return layout.
 * @param {'keepref'|'keepdata'|'keepall'} [mode='keepref'] Filter what's kept
 *      keepref: remove data for which there's a src present
 *          eg if there's xsrc present (and xsrc is well-formed,
 *          ie has : and some chars before it), strip out x
 *      keepdata: remove all src tags, don't remove the data itself
 *      keepall: keep data and src
 * @param {String} output If you specify 'object', the result will not be stringified
 * @param {Boolean} useDefaults If truthy, use _fullLayout and _fullData
 * @returns {Object|String}
 */
plots.graphJson = function(gd, dataonly, mode, output, useDefaults) {
    // if the defaults aren't supplied yet, we need to do that...
    if((useDefaults && dataonly && !gd._fullData) ||
            (useDefaults && !dataonly && !gd._fullLayout)) {
        plots.supplyDefaults(gd);
    }

    var data = (useDefaults) ? gd._fullData : gd.data,
        layout = (useDefaults) ? gd._fullLayout : gd.layout,
        frames = (gd._transitionData || {})._frames;

    function stripObj(d) {
        if(typeof d === 'function') {
            return null;
        }
        if(Lib.isPlainObject(d)) {
            var o = {}, v, src;
            for(v in d) {
                // remove private elements and functions
                // _ is for private, [ is a mistake ie [object Object]
                if(typeof d[v] === 'function' ||
                        ['_', '['].indexOf(v.charAt(0)) !== -1) {
                    continue;
                }

                // look for src/data matches and remove the appropriate one
                if(mode === 'keepdata') {
                    // keepdata: remove all ...src tags
                    if(v.substr(v.length - 3) === 'src') {
                        continue;
                    }
                }
                else if(mode === 'keepstream') {
                    // keep sourced data if it's being streamed.
                    // similar to keepref, but if the 'stream' object exists
                    // in a trace, we will keep the data array.
                    src = d[v + 'src'];
                    if(typeof src === 'string' && src.indexOf(':') > 0) {
                        if(!Lib.isPlainObject(d.stream)) {
                            continue;
                        }
                    }
                }
                else if(mode !== 'keepall') {
                    // keepref: remove sourced data but only
                    // if the source tag is well-formed
                    src = d[v + 'src'];
                    if(typeof src === 'string' && src.indexOf(':') > 0) {
                        continue;
                    }
                }

                // OK, we're including this... recurse into it
                o[v] = stripObj(d[v]);
            }
            return o;
        }

        if(Array.isArray(d)) {
            return d.map(stripObj);
        }

        // convert native dates to date strings...
        // mostly for external users exporting to plotly
        if(Lib.isJSDate(d)) return Lib.ms2DateTimeLocal(+d);

        return d;
    }

    var obj = {
        data: (data || []).map(function(v) {
            var d = stripObj(v);
            // fit has some little arrays in it that don't contain data,
            // just fit params and meta
            if(dataonly) { delete d.fit; }
            return d;
        })
    };
    if(!dataonly) { obj.layout = stripObj(layout); }

    if(gd.framework && gd.framework.isPolar) obj = gd.framework.getConfig();

    if(frames) obj.frames = stripObj(frames);

    return (output === 'object') ? obj : JSON.stringify(obj);
};

/**
 * Modify a keyframe using a list of operations:
 *
 * @param {array of objects} operations
 *      Sequence of operations to be performed on the keyframes
 */
plots.modifyFrames = function(gd, operations) {
    var i, op, frame;
    var _frames = gd._transitionData._frames;
    var _hash = gd._transitionData._frameHash;

    for(i = 0; i < operations.length; i++) {
        op = operations[i];

        switch(op.type) {
            // No reason this couldn't exist, but is currently unused/untested:
            /* case 'rename':
                frame = _frames[op.index];
                delete _hash[frame.name];
                _hash[op.name] = frame;
                frame.name = op.name;
                break;*/
            case 'replace':
                frame = op.value;
                var oldName = (_frames[op.index] || {}).name;
                var newName = frame.name;
                _frames[op.index] = _hash[newName] = frame;

                if(newName !== oldName) {
                    // If name has changed in addition to replacement, then update
                    // the lookup table:
                    delete _hash[oldName];
                    _hash[newName] = frame;
                }

                break;
            case 'insert':
                frame = op.value;
                _hash[frame.name] = frame;
                _frames.splice(op.index, 0, frame);
                break;
            case 'delete':
                frame = _frames[op.index];
                delete _hash[frame.name];
                _frames.splice(op.index, 1);
                break;
        }
    }

    return Promise.resolve();
};

/*
 * Compute a keyframe. Merge a keyframe into its base frame(s) and
 * expand properties.
 *
 * @param {object} frameLookup
 *      An object containing frames keyed by name (i.e. gd._transitionData._frameHash)
 * @param {string} frame
 *      The name of the keyframe to be computed
 *
 * Returns: a new object with the merged content
 */
plots.computeFrame = function(gd, frameName) {
    var frameLookup = gd._transitionData._frameHash;
    var i, traceIndices, traceIndex, destIndex;

    // Null or undefined will fail on .toString(). We'll allow numbers since we
    // make it clear frames must be given string names, but we'll allow numbers
    // here since they're otherwise fine for looking up frames as long as they're
    // properly cast to strings. We really just want to ensure here that this
    // 1) doesn't fail, and
    // 2) doens't give an incorrect answer (which String(frameName) would)
    if(!frameName) {
        throw new Error('computeFrame must be given a string frame name');
    }

    var framePtr = frameLookup[frameName.toString()];

    // Return false if the name is invalid:
    if(!framePtr) {
        return false;
    }

    var frameStack = [framePtr];
    var frameNameStack = [framePtr.name];

    // Follow frame pointers:
    while(framePtr.baseframe && (framePtr = frameLookup[framePtr.baseframe.toString()])) {
        // Avoid infinite loops:
        if(frameNameStack.indexOf(framePtr.name) !== -1) break;

        frameStack.push(framePtr);
        frameNameStack.push(framePtr.name);
    }

    // A new object for the merged result:
    var result = {};

    // Merge, starting with the last and ending with the desired frame:
    while((framePtr = frameStack.pop())) {
        if(framePtr.layout) {
            result.layout = plots.extendLayout(result.layout, framePtr.layout);
        }

        if(framePtr.data) {
            if(!result.data) {
                result.data = [];
            }
            traceIndices = framePtr.traces;

            if(!traceIndices) {
                // If not defined, assume serial order starting at zero
                traceIndices = [];
                for(i = 0; i < framePtr.data.length; i++) {
                    traceIndices[i] = i;
                }
            }

            if(!result.traces) {
                result.traces = [];
            }

            for(i = 0; i < framePtr.data.length; i++) {
                // Loop through this frames data, find out where it should go,
                // and merge it!
                traceIndex = traceIndices[i];
                if(traceIndex === undefined || traceIndex === null) {
                    continue;
                }

                destIndex = result.traces.indexOf(traceIndex);
                if(destIndex === -1) {
                    destIndex = result.data.length;
                    result.traces[destIndex] = traceIndex;
                }

                result.data[destIndex] = plots.extendTrace(result.data[destIndex], framePtr.data[i]);
            }
        }
    }

    return result;
};

/*
 * Recompute the lookup table that maps frame name -> frame object. addFrames/
 * deleteFrames already manages this data one at a time, so the only time this
 * is necessary is if you poke around manually in `gd._transitionData._frames`
 * and create and haven't updated the lookup table.
 */
plots.recomputeFrameHash = function(gd) {
    var hash = gd._transitionData._frameHash = {};
    var frames = gd._transitionData._frames;
    for(var i = 0; i < frames.length; i++) {
        var frame = frames[i];
        if(frame && frame.name) {
            hash[frame.name] = frame;
        }
    }
};

/**
 * Extend an object, treating container arrays very differently by extracting
 * their contents and merging them separately.
 *
 * This exists so that we can extendDeepNoArrays and avoid stepping into data
 * arrays without knowledge of the plot schema, but so that we may also manually
 * recurse into known container arrays, such as transforms.
 *
 * See extendTrace and extendLayout below for usage.
 */
plots.extendObjectWithContainers = function(dest, src, containerPaths) {
    var containerProp, containerVal, i, j, srcProp, destProp, srcContainer, destContainer;
    var copy = Lib.extendDeepNoArrays({}, src || {});
    var expandedObj = Lib.expandObjectPaths(copy);
    var containerObj = {};

    // Step through and extract any container properties. Otherwise extendDeepNoArrays
    // will clobber any existing properties with an empty array and then supplyDefaults
    // will reset everything to defaults.
    if(containerPaths && containerPaths.length) {
        for(i = 0; i < containerPaths.length; i++) {
            containerProp = Lib.nestedProperty(expandedObj, containerPaths[i]);
            containerVal = containerProp.get();

            if(containerVal === undefined) {
                Lib.nestedProperty(containerObj, containerPaths[i]).set(null);
            }
            else {
                containerProp.set(null);
                Lib.nestedProperty(containerObj, containerPaths[i]).set(containerVal);
            }
        }
    }

    dest = Lib.extendDeepNoArrays(dest || {}, expandedObj);

    if(containerPaths && containerPaths.length) {
        for(i = 0; i < containerPaths.length; i++) {
            srcProp = Lib.nestedProperty(containerObj, containerPaths[i]);
            srcContainer = srcProp.get();

            if(!srcContainer) continue;

            destProp = Lib.nestedProperty(dest, containerPaths[i]);
            destContainer = destProp.get();

            if(!Array.isArray(destContainer)) {
                destContainer = [];
                destProp.set(destContainer);
            }

            for(j = 0; j < srcContainer.length; j++) {
                var srcObj = srcContainer[j];

                if(srcObj === null) destContainer[j] = null;
                else {
                    destContainer[j] = plots.extendObjectWithContainers(destContainer[j], srcObj);
                }
            }

            destProp.set(destContainer);
        }
    }

    return dest;
};

plots.dataArrayContainers = ['transforms'];
plots.layoutArrayContainers = Registry.layoutArrayContainers;

/*
 * Extend a trace definition. This method:
 *
 *  1. directly transfers any array references
 *  2. manually recurses into container arrays like transforms
 *
 * The result is the original object reference with the new contents merged in.
 */
plots.extendTrace = function(destTrace, srcTrace) {
    return plots.extendObjectWithContainers(destTrace, srcTrace, plots.dataArrayContainers);
};

/*
 * Extend a layout definition. This method:
 *
 *  1. directly transfers any array references (not critically important for
 *     layout since there aren't really data arrays)
 *  2. manually recurses into container arrays like annotations
 *
 * The result is the original object reference with the new contents merged in.
 */
plots.extendLayout = function(destLayout, srcLayout) {
    return plots.extendObjectWithContainers(destLayout, srcLayout, plots.layoutArrayContainers);
};

/**
 * Transition to a set of new data and layout properties
 *
 * @param {DOM element} gd
 *      the DOM element of the graph container div
 * @param {Object[]} data
 *      an array of data objects following the normal Plotly data definition format
 * @param {Object} layout
 *      a layout object, following normal Plotly layout format
 * @param {Number[]} traces
 *      indices of the corresponding traces specified in `data`
 * @param {Object} frameOpts
 *      options for the frame (i.e. whether to redraw post-transition)
 * @param {Object} transitionOpts
 *      options for the transition
 */
plots.transition = function(gd, data, layout, traces, frameOpts, transitionOpts) {
    var i, traceIdx;

    var dataLength = Array.isArray(data) ? data.length : 0;
    var traceIndices = traces.slice(0, dataLength);

    var transitionedTraces = [];

    function prepareTransitions() {
        var i;

        for(i = 0; i < traceIndices.length; i++) {
            var traceIdx = traceIndices[i];
            var trace = gd._fullData[traceIdx];
            var module = trace._module;

            // There's nothing to do if this module is not defined:
            if(!module) continue;

            // Don't register the trace as transitioned if it doens't know what to do.
            // If it *is* registered, it will receive a callback that it's responsible
            // for calling in order to register the transition as having completed.
            if(module.animatable) {
                transitionedTraces.push(traceIdx);
            }

            gd.data[traceIndices[i]] = plots.extendTrace(gd.data[traceIndices[i]], data[i]);
        }

        // Follow the same procedure. Clone it so we don't mangle the input, then
        // expand any object paths so we can merge deep into gd.layout:
        var layoutUpdate = Lib.expandObjectPaths(Lib.extendDeepNoArrays({}, layout));

        // Before merging though, we need to modify the incoming layout. We only
        // know how to *transition* layout ranges, so it's imperative that a new
        // range not be sent to the layout before the transition has started. So
        // we must remove the things we can transition:
        var axisAttrRe = /^[xy]axis[0-9]*$/;
        for(var attr in layoutUpdate) {
            if(!axisAttrRe.test(attr)) continue;
            delete layoutUpdate[attr].range;
        }

        plots.extendLayout(gd.layout, layoutUpdate);

        // Supply defaults after applying the incoming properties. Note that any attempt
        // to simplify this step and reduce the amount of work resulted in the reconstruction
        // of essentially the whole supplyDefaults step, so that it seems sensible to just use
        // supplyDefaults even though it's heavier than would otherwise be desired for
        // transitions:
        plots.supplyDefaults(gd);

        plots.doCalcdata(gd);

        ErrorBars.calc(gd);

        return Promise.resolve();
    }

    function executeCallbacks(list) {
        var p = Promise.resolve();
        if(!list) return p;
        while(list.length) {
            p = p.then((list.shift()));
        }
        return p;
    }

    function flushCallbacks(list) {
        if(!list) return;
        while(list.length) {
            list.shift();
        }
    }

    var aborted = false;

    function executeTransitions() {

        gd.emit('plotly_transitioning', []);

        return new Promise(function(resolve) {
            // This flag is used to disabled things like autorange:
            gd._transitioning = true;

            // When instantaneous updates are coming through quickly, it's too much to simply disable
            // all interaction, so store this flag so we can disambiguate whether mouse interactions
            // should be fully disabled or not:
            if(transitionOpts.duration > 0) {
                gd._transitioningWithDuration = true;
            }


            // If another transition is triggered, this callback will be executed simply because it's
            // in the interruptCallbacks queue. If this transition completes, it will instead flush
            // that queue and forget about this callback.
            gd._transitionData._interruptCallbacks.push(function() {
                aborted = true;
            });

            if(frameOpts.redraw) {
                gd._transitionData._interruptCallbacks.push(function() {
                    return Plotly.redraw(gd);
                });
            }

            // Emit this and make sure it happens last:
            gd._transitionData._interruptCallbacks.push(function() {
                gd.emit('plotly_transitioninterrupted', []);
            });

            // Construct callbacks that are executed on transition end. This ensures the d3 transitions
            // are *complete* before anything else is done.
            var numCallbacks = 0;
            var numCompleted = 0;
            function makeCallback() {
                numCallbacks++;
                return function() {
                    numCompleted++;
                    // When all are complete, perform a redraw:
                    if(!aborted && numCompleted === numCallbacks) {
                        completeTransition(resolve);
                    }
                };
            }

            var traceTransitionOpts;
            var j;
            var basePlotModules = gd._fullLayout._basePlotModules;
            var hasAxisTransition = false;

            if(layout) {
                for(j = 0; j < basePlotModules.length; j++) {
                    if(basePlotModules[j].transitionAxes) {
                        var newLayout = Lib.expandObjectPaths(layout);
                        hasAxisTransition = basePlotModules[j].transitionAxes(gd, newLayout, transitionOpts, makeCallback) || hasAxisTransition;
                    }
                }
            }

            // Here handle the exception that we refuse to animate scales and axes at the same
            // time. In other words, if there's an axis transition, then set the data transition
            // to instantaneous.
            if(hasAxisTransition) {
                traceTransitionOpts = Lib.extendFlat({}, transitionOpts);
                traceTransitionOpts.duration = 0;
            } else {
                traceTransitionOpts = transitionOpts;
            }

            for(j = 0; j < basePlotModules.length; j++) {
                // Note that we pass a callback to *create* the callback that must be invoked on completion.
                // This is since not all traces know about transitions, so it greatly simplifies matters if
                // the trace is responsible for creating a callback, if needed, and then executing it when
                // the time is right.
                basePlotModules[j].plot(gd, transitionedTraces, traceTransitionOpts, makeCallback);
            }

            // If nothing else creates a callback, then this will trigger the completion in the next tick:
            setTimeout(makeCallback());

        });
    }

    function completeTransition(callback) {
        // This a simple workaround for tests which purge the graph before animations
        // have completed. That's not a very common case, so this is the simplest
        // fix.
        if(!gd._transitionData) return;

        flushCallbacks(gd._transitionData._interruptCallbacks);

        return Promise.resolve().then(function() {
            if(frameOpts.redraw) {
                return Plotly.redraw(gd);
            }
        }).then(function() {
            // Set transitioning false again once the redraw has occurred. This is used, for example,
            // to prevent the trailing redraw from autoranging:
            gd._transitioning = false;
            gd._transitioningWithDuration = false;

            gd.emit('plotly_transitioned', []);
        }).then(callback);
    }

    function interruptPreviousTransitions() {
        // Fail-safe against purged plot:
        if(!gd._transitionData) return;

        // If a transition is interrupted, set this to false. At the moment, the only thing that would
        // interrupt a transition is another transition, so that it will momentarily be set to true
        // again, but this determines whether autorange or dragbox work, so it's for the sake of
        // cleanliness:
        gd._transitioning = false;

        return executeCallbacks(gd._transitionData._interruptCallbacks);
    }

    for(i = 0; i < traceIndices.length; i++) {
        traceIdx = traceIndices[i];
        var contFull = gd._fullData[traceIdx];
        var module = contFull._module;

        if(!module) continue;

        if(!module.animatable) {
            var thisUpdate = {};

            for(var ai in data[i]) {
                thisUpdate[ai] = [data[i][ai]];
            }
        }
    }

    var seq = [plots.previousPromises, interruptPreviousTransitions, prepareTransitions, plots.rehover, executeTransitions];

    var transitionStarting = Lib.syncOrAsync(seq, gd);

    if(!transitionStarting || !transitionStarting.then) {
        transitionStarting = Promise.resolve();
    }

    return transitionStarting.then(function() {
        return gd;
    });
};

plots.doCalcdata = function(gd, traces) {
    var axList = Plotly.Axes.list(gd),
        fullData = gd._fullData,
        fullLayout = gd._fullLayout;

    var trace, _module, i, j;

    var hasCategoryAxis = false;

    // XXX: Is this correct? Needs a closer look so that *some* traces can be recomputed without
    // *all* needing doCalcdata:
    var calcdata = new Array(fullData.length);
    var oldCalcdata = (gd.calcdata || []).slice(0);
    gd.calcdata = calcdata;

    // extra helper variables
    // firstscatter: fill-to-next on the first trace goes to zero
    gd.firstscatter = true;

    // how many box plots do we have (in case they're grouped)
    gd.numboxes = 0;

    // for calculating avg luminosity of heatmaps
    gd._hmpixcount = 0;
    gd._hmlumcount = 0;

    // for sharing colors across pies (and for legend)
    fullLayout._piecolormap = {};
    fullLayout._piedefaultcolorcount = 0;

    // initialize the category list, if there is one, so we start over
    // to be filled in later by ax.d2c
    for(i = 0; i < axList.length; i++) {
        axList[i]._categories = axList[i]._initialCategories.slice();

        // Build the lookup map for initialized categories
        axList[i]._categoriesMap = {};
        for(j = 0; j < axList[i]._categories.length; j++) {
            axList[i]._categoriesMap[axList[i]._categories[j]] = j;
        }

        if(axList[i].type === 'category') hasCategoryAxis = true;
    }

    // If traces were specified and this trace was not included,
    // then transfer it over from the old calcdata:
    for(i = 0; i < fullData.length; i++) {
        if(Array.isArray(traces) && traces.indexOf(i) === -1) {
            calcdata[i] = oldCalcdata[i];
            continue;
        }
    }

    var hasCalcTransform = false;

    // transform loop
    for(i = 0; i < fullData.length; i++) {
        trace = fullData[i];

        if(trace.visible === true && trace.transforms) {
            _module = trace._module;

            // we need one round of trace module calc before
            // the calc transform to 'fill in' the categories list
            // used for example in the data-to-coordinate method
            if(_module && _module.calc) _module.calc(gd, trace);

            for(j = 0; j < trace.transforms.length; j++) {
                var transform = trace.transforms[j];

                _module = transformsRegistry[transform.type];
                if(_module && _module.calcTransform) {
                    hasCalcTransform = true;
                    _module.calcTransform(gd, trace, transform);
                }
            }
        }
    }

    // clear stuff that should recomputed in 'regular' loop
    if(hasCalcTransform) {
        for(i = 0; i < axList.length; i++) {
            axList[i]._min = [];
            axList[i]._max = [];
            axList[i]._categories = [];
            // Reset the look up map
            axList[i]._categoriesMap = {};
        }
    }

    // 'regular' loop
    for(i = 0; i < fullData.length; i++) {
        var cd = [];

        trace = fullData[i];

        if(trace.visible === true) {
            _module = trace._module;
            if(_module && _module.calc) cd = _module.calc(gd, trace);
        }

        // Make sure there is a first point.
        //
        // This ensures there is a calcdata item for every trace,
        // even if cartesian logic doesn't handle it (for things like legends).
        if(!Array.isArray(cd) || !cd[0]) {
            cd = [{x: BADNUM, y: BADNUM}];
        }

        // add the trace-wide properties to the first point,
        // per point properties to every point
        // t is the holder for trace-wide properties
        if(!cd[0].t) cd[0].t = {};
        cd[0].trace = trace;

        calcdata[i] = cd;
    }

    // To handle the case of components using category names as coordinates, we
    // need to re-supply defaults for these objects now, after calc has
    // finished populating the category mappings
    // Any component that uses `Axes.coercePosition` falls into this category
    if(hasCategoryAxis) {
        var dataReferencedComponents = ['annotations', 'shapes', 'images'];
        for(i = 0; i < dataReferencedComponents.length; i++) {
            Registry.getComponentMethod(dataReferencedComponents[i], 'supplyLayoutDefaults')(
                gd.layout, fullLayout, fullData);
        }
    }
};

plots.rehover = function(gd) {
    if(gd._fullLayout._rehover) {
        gd._fullLayout._rehover();
    }
};

plots.generalUpdatePerTraceModule = function(subplot, subplotCalcData, subplotLayout) {
    var traceHashOld = subplot.traceHash,
        traceHash = {},
        i;

    function filterVisible(calcDataIn) {
        var calcDataOut = [];

        for(var i = 0; i < calcDataIn.length; i++) {
            var calcTrace = calcDataIn[i],
                trace = calcTrace[0].trace;

            if(trace.visible === true) calcDataOut.push(calcTrace);
        }

        return calcDataOut;
    }

    // build up moduleName -> calcData hash
    for(i = 0; i < subplotCalcData.length; i++) {
        var calcTraces = subplotCalcData[i],
            trace = calcTraces[0].trace;

        // skip over visible === false traces
        // as they don't have `_module` ref
        if(trace.visible) {
            traceHash[trace.type] = traceHash[trace.type] || [];
            traceHash[trace.type].push(calcTraces);
        }
    }

    var moduleNamesOld = Object.keys(traceHashOld);
    var moduleNames = Object.keys(traceHash);

    // when a trace gets deleted, make sure that its module's
    // plot method is called so that it is properly
    // removed from the DOM.
    for(i = 0; i < moduleNamesOld.length; i++) {
        var moduleName = moduleNamesOld[i];

        if(moduleNames.indexOf(moduleName) === -1) {
            var fakeCalcTrace = traceHashOld[moduleName][0],
                fakeTrace = fakeCalcTrace[0].trace;

            fakeTrace.visible = false;
            traceHash[moduleName] = [fakeCalcTrace];
        }
    }

    // update list of module names to include 'fake' traces added above
    moduleNames = Object.keys(traceHash);

    // call module plot method
    for(i = 0; i < moduleNames.length; i++) {
        var moduleCalcData = traceHash[moduleNames[i]],
            _module = moduleCalcData[0][0].trace._module;

        _module.plot(subplot, filterVisible(moduleCalcData), subplotLayout);
    }

    // update moduleName -> calcData hash
    subplot.traceHash = traceHash;
};<|MERGE_RESOLUTION|>--- conflicted
+++ resolved
@@ -841,16 +841,14 @@
         // gets overwritten in pie, geo and ternary modules
         coerce('hoverinfo', (layout._dataLength === 1) ? 'x+y+z+text' : undefined);
 
-<<<<<<< HEAD
+        if(plots.traceIs(traceOut, 'showLegend')) {
+            coerce('showlegend');
+            coerce('legendgroup');
+        }
+
         coerce('hoverlabel.bgcolor');
         coerce('hoverlabel.bordercolor');
         Lib.coerceFont(coerce, 'hoverlabel.font');
-=======
-        if(plots.traceIs(traceOut, 'showLegend')) {
-            coerce('showlegend');
-            coerce('legendgroup');
-        }
->>>>>>> ef0946cf
 
         // TODO add per-base-plot-module trace defaults step
 
