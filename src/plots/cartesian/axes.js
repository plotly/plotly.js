--- conflicted
+++ resolved
@@ -1858,13 +1858,8 @@
     // positioning arguments for x vs y axes
     if(axLetter === 'x') {
         sides = ['bottom', 'top'];
-<<<<<<< HEAD
         transfn = ax._transfn || function(d) {
-            return 'translate(' + ax.l2p(d.x) + ',0)';
-=======
-        transfn = function(d) {
             return 'translate(' + (ax._offset + ax.l2p(d.x)) + ',0)';
->>>>>>> 5e169921
         };
         tickpathfn = function(shift, len) {
             if(ax._counterangle) {
@@ -1876,13 +1871,8 @@
     }
     else if(axLetter === 'y') {
         sides = ['left', 'right'];
-<<<<<<< HEAD
         transfn = ax._transfn || function(d) {
-            return 'translate(0,' + ax.l2p(d.x) + ')';
-=======
-        transfn = function(d) {
             return 'translate(0,' + (ax._offset + ax.l2p(d.x)) + ')';
->>>>>>> 5e169921
         };
         tickpathfn = function(shift, len) {
             if(ax._counterangle) {
