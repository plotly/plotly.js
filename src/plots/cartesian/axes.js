'use strict';

var d3 = require('@plotly/d3');
var isNumeric = require('fast-isnumeric');
var Plots = require('../../plots/plots');

var Registry = require('../../registry');
var Lib = require('../../lib');
var strTranslate = Lib.strTranslate;
var svgTextUtils = require('../../lib/svg_text_utils');
var Titles = require('../../components/titles');
var Color = require('../../components/color');
var Drawing = require('../../components/drawing');

var axAttrs = require('./layout_attributes');
var cleanTicks = require('./clean_ticks');

var constants = require('../../constants/numerical');
var ONEMAXYEAR = constants.ONEMAXYEAR;
var ONEAVGYEAR = constants.ONEAVGYEAR;
var ONEMINYEAR = constants.ONEMINYEAR;
var ONEMAXQUARTER = constants.ONEMAXQUARTER;
var ONEAVGQUARTER = constants.ONEAVGQUARTER;
var ONEMINQUARTER = constants.ONEMINQUARTER;
var ONEMAXMONTH = constants.ONEMAXMONTH;
var ONEAVGMONTH = constants.ONEAVGMONTH;
var ONEMINMONTH = constants.ONEMINMONTH;
var ONEWEEK = constants.ONEWEEK;
var ONEDAY = constants.ONEDAY;
var HALFDAY = ONEDAY / 2;
var ONEHOUR = constants.ONEHOUR;
var ONEMIN = constants.ONEMIN;
var ONESEC = constants.ONESEC;
var ONEMILLI = constants.ONEMILLI;
var ONEMICROSEC = constants.ONEMICROSEC;
var MINUS_SIGN = constants.MINUS_SIGN;
var BADNUM = constants.BADNUM;

var ZERO_PATH = { K: 'zeroline' };
var GRID_PATH = { K: 'gridline', L: 'path' };
var MINORGRID_PATH = { K: 'minor-gridline', L: 'path' };
var TICK_PATH = { K: 'tick', L: 'path' };
var TICK_TEXT = { K: 'tick', L: 'text' };
var MARGIN_MAPPING = {
    width: ['x', 'r', 'l', 'xl', 'xr'],
    height: ['y', 't', 'b', 'yt', 'yb'],
    right: ['r', 'xr'],
    left: ['l', 'xl'],
    top: ['t', 'yt'],
    bottom: ['b', 'yb']
};

var alignmentConstants = require('../../constants/alignment');
var MID_SHIFT = alignmentConstants.MID_SHIFT;
var CAP_SHIFT = alignmentConstants.CAP_SHIFT;
var LINE_SPACING = alignmentConstants.LINE_SPACING;
var OPPOSITE_SIDE = alignmentConstants.OPPOSITE_SIDE;

var TEXTPAD = 3;

var axes = module.exports = {};

axes.setConvert = require('./set_convert');
var autoType = require('./axis_autotype');

var axisIds = require('./axis_ids');
var idSort = axisIds.idSort;
var isLinked = axisIds.isLinked;

// tight coupling to chart studio
axes.id2name = axisIds.id2name;
axes.name2id = axisIds.name2id;
axes.cleanId = axisIds.cleanId;
axes.list = axisIds.list;
axes.listIds = axisIds.listIds;
axes.getFromId = axisIds.getFromId;
axes.getFromTrace = axisIds.getFromTrace;

var autorange = require('./autorange');
axes.getAutoRange = autorange.getAutoRange;
axes.findExtremes = autorange.findExtremes;

var epsilon = 0.0001;
function expandRange(range) {
    var delta = (range[1] - range[0]) * epsilon;
    return [
        range[0] - delta,
        range[1] + delta
    ];
}

/*
 * find the list of possible axes to reference with an xref or yref attribute
 * and coerce it to that list
 *
 * attr: the attribute we're generating a reference for. Should end in 'x' or 'y'
 *     but can be prefixed, like 'ax' for annotation's arrow x
 * dflt: the default to coerce to, or blank to use the first axis (falling back on
 *     extraOption if there is no axis)
 * extraOption: aside from existing axes with this letter, what non-axis value is allowed?
 *     Only required if it's different from `dflt`
 */
axes.coerceRef = function(containerIn, containerOut, gd, attr, dflt, extraOption) {
    var axLetter = attr.charAt(attr.length - 1);
    var axlist = gd._fullLayout._subplots[axLetter + 'axis'];
    var refAttr = attr + 'ref';
    var attrDef = {};

    if(!dflt) dflt = axlist[0] || (typeof extraOption === 'string' ? extraOption : extraOption[0]);
    if(!extraOption) extraOption = dflt;
    axlist = axlist.concat(axlist.map(function(x) { return x + ' domain'; }));

    // data-ref annotations are not supported in gl2d yet

    attrDef[refAttr] = {
        valType: 'enumerated',
        values: axlist.concat(extraOption ?
            (typeof extraOption === 'string' ? [extraOption] : extraOption) :
            []),
        dflt: dflt
    };

    // xref, yref
    return Lib.coerce(containerIn, containerOut, attrDef, refAttr);
};

/*
 * Get the type of an axis reference. This can be 'range', 'domain', or 'paper'.
 * This assumes ar is a valid axis reference and returns 'range' if it doesn't
 * match the patterns for 'paper' or 'domain'.
 *
 * ar: the axis reference string
 *
 */
axes.getRefType = function(ar) {
    if(ar === undefined) { return ar; }
    if(ar === 'paper') { return 'paper'; }
    if(ar === 'pixel') { return 'pixel'; }
    if(/( domain)$/.test(ar)) { return 'domain'; } else { return 'range'; }
};

/*
 * coerce position attributes (range-type) that can be either on axes or absolute
 * (paper or pixel) referenced. The biggest complication here is that we don't know
 * before looking at the axis whether the value must be a number or not (it may be
 * a date string), so we can't use the regular valType='number' machinery
 *
 * axRef (string): the axis this position is referenced to, or:
 *     paper: fraction of the plot area
 *     pixel: pixels relative to some starting position
 * attr (string): the attribute in containerOut we are coercing
 * dflt (number): the default position, as a fraction or pixels. If the attribute
 *     is to be axis-referenced, this will be converted to an axis data value
 *
 * Also cleans the values, since the attribute definition itself has to say
 * valType: 'any' to handle date axes. This allows us to accept:
 * - for category axes: category names, and convert them here into serial numbers.
 *   Note that this will NOT work for axis range endpoints, because we don't know
 *   the category list yet (it's set by ax.makeCalcdata during calc)
 *   but it works for component (note, shape, images) positions.
 * - for date axes: JS Dates or milliseconds, and convert to date strings
 * - for other types: coerce them to numbers
 */
axes.coercePosition = function(containerOut, gd, coerce, axRef, attr, dflt) {
    var cleanPos, pos;
    var axRefType = axes.getRefType(axRef);
    if(axRefType !== 'range') {
        cleanPos = Lib.ensureNumber;
        pos = coerce(attr, dflt);
    } else {
        var ax = axes.getFromId(gd, axRef);
        dflt = ax.fraction2r(dflt);
        pos = coerce(attr, dflt);
        cleanPos = ax.cleanPos;
    }
    containerOut[attr] = cleanPos(pos);
};

axes.cleanPosition = function(pos, gd, axRef) {
    var cleanPos = (axRef === 'paper' || axRef === 'pixel') ?
        Lib.ensureNumber :
        axes.getFromId(gd, axRef).cleanPos;

    return cleanPos(pos);
};

axes.redrawComponents = function(gd, axIds) {
    axIds = axIds ? axIds : axes.listIds(gd);

    var fullLayout = gd._fullLayout;

    function _redrawOneComp(moduleName, methodName, stashName, shortCircuit) {
        var method = Registry.getComponentMethod(moduleName, methodName);
        var stash = {};

        for(var i = 0; i < axIds.length; i++) {
            var ax = fullLayout[axes.id2name(axIds[i])];
            var indices = ax[stashName];

            for(var j = 0; j < indices.length; j++) {
                var ind = indices[j];

                if(!stash[ind]) {
                    method(gd, ind);
                    stash[ind] = 1;
                    // once is enough for images (which doesn't use the `i` arg anyway)
                    if(shortCircuit) return;
                }
            }
        }
    }

    // annotations and shapes 'draw' method is slow,
    // use the finer-grained 'drawOne' method instead
    _redrawOneComp('annotations', 'drawOne', '_annIndices');
    _redrawOneComp('shapes', 'drawOne', '_shapeIndices');
    _redrawOneComp('images', 'draw', '_imgIndices', true);
    _redrawOneComp('selections', 'drawOne', '_selectionIndices');
};

var getDataConversions = axes.getDataConversions = function(gd, trace, target, targetArray) {
    var ax;

    // If target points to an axis, use the type we already have for that
    // axis to find the data type. Otherwise use the values to autotype.
    var d2cTarget = (target === 'x' || target === 'y' || target === 'z') ?
        target :
        targetArray;

    // In the case of an array target, make a mock data array
    // and call supplyDefaults to the data type and
    // setup the data-to-calc method.
    if(Lib.isArrayOrTypedArray(d2cTarget)) {
        ax = {
            type: autoType(targetArray, undefined, {
                autotypenumbers: gd._fullLayout.autotypenumbers
            }),
            _categories: []
        };
        axes.setConvert(ax);

        // build up ax._categories (usually done during ax.makeCalcdata()
        if(ax.type === 'category') {
            for(var i = 0; i < targetArray.length; i++) {
                ax.d2c(targetArray[i]);
            }
        }
    } else {
        ax = axes.getFromTrace(gd, trace, d2cTarget);
    }

    // if 'target' has corresponding axis
    // -> use setConvert method
    if(ax) return {d2c: ax.d2c, c2d: ax.c2d};

    // special case for 'ids'
    // -> cast to String
    if(d2cTarget === 'ids') return {d2c: toString, c2d: toString};

    // otherwise (e.g. numeric-array of 'marker.color' or 'marker.size')
    // -> cast to Number

    return {d2c: toNum, c2d: toNum};
};

function toNum(v) { return +v; }
function toString(v) { return String(v); }

axes.getDataToCoordFunc = function(gd, trace, target, targetArray) {
    return getDataConversions(gd, trace, target, targetArray).d2c;
};

// get counteraxis letter for this axis (name or id)
// this can also be used as the id for default counter axis
axes.counterLetter = function(id) {
    var axLetter = id.charAt(0);
    if(axLetter === 'x') return 'y';
    if(axLetter === 'y') return 'x';
};

// incorporate a new minimum difference and first tick into
// forced
// note that _forceTick0 is linearized, so needs to be turned into
// a range value for setting tick0
axes.minDtick = function(ax, newDiff, newFirst, allow) {
    // doesn't make sense to do forced min dTick on log or category axes,
    // and the plot itself may decide to cancel (ie non-grouped bars)
    if(['log', 'category', 'multicategory'].indexOf(ax.type) !== -1 || !allow) {
        ax._minDtick = 0;
    } else if(ax._minDtick === undefined) {
        // undefined means there's nothing there yet

        ax._minDtick = newDiff;
        ax._forceTick0 = newFirst;
    } else if(ax._minDtick) {
        if((ax._minDtick / newDiff + 1e-6) % 1 < 2e-6 &&
            // existing minDtick is an integer multiple of newDiff
            // (within rounding err)
            // and forceTick0 can be shifted to newFirst

                (((newFirst - ax._forceTick0) / newDiff % 1) +
                    1.000001) % 1 < 2e-6) {
            ax._minDtick = newDiff;
            ax._forceTick0 = newFirst;
        } else if((newDiff / ax._minDtick + 1e-6) % 1 > 2e-6 ||
            // if the converse is true (newDiff is a multiple of minDtick and
            // newFirst can be shifted to forceTick0) then do nothing - same
            // forcing stands. Otherwise, cancel forced minimum

                (((newFirst - ax._forceTick0) / ax._minDtick % 1) +
                    1.000001) % 1 > 2e-6) {
            ax._minDtick = 0;
        }
    }
};

// save a copy of the initial axis ranges in fullLayout
// use them in mode bar and dblclick events
axes.saveRangeInitial = function(gd, overwrite) {
    var axList = axes.list(gd, '', true);
    var hasOneAxisChanged = false;

    for(var i = 0; i < axList.length; i++) {
        var ax = axList[i];
        var isNew =
            ax._rangeInitial0 === undefined &&
            ax._rangeInitial1 === undefined;

        var hasChanged = isNew || (
            ax.range[0] !== ax._rangeInitial0 ||
            ax.range[1] !== ax._rangeInitial1
        );

        var autorange = ax.autorange;
        if((isNew && autorange !== true) || (overwrite && hasChanged)) {
            ax._rangeInitial0 = (autorange === 'min' || autorange === 'max reversed') ? undefined : ax.range[0];
            ax._rangeInitial1 = (autorange === 'max' || autorange === 'min reversed') ? undefined : ax.range[1];
            ax._autorangeInitial = autorange;
            hasOneAxisChanged = true;
        }
    }

    return hasOneAxisChanged;
};

// save a copy of the initial spike visibility
axes.saveShowSpikeInitial = function(gd, overwrite) {
    var axList = axes.list(gd, '', true);
    var hasOneAxisChanged = false;
    var allSpikesEnabled = 'on';

    for(var i = 0; i < axList.length; i++) {
        var ax = axList[i];
        var isNew = (ax._showSpikeInitial === undefined);
        var hasChanged = isNew || !(ax.showspikes === ax._showspikes);

        if(isNew || (overwrite && hasChanged)) {
            ax._showSpikeInitial = ax.showspikes;
            hasOneAxisChanged = true;
        }

        if(allSpikesEnabled === 'on' && !ax.showspikes) {
            allSpikesEnabled = 'off';
        }
    }
    gd._fullLayout._cartesianSpikesEnabled = allSpikesEnabled;
    return hasOneAxisChanged;
};

axes.autoBin = function(data, ax, nbins, is2d, calendar, size) {
    var dataMin = Lib.aggNums(Math.min, null, data);
    var dataMax = Lib.aggNums(Math.max, null, data);

    if(ax.type === 'category' || ax.type === 'multicategory') {
        return {
            start: dataMin - 0.5,
            end: dataMax + 0.5,
            size: Math.max(1, Math.round(size) || 1),
            _dataSpan: dataMax - dataMin,
        };
    }

    if(!calendar) calendar = ax.calendar;

    // piggyback off tick code to make "nice" bin sizes and edges
    var dummyAx;
    if(ax.type === 'log') {
        dummyAx = {
            type: 'linear',
            range: [dataMin, dataMax]
        };
    } else {
        dummyAx = {
            type: ax.type,
            range: Lib.simpleMap([dataMin, dataMax], ax.c2r, 0, calendar),
            calendar: calendar
        };
    }
    axes.setConvert(dummyAx);

    size = size && cleanTicks.dtick(size, dummyAx.type);

    if(size) {
        dummyAx.dtick = size;
        dummyAx.tick0 = cleanTicks.tick0(undefined, dummyAx.type, calendar);
    } else {
        var size0;
        if(nbins) size0 = ((dataMax - dataMin) / nbins);
        else {
            // totally auto: scale off std deviation so the highest bin is
            // somewhat taller than the total number of bins, but don't let
            // the size get smaller than the 'nice' rounded down minimum
            // difference between values
            var distinctData = Lib.distinctVals(data);
            var msexp = Math.pow(10, Math.floor(
                Math.log(distinctData.minDiff) / Math.LN10));
            var minSize = msexp * Lib.roundUp(
                distinctData.minDiff / msexp, [0.9, 1.9, 4.9, 9.9], true);
            size0 = Math.max(minSize, 2 * Lib.stdev(data) /
                Math.pow(data.length, is2d ? 0.25 : 0.4));

            // fallback if ax.d2c output BADNUMs
            // e.g. when user try to plot categorical bins
            // on a layout.xaxis.type: 'linear'
            if(!isNumeric(size0)) size0 = 1;
        }

        axes.autoTicks(dummyAx, size0);
    }

    var finalSize = dummyAx.dtick;
    var binStart = axes.tickIncrement(
            axes.tickFirst(dummyAx), finalSize, 'reverse', calendar);
    var binEnd, bincount;

    // check for too many data points right at the edges of bins
    // (>50% within 1% of bin edges) or all data points integral
    // and offset the bins accordingly
    if(typeof finalSize === 'number') {
        binStart = autoShiftNumericBins(binStart, data, dummyAx, dataMin, dataMax);

        bincount = 1 + Math.floor((dataMax - binStart) / finalSize);
        binEnd = binStart + bincount * finalSize;
    } else {
        // month ticks - should be the only nonlinear kind we have at this point.
        // dtick (as supplied by axes.autoTick) only has nonlinear values on
        // date and log axes, but even if you display a histogram on a log axis
        // we bin it on a linear axis (which one could argue against, but that's
        // a separate issue)
        if(dummyAx.dtick.charAt(0) === 'M') {
            binStart = autoShiftMonthBins(binStart, data, finalSize, dataMin, calendar);
        }

        // calculate the endpoint for nonlinear ticks - you have to
        // just increment until you're done
        binEnd = binStart;
        bincount = 0;
        while(binEnd <= dataMax) {
            binEnd = axes.tickIncrement(binEnd, finalSize, false, calendar);
            bincount++;
        }
    }

    return {
        start: ax.c2r(binStart, 0, calendar),
        end: ax.c2r(binEnd, 0, calendar),
        size: finalSize,
        _dataSpan: dataMax - dataMin
    };
};


function autoShiftNumericBins(binStart, data, ax, dataMin, dataMax) {
    var edgecount = 0;
    var midcount = 0;
    var intcount = 0;
    var blankCount = 0;

    function nearEdge(v) {
        // is a value within 1% of a bin edge?
        return (1 + (v - binStart) * 100 / ax.dtick) % 100 < 2;
    }

    for(var i = 0; i < data.length; i++) {
        if(data[i] % 1 === 0) intcount++;
        else if(!isNumeric(data[i])) blankCount++;

        if(nearEdge(data[i])) edgecount++;
        if(nearEdge(data[i] + ax.dtick / 2)) midcount++;
    }
    var dataCount = data.length - blankCount;

    if(intcount === dataCount && ax.type !== 'date') {
        if(ax.dtick < 1) {
            // all integers: if bin size is <1, it's because
            // that was specifically requested (large nbins)
            // so respect that... but center the bins containing
            // integers on those integers

            binStart = dataMin - 0.5 * ax.dtick;
        } else {
            // otherwise start half an integer down regardless of
            // the bin size, just enough to clear up endpoint
            // ambiguity about which integers are in which bins.

            binStart -= 0.5;
            if(binStart + ax.dtick < dataMin) binStart += ax.dtick;
        }
    } else if(midcount < dataCount * 0.1) {
        if(edgecount > dataCount * 0.3 ||
                nearEdge(dataMin) || nearEdge(dataMax)) {
            // lots of points at the edge, not many in the middle
            // shift half a bin
            var binshift = ax.dtick / 2;
            binStart += (binStart + binshift < dataMin) ? binshift : -binshift;
        }
    }
    return binStart;
}


function autoShiftMonthBins(binStart, data, dtick, dataMin, calendar) {
    var stats = Lib.findExactDates(data, calendar);
    // number of data points that needs to be an exact value
    // to shift that increment to (near) the bin center
    var threshold = 0.8;

    if(stats.exactDays > threshold) {
        var numMonths = Number(dtick.substr(1));

        if((stats.exactYears > threshold) && (numMonths % 12 === 0)) {
            // The exact middle of a non-leap-year is 1.5 days into July
            // so if we start the bins here, all but leap years will
            // get hover-labeled as exact years.
            binStart = axes.tickIncrement(binStart, 'M6', 'reverse') + ONEDAY * 1.5;
        } else if(stats.exactMonths > threshold) {
            // Months are not as clean, but if we shift half the *longest*
            // month (31/2 days) then 31-day months will get labeled exactly
            // and shorter months will get labeled with the correct month
            // but shifted 12-36 hours into it.
            binStart = axes.tickIncrement(binStart, 'M1', 'reverse') + ONEDAY * 15.5;
        } else {
            // Shifting half a day is exact, but since these are month bins it
            // will always give a somewhat odd-looking label, until we do something
            // smarter like showing the bin boundaries (or the bounds of the actual
            // data in each bin)
            binStart -= HALFDAY;
        }
        var nextBinStart = axes.tickIncrement(binStart, dtick);

        if(nextBinStart <= dataMin) return nextBinStart;
    }
    return binStart;
}

// ----------------------------------------------------
// Ticks and grids
// ----------------------------------------------------

// ensure we have minor tick0 and dtick calculated
axes.prepMinorTicks = function(mockAx, ax, opts) {
    if(!ax.minor.dtick) {
        delete mockAx.dtick;
        var hasMajor = ax.dtick && isNumeric(ax._tmin);
        var mockMinorRange;
        if(hasMajor) {
            var tick2 = axes.tickIncrement(ax._tmin, ax.dtick, true);
            // mock range a tiny bit smaller than one major tick interval
            mockMinorRange = [ax._tmin, tick2 * 0.99 + ax._tmin * 0.01];
        } else {
            var rl = Lib.simpleMap(ax.range, ax.r2l);
            // If we don't have a major dtick, the concept of minor ticks is a little
            // ambiguous - just take a stab and say minor.nticks should span 1/5 the axis
            mockMinorRange = [rl[0], 0.8 * rl[0] + 0.2 * rl[1]];
        }
        mockAx.range = Lib.simpleMap(mockMinorRange, ax.l2r);
        mockAx._isMinor = true;

        axes.prepTicks(mockAx, opts);

        if(hasMajor) {
            var numericMajor = isNumeric(ax.dtick);
            var numericMinor = isNumeric(mockAx.dtick);
            var majorNum = numericMajor ? ax.dtick : +ax.dtick.substring(1);
            var minorNum = numericMinor ? mockAx.dtick : +mockAx.dtick.substring(1);
            if(numericMajor && numericMinor) {
                if(!isMultiple(majorNum, minorNum)) {
                    // give up on minor ticks - outside the below exceptions,
                    // this can only happen if minor.nticks is smaller than two jumps
                    // in the auto-tick scale and the first jump is not an even multiple
                    // (5 -> 2 or for dates 3 ->2, 15 -> 10 etc)  or if you provided
                    // an explicit dtick, in which case it's fine to give up,
                    // you can provide an explicit minor.dtick.
                    if((majorNum === 2 * ONEWEEK) && (minorNum === 3 * ONEDAY)) {
                        mockAx.dtick = ONEWEEK;
                    } else if(majorNum === ONEWEEK && !(ax._input.minor || {}).nticks) {
                        // minor.nticks defaults to 5, but in this one case we want 7,
                        // so the minor ticks show on all days of the week
                        mockAx.dtick = ONEDAY;
                    } else if(isClose(majorNum / minorNum, 2.5)) {
                        // 5*10^n -> 2*10^n and you've set nticks < 5
                        // quarters are pretty common, we don't do this by default as it
                        // would add an extra digit to display, but minor has no labels
                        mockAx.dtick = majorNum / 2;
                    } else {
                        mockAx.dtick = majorNum;
                    }
                } else if(majorNum === 2 * ONEWEEK && minorNum === 2 * ONEDAY) {
                    // this is a weird one: we don't want to automatically choose
                    // 2-day minor ticks for 2-week major, even though it IS an even multiple,
                    // because people would expect to see the weeks clearly
                    mockAx.dtick = ONEWEEK;
                }
            } else if(String(ax.dtick).charAt(0) === 'M') {
                if(numericMinor) {
                    mockAx.dtick = 'M1';
                } else {
                    if(!isMultiple(majorNum, minorNum)) {
                        // unless you provided an explicit ax.dtick (in which case
                        // it's OK for us to give up, you can provide an explicit
                        // minor.dtick too), this can only happen with:
                        // minor.nticks < 3 and dtick === M3, or
                        // minor.nticks < 5 and dtick === 5 * 10^n years
                        // so in all cases we just give up.
                        mockAx.dtick = ax.dtick;
                    } else if((majorNum >= 12) && (minorNum === 2)) {
                        // another special carve-out: for year major ticks, don't show
                        // 2-month minor ticks, bump to quarters
                        mockAx.dtick = 'M3';
                    }
                }
            } else if(String(mockAx.dtick).charAt(0) === 'L') {
                if(String(ax.dtick).charAt(0) === 'L') {
                    if(!isMultiple(majorNum, minorNum)) {
                        mockAx.dtick = isClose(majorNum / minorNum, 2.5) ? (ax.dtick / 2) : ax.dtick;
                    }
                } else {
                    mockAx.dtick = 'D1';
                }
            } else if(mockAx.dtick === 'D2' && +ax.dtick > 1) {
                // the D2 log axis tick spacing is confusing for unlabeled minor ticks if
                // the major dtick is more than one order of magnitude.
                mockAx.dtick = 1;
            }
        }
        // put back the original range, to use to find the full set of minor ticks
        mockAx.range = ax.range;
    }
    if(ax.minor._tick0Init === undefined) {
        // ensure identical tick0
        mockAx.tick0 = ax.tick0;
    }
};

function isMultiple(bigger, smaller) {
    return Math.abs((bigger / smaller + 0.5) % 1 - 0.5) < 0.001;
}

function isClose(a, b) {
    return Math.abs((a / b) - 1) < 0.001;
}

// ensure we have tick0, dtick, and tick rounding calculated
axes.prepTicks = function(ax, opts) {
    var rng = Lib.simpleMap(ax.range, ax.r2l, undefined, undefined, opts);

    // calculate max number of (auto) ticks to display based on plot size
    if(ax.tickmode === 'auto' || !ax.dtick) {
        var nt = ax.nticks;
        var minPx;

        if(!nt) {
            if(ax.type === 'category' || ax.type === 'multicategory') {
                minPx = ax.tickfont ? Lib.bigFont(ax.tickfont.size || 12) : 15;
                nt = ax._length / minPx;
            } else {
                minPx = ax._id.charAt(0) === 'y' ? 40 : 80;
                nt = Lib.constrain(ax._length / minPx, 4, 9) + 1;
            }

            // radial axes span half their domain,
            // multiply nticks value by two to get correct number of auto ticks.
            if(ax._name === 'radialaxis') nt *= 2;
        }

        if(!(ax.minor && ax.minor.tickmode !== 'array')) {
            // add a couple of extra digits for filling in ticks when we
            // have explicit tickvals without tick text
            if(ax.tickmode === 'array') nt *= 100;
        }

        ax._roughDTick = Math.abs(rng[1] - rng[0]) / nt;
        axes.autoTicks(ax, ax._roughDTick);

        // check for a forced minimum dtick
        if(ax._minDtick > 0 && ax.dtick < ax._minDtick * 2) {
            ax.dtick = ax._minDtick;
            ax.tick0 = ax.l2r(ax._forceTick0);
        }
    }

    if(ax.ticklabelmode === 'period') {
        adjustPeriodDelta(ax);
    }

    // check for missing tick0
    if(!ax.tick0) {
        ax.tick0 = (ax.type === 'date') ? '2000-01-01' : 0;
    }

    // ensure we don't try to make ticks below our minimum precision
    // see https://github.com/plotly/plotly.js/issues/2892
    if(ax.type === 'date' && ax.dtick < 0.1) ax.dtick = 0.1;

    // now figure out rounding of tick values
    autoTickRound(ax);
};

function nMonths(dtick) {
    return +(dtick.substring(1));
}

function adjustPeriodDelta(ax) { // adjusts ax.dtick and sets ax._definedDelta
    var definedDelta;

    function mDate() {
        return !(
            isNumeric(ax.dtick) ||
            ax.dtick.charAt(0) !== 'M'
        );
    }
    var isMDate = mDate();
    var tickformat = axes.getTickFormat(ax);
    if(tickformat) {
        var noDtick = ax._dtickInit !== ax.dtick;
        if(
            !(/%[fLQsSMX]/.test(tickformat))
            // %f: microseconds as a decimal number [000000, 999999]
            // %L: milliseconds as a decimal number [000, 999]
            // %Q: milliseconds since UNIX epoch
            // %s: seconds since UNIX epoch
            // %S: second as a decimal number [00,61]
            // %M: minute as a decimal number [00,59]
            // %X: the locale’s time, such as %-I:%M:%S %p
        ) {
            if(
                /%[HI]/.test(tickformat)
                // %H: hour (24-hour clock) as a decimal number [00,23]
                // %I: hour (12-hour clock) as a decimal number [01,12]
            ) {
                definedDelta = ONEHOUR;
                if(noDtick && !isMDate && ax.dtick < ONEHOUR) ax.dtick = ONEHOUR;
            } else if(
                /%p/.test(tickformat) // %p: either AM or PM
            ) {
                definedDelta = HALFDAY;
                if(noDtick && !isMDate && ax.dtick < HALFDAY) ax.dtick = HALFDAY;
            } else if(
                /%[Aadejuwx]/.test(tickformat)
                // %A: full weekday name
                // %a: abbreviated weekday name
                // %d: zero-padded day of the month as a decimal number [01,31]
                // %e: space-padded day of the month as a decimal number [ 1,31]
                // %j: day of the year as a decimal number [001,366]
                // %u: Monday-based (ISO 8601) weekday as a decimal number [1,7]
                // %w: Sunday-based weekday as a decimal number [0,6]
                // %x: the locale’s date, such as %-m/%-d/%Y
            ) {
                definedDelta = ONEDAY;
                if(noDtick && !isMDate && ax.dtick < ONEDAY) ax.dtick = ONEDAY;
            } else if(
                /%[UVW]/.test(tickformat)
                // %U: Sunday-based week of the year as a decimal number [00,53]
                // %V: ISO 8601 week of the year as a decimal number [01, 53]
                // %W: Monday-based week of the year as a decimal number [00,53]
            ) {
                definedDelta = ONEWEEK;
                if(noDtick && !isMDate && ax.dtick < ONEWEEK) ax.dtick = ONEWEEK;
            } else if(
                /%[Bbm]/.test(tickformat)
                // %B: full month name
                // %b: abbreviated month name
                // %m: month as a decimal number [01,12]
            ) {
                definedDelta = ONEAVGMONTH;
                if(noDtick && (
                    isMDate ? nMonths(ax.dtick) < 1 : ax.dtick < ONEMINMONTH)
                ) ax.dtick = 'M1';
            } else if(
                /%[q]/.test(tickformat)
                // %q: quarter of the year as a decimal number [1,4]
            ) {
                definedDelta = ONEAVGQUARTER;
                if(noDtick && (
                    isMDate ? nMonths(ax.dtick) < 3 : ax.dtick < ONEMINQUARTER)
                ) ax.dtick = 'M3';
            } else if(
                /%[Yy]/.test(tickformat)
                // %Y: year with century as a decimal number, such as 1999
                // %y: year without century as a decimal number [00,99]
            ) {
                definedDelta = ONEAVGYEAR;
                if(noDtick && (
                    isMDate ? nMonths(ax.dtick) < 12 : ax.dtick < ONEMINYEAR)
                ) ax.dtick = 'M12';
            }
        }
    }

    isMDate = mDate();
    if(isMDate && ax.tick0 === ax._dowTick0) {
        // discard Sunday/Monday tweaks
        ax.tick0 = ax._rawTick0;
    }

    ax._definedDelta = definedDelta;
}

function positionPeriodTicks(tickVals, ax, definedDelta) {
    for(var i = 0; i < tickVals.length; i++) {
        var v = tickVals[i].value;

        var a = i;
        var b = i + 1;
        if(i < tickVals.length - 1) {
            a = i;
            b = i + 1;
        } else if(i > 0) {
            a = i - 1;
            b = i;
        } else {
            a = i;
            b = i;
        }

        var A = tickVals[a].value;
        var B = tickVals[b].value;
        var actualDelta = Math.abs(B - A);
        var delta = definedDelta || actualDelta;
        var periodLength = 0;

        if(delta >= ONEMINYEAR) {
            if(actualDelta >= ONEMINYEAR && actualDelta <= ONEMAXYEAR) {
                periodLength = actualDelta;
            } else {
                periodLength = ONEAVGYEAR;
            }
        } else if(definedDelta === ONEAVGQUARTER && delta >= ONEMINQUARTER) {
            if(actualDelta >= ONEMINQUARTER && actualDelta <= ONEMAXQUARTER) {
                periodLength = actualDelta;
            } else {
                periodLength = ONEAVGQUARTER;
            }
        } else if(delta >= ONEMINMONTH) {
            if(actualDelta >= ONEMINMONTH && actualDelta <= ONEMAXMONTH) {
                periodLength = actualDelta;
            } else {
                periodLength = ONEAVGMONTH;
            }
        } else if(definedDelta === ONEWEEK && delta >= ONEWEEK) {
            periodLength = ONEWEEK;
        } else if(delta >= ONEDAY) {
            periodLength = ONEDAY;
        } else if(definedDelta === HALFDAY && delta >= HALFDAY) {
            periodLength = HALFDAY;
        } else if(definedDelta === ONEHOUR && delta >= ONEHOUR) {
            periodLength = ONEHOUR;
        }

        var inBetween;
        if(periodLength >= actualDelta) {
            // ensure new label positions remain between ticks
            periodLength = actualDelta;
            inBetween = true;
        }

        var endPeriod = v + periodLength;
        if(ax.rangebreaks && periodLength > 0) {
            var nAll = 84; // highly divisible 7 * 12
            var n = 0;
            for(var c = 0; c < nAll; c++) {
                var r = (c + 0.5) / nAll;
                if(ax.maskBreaks(v * (1 - r) + r * endPeriod) !== BADNUM) n++;
            }
            periodLength *= n / nAll;

            if(!periodLength) {
                tickVals[i].drop = true;
            }

            if(inBetween && actualDelta > ONEWEEK) periodLength = actualDelta; // center monthly & longer periods
        }

        if(
            periodLength > 0 || // not instant
            i === 0 // taking care first tick added
        ) {
            tickVals[i].periodX = v + periodLength / 2;
        }
    }
}

// calculate the ticks: text, values, positioning
// if ticks are set to automatic, determine the right values (tick0,dtick)
// in any case, set tickround to # of digits to round tick labels to,
// or codes to this effect for log and date scales
axes.calcTicks = function calcTicks(ax, opts) {
    var type = ax.type;
    var calendar = ax.calendar;
    var ticklabelstep = ax.ticklabelstep;
    var isPeriod = ax.ticklabelmode === 'period';
    var isReversed = ax.range[0] > ax.range[1];
    var ticklabelIndex = (!ax.ticklabelindex || Lib.isArrayOrTypedArray(ax.ticklabelindex)) ?
        ax.ticklabelindex : [ax.ticklabelindex];
    var rng = Lib.simpleMap(ax.range, ax.r2l, undefined, undefined, opts);
    var axrev = (rng[1] < rng[0]);
    var minRange = Math.min(rng[0], rng[1]);
    var maxRange = Math.max(rng[0], rng[1]);

    var maxTicks = Math.max(1000, ax._length || 0);

    var ticksOut = [];
    var minorTicks = [];

    var tickVals = [];
    var minorTickVals = [];
    // all ticks for which labels are drawn which is not necessarily the major ticks when
    // `ticklabelindex` is set.
    var allTicklabelVals = [];

    var hasMinor = ax.minor && (ax.minor.ticks || ax.minor.showgrid);

    // calc major first
    for(var major = 1; major >= (hasMinor ? 0 : 1); major--) {
        var isMinor = !major;

        if(major) {
            ax._dtickInit = ax.dtick;
            ax._tick0Init = ax.tick0;
        } else {
            ax.minor._dtickInit = ax.minor.dtick;
            ax.minor._tick0Init = ax.minor.tick0;
        }

        var mockAx = major ? ax : Lib.extendFlat({}, ax, ax.minor);

        if(isMinor) {
            axes.prepMinorTicks(mockAx, ax, opts);
        } else {
            axes.prepTicks(mockAx, opts);
        }

        // now that we've figured out the auto values for formatting
        // in case we're missing some ticktext, we can break out for array ticks
        if(mockAx.tickmode === 'array') {
            if(major) {
                tickVals = [];
                ticksOut = arrayTicks(ax, !isMinor);
            } else {
                minorTickVals = [];
                minorTicks = arrayTicks(ax, !isMinor);
            }
            continue;
        }

        // fill tickVals based on overlaying axis
        if(mockAx.tickmode === 'sync') {
            tickVals = [];
            ticksOut = syncTicks(ax);
            continue;
        }

        // add a tiny bit so we get ticks which may have rounded out
        var exRng = expandRange(rng);
        var startTick = exRng[0];
        var endTick = exRng[1];

        var numDtick = isNumeric(mockAx.dtick);
        var isDLog = (type === 'log') && !(numDtick || mockAx.dtick.charAt(0) === 'L');

        // find the first tick
        var x0 = axes.tickFirst(mockAx, opts);

        if(major) {
            ax._tmin = x0;

            // No visible ticks? Quit.
            // I've only seen this on category axes with all categories off the edge.
            if((x0 < startTick) !== axrev) break;

            // return the full set of tick vals
            if(type === 'category' || type === 'multicategory') {
                endTick = (axrev) ? Math.max(-0.5, endTick) :
                    Math.min(ax._categories.length - 0.5, endTick);
            }
        }

        var prevX = null;
        var x = x0;
        var majorId;

        if(major) {
            // ids for ticklabelstep
            var _dTick;
            if(numDtick) {
                _dTick = ax.dtick;
            } else {
                if(type === 'date') {
                    if(typeof ax.dtick === 'string' && ax.dtick.charAt(0) === 'M') {
                        _dTick = ONEAVGMONTH * ax.dtick.substring(1);
                    }
                } else {
                    _dTick = ax._roughDTick;
                }
            }

            majorId = Math.round((
                ax.r2l(x) -
                ax.r2l(ax.tick0)
            ) / _dTick) - 1;
        }

        var dtick = mockAx.dtick;

        if(mockAx.rangebreaks && mockAx._tick0Init !== mockAx.tick0) {
            // adjust tick0
            x = moveOutsideBreak(x, ax);
            if(!axrev) {
                x = axes.tickIncrement(x, dtick, !axrev, calendar);
            }
        }

        if(major && isPeriod) {
            // add one item to label period before tick0
            x = axes.tickIncrement(x, dtick, !axrev, calendar);
            majorId--;
        }

        for(;
            axrev ?
                (x >= endTick) :
                (x <= endTick);
            x = axes.tickIncrement(
                x,
                dtick,
                axrev,
                calendar
            )
        ) {
            if(major) majorId++;

            if(mockAx.rangebreaks) {
                if(!axrev) {
                    if(x < startTick) continue;
                    if(mockAx.maskBreaks(x) === BADNUM && moveOutsideBreak(x, mockAx) >= maxRange) break;
                }
            }

            // prevent infinite loops - no more than one tick per pixel,
            // and make sure each value is different from the previous
            if(tickVals.length > maxTicks || x === prevX) break;
            prevX = x;

            var obj = { value: x };

            if(major) {
                if(isDLog && (x !== (x | 0))) {
                    obj.simpleLabel = true;
                }

                if(ticklabelstep > 1 && majorId % ticklabelstep) {
                    obj.skipLabel = true;
                }

                tickVals.push(obj);
            } else {
                obj.minor = true;

                minorTickVals.push(obj);
            }
        }
    }

    // check if ticklabelIndex makes sense, otherwise ignore it
    if(!minorTickVals || minorTickVals.length < 2) {
        ticklabelIndex = false;
    } else {
        var diff = (minorTickVals[1].value - minorTickVals[0].value) * (isReversed ? -1 : 1);
        if(!periodCompatibleWithTickformat(diff, ax.tickformat)) {
            ticklabelIndex = false;
        }
    }
    // Determine for which ticks to draw labels
    if(!ticklabelIndex) {
        allTicklabelVals = tickVals;
    } else {
        // Collect and sort all major and minor ticks, to find the minor ticks `ticklabelIndex`
        // steps away from each major tick. For those minor ticks we want to draw the label.

        var allTickVals = tickVals.concat(minorTickVals);
        if(isPeriod && tickVals.length) {
            // first major tick was just added for period handling
            allTickVals = allTickVals.slice(1);
        }

        allTickVals =
            allTickVals
            .sort(function(a, b) { return a.value - b.value; })
            .filter(function(tick, index, self) {
                return index === 0 || tick.value !== self[index - 1].value;
            });

        var majorTickIndices =
            allTickVals
            .map(function(item, index) {
                return item.minor === undefined && !item.skipLabel ? index : null;
            })
            .filter(function(index) { return index !== null; });

        majorTickIndices.forEach(function(majorIdx) {
            ticklabelIndex.map(function(nextLabelIdx) {
                var minorIdx = majorIdx + nextLabelIdx;
                if(minorIdx >= 0 && minorIdx < allTickVals.length) {
                    Lib.pushUnique(allTicklabelVals, allTickVals[minorIdx]);
                }
            });
        });
    }

    if(hasMinor) {
        var canOverlap =
            (ax.minor.ticks === 'inside' && ax.ticks === 'outside') ||
            (ax.minor.ticks === 'outside' && ax.ticks === 'inside');

        if(!canOverlap) {
            // remove duplicate minors

            var majorValues = tickVals.map(function(d) { return d.value; });

            var list = [];
            for(var k = 0; k < minorTickVals.length; k++) {
                var T = minorTickVals[k];
                var v = T.value;
                if(majorValues.indexOf(v) !== -1) {
                    continue;
                }
                var found = false;
                for(var q = 0; !found && (q < tickVals.length); q++) {
                    if(
                        // add 10e6 to eliminate problematic digits
                        10e6 + tickVals[q].value ===
                        10e6 + v
                    ) {
                        found = true;
                    }
                }
                if(!found) list.push(T);
            }
            minorTickVals = list;
        }
    }

    if(isPeriod) positionPeriodTicks(allTicklabelVals, ax, ax._definedDelta);

    var i;
    if(ax.rangebreaks) {
        var flip = ax._id.charAt(0) === 'y';

        var fontSize = 1; // one pixel minimum
        if(ax.tickmode === 'auto') {
            fontSize = ax.tickfont ? ax.tickfont.size : 12;
        }

        var prevL = NaN;
        for(i = tickVals.length - 1; i > -1; i--) {
            if(tickVals[i].drop) {
                tickVals.splice(i, 1);
                continue;
            }

            tickVals[i].value = moveOutsideBreak(tickVals[i].value, ax);

            // avoid overlaps
            var l = ax.c2p(tickVals[i].value);
            if(flip ?
                (prevL > l - fontSize) :
                (prevL < l + fontSize)
            ) { // ensure one pixel minimum
                tickVals.splice(axrev ? i + 1 : i, 1);
            } else {
                prevL = l;
            }
        }
    }

    // If same angle over a full circle, the last tick vals is a duplicate.
    // TODO must do something similar for angular date axes.
    if(isAngular(ax) && Math.abs(rng[1] - rng[0]) === 360) {
        tickVals.pop();
    }

    // save the last tick as well as first, so we can
    // show the exponent only on the last one
    ax._tmax = (tickVals[tickVals.length - 1] || {}).value;

    // for showing the rest of a date when the main tick label is only the
    // latter part: ax._prevDateHead holds what we showed most recently.
    // Start with it cleared and mark that we're in calcTicks (ie calculating a
    // whole string of these so we should care what the previous date head was!)
    ax._prevDateHead = '';
    ax._inCalcTicks = true;

    var lastVisibleHead;
    var hideLabel = function(tick) {
        tick.text = '';
        ax._prevDateHead = lastVisibleHead;
    };

    tickVals = tickVals.concat(minorTickVals);

    function setTickLabel(ax, tickVal) {
        var text = axes.tickText(
            ax,
            tickVal.value,
            false, // hover
            tickVal.simpleLabel // noSuffixPrefix
        );
        var p = tickVal.periodX;
        if(p !== undefined) {
            text.periodX = p;
            if(p > maxRange || p < minRange) { // hide label if outside the range
                if(p > maxRange) text.periodX = maxRange;
                if(p < minRange) text.periodX = minRange;

                hideLabel(text);
            }
        }
        return text;
    }

    var t;
    for(i = 0; i < tickVals.length; i++) {
        var _minor = tickVals[i].minor;
        var _value = tickVals[i].value;

        if(_minor) {
            if(ticklabelIndex && allTicklabelVals.indexOf(tickVals[i]) !== -1) {
                t = setTickLabel(ax, tickVals[i]);
            } else {
                t = { x: _value };
            }
            t.minor = true;
            minorTicks.push(t);
        } else {
            lastVisibleHead = ax._prevDateHead;
            t = setTickLabel(ax, tickVals[i]);
            if(tickVals[i].skipLabel ||
                ticklabelIndex && allTicklabelVals.indexOf(tickVals[i]) === -1) {
                hideLabel(t);
            }

            ticksOut.push(t);
        }
    }
    ticksOut = ticksOut.concat(minorTicks);

    ax._inCalcTicks = false;

    if(isPeriod && ticksOut.length) {
        // drop very first tick that we added to handle period
        ticksOut[0].noTick = true;
    }

    return ticksOut;
};

function filterRangeBreaks(ax, ticksOut) {
    if(ax.rangebreaks) {
        // remove ticks falling inside rangebreaks
        ticksOut = ticksOut.filter(function(d) {
            return ax.maskBreaks(d.x) !== BADNUM;
        });
    }

    return ticksOut;
}

function syncTicks(ax) {
    // get the overlaying axis
    var baseAxis = ax._mainAxis;

    var ticksOut = [];
    if(baseAxis._vals) {
        for(var i = 0; i < baseAxis._vals.length; i++) {
            // filter vals with noTick flag
            if(baseAxis._vals[i].noTick) {
                continue;
            }

            // get the position of the every tick
            var pos = baseAxis.l2p(baseAxis._vals[i].x);

            // get the tick for the current axis based on position
            var vali = ax.p2l(pos);
            var obj = axes.tickText(ax, vali);

            // assign minor ticks
            if(baseAxis._vals[i].minor) {
                obj.minor = true;
                obj.text = '';
            }

            ticksOut.push(obj);
        }
    }

    ticksOut = filterRangeBreaks(ax, ticksOut);

    return ticksOut;
}

function arrayTicks(ax, majorOnly) {
    var rng = Lib.simpleMap(ax.range, ax.r2l);
    var exRng = expandRange(rng);
    var tickMin = Math.min(exRng[0], exRng[1]);
    var tickMax = Math.max(exRng[0], exRng[1]);

    // make sure showing ticks doesn't accidentally add new categories
    // TODO multicategory, if we allow ticktext / tickvals
    var tickVal2l = ax.type === 'category' ? ax.d2l_noadd : ax.d2l;

    // array ticks on log axes always show the full number
    // (if no explicit ticktext overrides it)
    if(ax.type === 'log' && String(ax.dtick).charAt(0) !== 'L') {
        ax.dtick = 'L' + Math.pow(10, Math.floor(Math.min(ax.range[0], ax.range[1])) - 1);
    }

    var ticksOut = [];
    for(var isMinor = 0; isMinor <= 1; isMinor++) {
        if((majorOnly !== undefined) && ((majorOnly && isMinor) || (majorOnly === false && !isMinor))) continue;
        if(isMinor && !ax.minor) continue;
        var vals = !isMinor ? ax.tickvals : ax.minor.tickvals;
        var text = !isMinor ? ax.ticktext : [];
        if(!vals) continue;


        // without a text array, just format the given values as any other ticks
        // except with more precision to the numbers
        if(!Lib.isArrayOrTypedArray(text)) text = [];

        for(var i = 0; i < vals.length; i++) {
            var vali = tickVal2l(vals[i]);
            if(vali > tickMin && vali < tickMax) {
                var obj = axes.tickText(ax, vali, false, String(text[i]));
                if(isMinor) {
                    obj.minor = true;
                    obj.text = '';
                }

                ticksOut.push(obj);
            }
        }
    }

    ticksOut = filterRangeBreaks(ax, ticksOut);

    return ticksOut;
}

var roundBase10 = [2, 5, 10];
var roundBase24 = [1, 2, 3, 6, 12];
var roundBase60 = [1, 2, 5, 10, 15, 30];
// 2&3 day ticks are weird, but need something btwn 1&7
var roundDays = [1, 2, 3, 7, 14];
// approx. tick positions for log axes, showing all (1) and just 1, 2, 5 (2)
// these don't have to be exact, just close enough to round to the right value
var roundLog1 = [-0.046, 0, 0.301, 0.477, 0.602, 0.699, 0.778, 0.845, 0.903, 0.954, 1];
var roundLog2 = [-0.301, 0, 0.301, 0.699, 1];
// N.B. `thetaunit; 'radians' angular axes must be converted to degrees
var roundAngles = [15, 30, 45, 90, 180];

function roundDTick(roughDTick, base, roundingSet) {
    return base * Lib.roundUp(roughDTick / base, roundingSet);
}

// autoTicks: calculate best guess at pleasant ticks for this axis
// inputs:
//      ax - an axis object
//      roughDTick - rough tick spacing (to be turned into a nice round number)
// outputs (into ax):
//   tick0: starting point for ticks (not necessarily on the graph)
//      usually 0 for numeric (=10^0=1 for log) or jan 1, 2000 for dates
//   dtick: the actual, nice round tick spacing, usually a little larger than roughDTick
//      if the ticks are spaced linearly (linear scale, categories,
//          log with only full powers, date ticks < month),
//          this will just be a number
//      months: M#
//      years: M# where # is 12*number of years
//      log with linear ticks: L# where # is the linear tick spacing
//      log showing powers plus some intermediates:
//          D1 shows all digits, D2 shows 2 and 5
axes.autoTicks = function(ax, roughDTick, isMinor) {
    var base;

    function getBase(v) {
        return Math.pow(v, Math.floor(Math.log(roughDTick) / Math.LN10));
    }

    if(ax.type === 'date') {
        ax.tick0 = Lib.dateTick0(ax.calendar, 0);

        // the criteria below are all based on the rough spacing we calculate
        // being > half of the final unit - so precalculate twice the rough val
        var roughX2 = 2 * roughDTick;

        if(roughX2 > ONEAVGYEAR) {
            roughDTick /= ONEAVGYEAR;
            base = getBase(10);
            ax.dtick = 'M' + (12 * roundDTick(roughDTick, base, roundBase10));
        } else if(roughX2 > ONEAVGMONTH) {
            roughDTick /= ONEAVGMONTH;
            ax.dtick = 'M' + roundDTick(roughDTick, 1, roundBase24);
        } else if(roughX2 > ONEDAY) {
            ax.dtick = roundDTick(roughDTick, ONEDAY, ax._hasDayOfWeekBreaks ? [1, 2, 7, 14] : roundDays);
            if(!isMinor) {
                // get week ticks on sunday
                // this will also move the base tick off 2000-01-01 if dtick is
                // 2 or 3 days... but that's a weird enough case that we'll ignore it.
                var tickformat = axes.getTickFormat(ax);
                var isPeriod = ax.ticklabelmode === 'period';
                if(isPeriod) ax._rawTick0 = ax.tick0;

                if(/%[uVW]/.test(tickformat)) {
                    ax.tick0 = Lib.dateTick0(ax.calendar, 2); // Monday
                } else {
                    ax.tick0 = Lib.dateTick0(ax.calendar, 1); // Sunday
                }

                if(isPeriod) ax._dowTick0 = ax.tick0;
            }
        } else if(roughX2 > ONEHOUR) {
            ax.dtick = roundDTick(roughDTick, ONEHOUR, roundBase24);
        } else if(roughX2 > ONEMIN) {
            ax.dtick = roundDTick(roughDTick, ONEMIN, roundBase60);
        } else if(roughX2 > ONESEC) {
            ax.dtick = roundDTick(roughDTick, ONESEC, roundBase60);
        } else {
            // milliseconds
            base = getBase(10);
            ax.dtick = roundDTick(roughDTick, base, roundBase10);
        }
    } else if(ax.type === 'log') {
        ax.tick0 = 0;
        var rng = Lib.simpleMap(ax.range, ax.r2l);
        if(ax._isMinor) {
            // Log axes by default get MORE than nTicks based on the metrics below
            // But for minor ticks we don't want this increase, we already have
            // the major ticks.
            roughDTick *= 1.5;
        }
        if(roughDTick > 0.7) {
            // only show powers of 10
            ax.dtick = Math.ceil(roughDTick);
        } else if(Math.abs(rng[1] - rng[0]) < 1) {
            // span is less than one power of 10
            var nt = 1.5 * Math.abs((rng[1] - rng[0]) / roughDTick);

            // ticks on a linear scale, labeled fully
            roughDTick = Math.abs(Math.pow(10, rng[1]) -
                Math.pow(10, rng[0])) / nt;
            base = getBase(10);
            ax.dtick = 'L' + roundDTick(roughDTick, base, roundBase10);
        } else {
            // include intermediates between powers of 10,
            // labeled with small digits
            // ax.dtick = "D2" (show 2 and 5) or "D1" (show all digits)
            ax.dtick = (roughDTick > 0.3) ? 'D2' : 'D1';
        }
    } else if(ax.type === 'category' || ax.type === 'multicategory') {
        ax.tick0 = 0;
        ax.dtick = Math.ceil(Math.max(roughDTick, 1));
    } else if(isAngular(ax)) {
        ax.tick0 = 0;
        base = 1;
        ax.dtick = roundDTick(roughDTick, base, roundAngles);
    } else {
        // auto ticks always start at 0
        ax.tick0 = 0;
        base = getBase(10);
        ax.dtick = roundDTick(roughDTick, base, roundBase10);
    }

    // prevent infinite loops
    if(ax.dtick === 0) ax.dtick = 1;

    // TODO: this is from log axis histograms with autorange off
    if(!isNumeric(ax.dtick) && typeof ax.dtick !== 'string') {
        var olddtick = ax.dtick;
        ax.dtick = 1;
        throw 'ax.dtick error: ' + String(olddtick);
    }
};

// after dtick is already known, find tickround = precision
// to display in tick labels
//   for numeric ticks, integer # digits after . to round to
//   for date ticks, the last date part to show (y,m,d,H,M,S)
//      or an integer # digits past seconds
function autoTickRound(ax) {
    var dtick = ax.dtick;

    ax._tickexponent = 0;
    if(!isNumeric(dtick) && typeof dtick !== 'string') {
        dtick = 1;
    }

    if(ax.type === 'category' || ax.type === 'multicategory') {
        ax._tickround = null;
    }
    if(ax.type === 'date') {
        // If tick0 is unusual, give tickround a bit more information
        // not necessarily *all* the information in tick0 though, if it's really odd
        // minimal string length for tick0: 'd' is 10, 'M' is 16, 'S' is 19
        // take off a leading minus (year < 0) and i (intercalary month) so length is consistent
        var tick0ms = ax.r2l(ax.tick0);
        var tick0str = ax.l2r(tick0ms).replace(/(^-|i)/g, '');
        var tick0len = tick0str.length;

        if(String(dtick).charAt(0) === 'M') {
            // any tick0 more specific than a year: alway show the full date
            if(tick0len > 10 || tick0str.substr(5) !== '01-01') ax._tickround = 'd';
            // show the month unless ticks are full multiples of a year
            else ax._tickround = (+(dtick.substr(1)) % 12 === 0) ? 'y' : 'm';
        } else if((dtick >= ONEDAY && tick0len <= 10) || (dtick >= ONEDAY * 15)) ax._tickround = 'd';
        else if((dtick >= ONEMIN && tick0len <= 16) || (dtick >= ONEHOUR)) ax._tickround = 'M';
        else if((dtick >= ONESEC && tick0len <= 19) || (dtick >= ONEMIN)) ax._tickround = 'S';
        else {
            // tickround is a number of digits of fractional seconds
            // of any two adjacent ticks, at least one will have the maximum fractional digits
            // of all possible ticks - so take the max. length of tick0 and the next one
            var tick1len = ax.l2r(tick0ms + dtick).replace(/^-/, '').length;
            ax._tickround = Math.max(tick0len, tick1len) - 20;

            // We shouldn't get here... but in case there's a situation I'm
            // not thinking of where tick0str and tick1str are identical or
            // something, fall back on maximum precision
            if(ax._tickround < 0) ax._tickround = 4;
        }
    } else if(isNumeric(dtick) || dtick.charAt(0) === 'L') {
        // linear or log (except D1, D2)
        var rng = ax.range.map(ax.r2d || Number);
        if(!isNumeric(dtick)) dtick = Number(dtick.substr(1));
        // 2 digits past largest digit of dtick
        ax._tickround = 2 - Math.floor(Math.log(dtick) / Math.LN10 + 0.01);

        var maxend = Math.max(Math.abs(rng[0]), Math.abs(rng[1]));
        var rangeexp = Math.floor(Math.log(maxend) / Math.LN10 + 0.01);
        var minexponent = ax.minexponent === undefined ? 3 : ax.minexponent;
        if(Math.abs(rangeexp) > minexponent) {
            if((isSIFormat(ax.exponentformat) && ax.exponentformat !== 'SI extended' && !beyondSI(rangeexp)) || 
            (isSIFormat(ax.exponentformat) && ax.exponentformat === 'SI extended' && !beyondSIExtended(rangeexp))) {
                ax._tickexponent = 3 * Math.round((rangeexp - 1) / 3);
            } else ax._tickexponent = rangeexp;
        }
    } else {
        // D1 or D2 (log)
        ax._tickround = null;
    }
}

// months and years don't have constant millisecond values
// (but a year is always 12 months so we only need months)
// log-scale ticks are also not consistently spaced, except
// for pure powers of 10
// numeric ticks always have constant differences, other datetime ticks
// can all be calculated as constant number of milliseconds
axes.tickIncrement = function(x, dtick, axrev, calendar) {
    var axSign = axrev ? -1 : 1;

    // includes linear, all dates smaller than month, and pure 10^n in log
    if(isNumeric(dtick)) return Lib.increment(x, axSign * dtick);

    // everything else is a string, one character plus a number
    var tType = dtick.charAt(0);
    var dtSigned = axSign * Number(dtick.substr(1));

    // Dates: months (or years - see Lib.incrementMonth)
    if(tType === 'M') return Lib.incrementMonth(x, dtSigned, calendar);

    // Log scales: Linear, Digits
    if(tType === 'L') return Math.log(Math.pow(10, x) + dtSigned) / Math.LN10;

    // log10 of 2,5,10, or all digits (logs just have to be
    // close enough to round)
    if(tType === 'D') {
        var tickset = (dtick === 'D2') ? roundLog2 : roundLog1;
        var x2 = x + axSign * 0.01;
        var frac = Lib.roundUp(Lib.mod(x2, 1), tickset, axrev);

        return Math.floor(x2) +
            Math.log(d3.round(Math.pow(10, frac), 1)) / Math.LN10;
    }

    throw 'unrecognized dtick ' + String(dtick);
};

// calculate the first tick on an axis
axes.tickFirst = function(ax, opts) {
    var r2l = ax.r2l || Number;
    var rng = Lib.simpleMap(ax.range, r2l, undefined, undefined, opts);
    var axrev = rng[1] < rng[0];
    var sRound = axrev ? Math.floor : Math.ceil;
    // add a tiny extra bit to make sure we get ticks
    // that may have been rounded out
    var r0 = expandRange(rng)[0];
    var dtick = ax.dtick;
    var tick0 = r2l(ax.tick0);

    if(isNumeric(dtick)) {
        var tmin = sRound((r0 - tick0) / dtick) * dtick + tick0;

        // make sure no ticks outside the category list
        if(ax.type === 'category' || ax.type === 'multicategory') {
            tmin = Lib.constrain(tmin, 0, ax._categories.length - 1);
        }
        return tmin;
    }

    var tType = dtick.charAt(0);
    var dtNum = Number(dtick.substr(1));

    // Dates: months (or years)
    if(tType === 'M') {
        var cnt = 0;
        var t0 = tick0;
        var t1, mult, newDTick;

        // This algorithm should work for *any* nonlinear (but close to linear!)
        // tick spacing. Limit to 10 iterations, for gregorian months it's normally <=3.
        while(cnt < 10) {
            t1 = axes.tickIncrement(t0, dtick, axrev, ax.calendar);
            if((t1 - r0) * (t0 - r0) <= 0) {
                // t1 and t0 are on opposite sides of r0! we've succeeded!
                if(axrev) return Math.min(t0, t1);
                return Math.max(t0, t1);
            }
            mult = (r0 - ((t0 + t1) / 2)) / (t1 - t0);
            newDTick = tType + ((Math.abs(Math.round(mult)) || 1) * dtNum);
            t0 = axes.tickIncrement(t0, newDTick, mult < 0 ? !axrev : axrev, ax.calendar);
            cnt++;
        }
        Lib.error('tickFirst did not converge', ax);
        return t0;
    } else if(tType === 'L') {
        // Log scales: Linear, Digits

        return Math.log(sRound(
            (Math.pow(10, r0) - tick0) / dtNum) * dtNum + tick0) / Math.LN10;
    } else if(tType === 'D') {
        var tickset = (dtick === 'D2') ? roundLog2 : roundLog1;
        var frac = Lib.roundUp(Lib.mod(r0, 1), tickset, axrev);

        return Math.floor(r0) +
            Math.log(d3.round(Math.pow(10, frac), 1)) / Math.LN10;
    } else throw 'unrecognized dtick ' + String(dtick);
};

// draw the text for one tick.
// px,py are the location on gd.paper
// prefix is there so the x axis ticks can be dropped a line
// ax is the axis layout, x is the tick value
// hover is a (truthy) flag for whether to show numbers with a bit
// more precision for hovertext
axes.tickText = function(ax, x, hover, noSuffixPrefix) {
    var out = tickTextObj(ax, x);
    var arrayMode = ax.tickmode === 'array';
    var extraPrecision = hover || arrayMode;
    var axType = ax.type;
    // TODO multicategory, if we allow ticktext / tickvals
    var tickVal2l = axType === 'category' ? ax.d2l_noadd : ax.d2l;
    var i;

    var inbounds = function(v) {
        var p = ax.l2p(v);
        return p >= 0 && p <= ax._length ? v : null;
    };
    if(arrayMode && Lib.isArrayOrTypedArray(ax.ticktext)) {
        var rng = Lib.simpleMap(ax.range, ax.r2l);
        var minDiff = (Math.abs(rng[1] - rng[0]) - (ax._lBreaks || 0)) / 10000;

        for(i = 0; i < ax.ticktext.length; i++) {
            if(Math.abs(x - tickVal2l(ax.tickvals[i])) < minDiff) break;
        }
        if(i < ax.ticktext.length) {
            out.text = String(ax.ticktext[i]);

            out.xbnd = [
                inbounds(out.x - 0.5),
                inbounds(out.x + ax.dtick - 0.5)
            ];
            return out;
        }
    }

    function isHidden(showAttr) {
        if(showAttr === undefined) return true;
        if(hover) return showAttr === 'none';

        var firstOrLast = {
            first: ax._tmin,
            last: ax._tmax
        }[showAttr];

        return showAttr !== 'all' && x !== firstOrLast;
    }

    var hideexp = hover ?
        'never' :
        ax.exponentformat !== 'none' && isHidden(ax.showexponent) ? 'hide' : '';

    if(axType === 'date') formatDate(ax, out, hover, extraPrecision);
    else if(axType === 'log') formatLog(ax, out, hover, extraPrecision, hideexp);
    else if(axType === 'category') formatCategory(ax, out);
    else if(axType === 'multicategory') formatMultiCategory(ax, out, hover);
    else if(isAngular(ax)) formatAngle(ax, out, hover, extraPrecision, hideexp);
    else formatLinear(ax, out, hover, extraPrecision, hideexp);

    // add prefix and suffix
    if(!noSuffixPrefix) {
        if(ax.tickprefix && !isHidden(ax.showtickprefix)) out.text = ax.tickprefix + out.text;
        if(ax.ticksuffix && !isHidden(ax.showticksuffix)) out.text += ax.ticksuffix;
    }

    if(ax.labelalias && ax.labelalias.hasOwnProperty(out.text)) {
        var t = ax.labelalias[out.text];
        if(typeof t === 'string') out.text = t;
    }

    // Setup ticks and grid lines boundaries
    // at 1/2 a 'category' to the left/bottom
    if(ax.tickson === 'boundaries' || ax.showdividers) {
        out.xbnd = [
            inbounds(out.x - 0.5),
            inbounds(out.x + ax.dtick - 0.5)
        ];
    }

    return out;
};

/**
 * create text for a hover label on this axis, with special handling of
 * log axes (where negative values can't be displayed but can appear in hover text)
 *
 * @param {object} ax: the axis to format text for
 * @param {number or array of numbers} values: calcdata value(s) to format
 * @param {Optional(string)} hoverformat: trace (x|y)hoverformat to override axis.hoverformat
 *
 * @returns {string} `val` formatted as a string appropriate to this axis, or
 *     first value and second value as a range (ie '<val1> - <val2>') if the second value is provided and
 *     it's different from the first value.
 */
axes.hoverLabelText = function(ax, values, hoverformat) {
    if(hoverformat) ax = Lib.extendFlat({}, ax, {hoverformat: hoverformat});

    var val = Lib.isArrayOrTypedArray(values) ? values[0] : values;
    var val2 = Lib.isArrayOrTypedArray(values) ? values[1] : undefined;
    if(val2 !== undefined && val2 !== val) {
        return (
            axes.hoverLabelText(ax, val, hoverformat) + ' - ' +
            axes.hoverLabelText(ax, val2, hoverformat)
        );
    }

    var logOffScale = (ax.type === 'log' && val <= 0);
    var tx = axes.tickText(ax, ax.c2l(logOffScale ? -val : val), 'hover').text;

    if(logOffScale) {
        return val === 0 ? '0' : MINUS_SIGN + tx;
    }

    // TODO: should we do something special if the axis calendar and
    // the data calendar are different? Somehow display both dates with
    // their system names? Right now it will just display in the axis calendar
    // but users could add the other one as text.
    return tx;
};

function tickTextObj(ax, x, text) {
    var tf = ax.tickfont || {};

    return {
        x: x,
        dx: 0,
        dy: 0,
        text: text || '',
        fontSize: tf.size,
        font: tf.family,
        fontWeight: tf.weight,
        fontStyle: tf.style,
        fontVariant: tf.variant,
        fontTextcase: tf.textcase,
        fontLineposition: tf.lineposition,
        fontShadow: tf.shadow,
        fontColor: tf.color
    };
}

function formatDate(ax, out, hover, extraPrecision) {
    var tr = ax._tickround;
    var fmt = (hover && ax.hoverformat) || axes.getTickFormat(ax);

    // Only apply extra precision if no explicit format was provided.
    extraPrecision = !fmt && extraPrecision;

    if(extraPrecision) {
        // second or sub-second precision: extra always shows max digits.
        // for other fields, extra precision just adds one field.
        if(isNumeric(tr)) tr = 4;
        else tr = {y: 'm', m: 'd', d: 'M', M: 'S', S: 4}[tr];
    }

    var dateStr = Lib.formatDate(out.x, fmt, tr, ax._dateFormat, ax.calendar, ax._extraFormat);
    var headStr;

    var splitIndex = dateStr.indexOf('\n');
    if(splitIndex !== -1) {
        headStr = dateStr.substr(splitIndex + 1);
        dateStr = dateStr.substr(0, splitIndex);
    }

    if(extraPrecision) {
        // if extraPrecision led to trailing zeros, strip them off
        // actually, this can lead to removing even more zeros than
        // in the original rounding, but that's fine because in these
        // contexts uniformity is not so important (if there's even
        // anything to be uniform with!)

        // can we remove the whole time part?
        if(headStr !== undefined && (dateStr === '00:00:00' || dateStr === '00:00')) {
            dateStr = headStr;
            headStr = '';
        } else if(dateStr.length === 8) {
            // strip off seconds if they're zero (zero fractional seconds
            // are already omitted)
            // but we never remove minutes and leave just hours
            dateStr = dateStr.replace(/:00$/, '');
        }
    }

    if(headStr) {
        if(hover) {
            // hover puts it all on one line, so headPart works best up front
            // except for year headPart: turn this into "Jan 1, 2000" etc.
            if(tr === 'd') dateStr += ', ' + headStr;
            else dateStr = headStr + (dateStr ? ', ' + dateStr : '');
        } else {
            if(
                !ax._inCalcTicks ||
                ax._prevDateHead !== headStr
            ) {
                ax._prevDateHead = headStr;
                dateStr += '<br>' + headStr;
            } else {
                var isInside = insideTicklabelposition(ax);
                var side = ax._trueSide || ax.side; // polar mocks the side of the radial axis
                if(
                    (!isInside && side === 'top') ||
                    (isInside && side === 'bottom')
                ) {
                    dateStr += '<br> ';
                }
            }
        }
    }

    out.text = dateStr;
}

function formatLog(ax, out, hover, extraPrecision, hideexp) {
    var dtick = ax.dtick;
    var x = out.x;
    var tickformat = ax.tickformat;
    var dtChar0 = typeof dtick === 'string' && dtick.charAt(0);

    if(hideexp === 'never') {
        // If this is a hover label, then we must *never* hide the exponent
        // for the sake of display, which could give the wrong value by
        // potentially many orders of magnitude. If hideexp was 'never', then
        // it's now succeeded by preventing the other condition from automating
        // this choice. Thus we can unset it so that the axis formatting takes
        // precedence.
        hideexp = '';
    }

    if(extraPrecision && (dtChar0 !== 'L')) {
        dtick = 'L3';
        dtChar0 = 'L';
    }

    if(tickformat || (dtChar0 === 'L')) {
        out.text = numFormat(Math.pow(10, x), ax, hideexp, extraPrecision);
    } else if(isNumeric(dtick) || ((dtChar0 === 'D') &&
        (ax.minorloglabels === 'complete' || Lib.mod(x + 0.01, 1) < 0.1))) {

        var isMinor;
        if(ax.minorloglabels === 'complete' && !(Lib.mod(x + 0.01, 1) < 0.1)) {
            isMinor = true;
            out.fontSize *= 0.75;
        }

        var exponentialString = Math.pow(10, x).toExponential(0);
        var parts = exponentialString.split('e');

        var p = +parts[1];
        var absP = Math.abs(p);
        var exponentFormat = ax.exponentformat;
<<<<<<< HEAD
        if(exponentFormat === 'power' || (isSIFormat(exponentFormat) && exponentFormat !== 'SI extended' && beyondSI(p)) ||
        (isSIFormat(exponentFormat) && exponentFormat === 'SI extended' && beyondSIExtended(p))) {
            if(p === 0) out.text = 1;
            else if(p === 1) out.text = '10';
            else out.text = '10<sup>' + (p > 1 ? '' : MINUS_SIGN) + absP + '</sup>';
=======
        if(exponentFormat === 'power' || (isSIFormat(exponentFormat) && beyondSI(p))) {
            out.text = parts[0];
            if(absP > 0) out.text += 'x10';
            if(out.text === '1x10') out.text = '10';
            if(p !== 0 && p !== 1) out.text += '<sup>' + (p > 0 ? '' : MINUS_SIGN) + absP + '</sup>';
>>>>>>> 7d51eddb

            out.fontSize *= 1.25;
        } else if((exponentFormat === 'e' || exponentFormat === 'E') && absP > 2) {
            out.text = parts[0] + exponentFormat + (p > 0 ? '+' : MINUS_SIGN) + absP;
        } else {
            out.text = numFormat(Math.pow(10, x), ax, '', 'fakehover');
            if(dtick === 'D1' && ax._id.charAt(0) === 'y') {
                out.dy -= out.fontSize / 6;
            }
        }
    } else if(dtChar0 === 'D') {
        out.text =
            ax.minorloglabels === 'none' ? '' :
            /* ax.minorloglabels === 'small digits' */ String(Math.round(Math.pow(10, Lib.mod(x, 1))));

        out.fontSize *= 0.75;
    } else throw 'unrecognized dtick ' + String(dtick);

    // if 9's are printed on log scale, move the 10's away a bit
    if(ax.dtick === 'D1') {
        var firstChar = String(out.text).charAt(0);
        if(firstChar === '0' || firstChar === '1') {
            if(ax._id.charAt(0) === 'y') {
                out.dx -= out.fontSize / 4;
            } else {
                out.dy += out.fontSize / 2;
                out.dx += (ax.range[1] > ax.range[0] ? 1 : -1) *
                    out.fontSize * (x < 0 ? 0.5 : 0.25);
            }
        }
    }
}

function formatCategory(ax, out) {
    var tt = ax._categories[Math.round(out.x)];
    if(tt === undefined) tt = '';
    out.text = String(tt);
}

function formatMultiCategory(ax, out, hover) {
    var v = Math.round(out.x);
    var cats = ax._categories[v] || [];
    var tt = cats[1] === undefined ? '' : String(cats[1]);
    var tt2 = cats[0] === undefined ? '' : String(cats[0]);

    if(hover) {
        // TODO is this what we want?
        out.text = tt2 + ' - ' + tt;
    } else {
        // setup for secondary labels
        out.text = tt;
        out.text2 = tt2;
    }
}

function formatLinear(ax, out, hover, extraPrecision, hideexp) {
    if(hideexp === 'never') {
        // If this is a hover label, then we must *never* hide the exponent
        // for the sake of display, which could give the wrong value by
        // potentially many orders of magnitude. If hideexp was 'never', then
        // it's now succeeded by preventing the other condition from automating
        // this choice. Thus we can unset it so that the axis formatting takes
        // precedence.
        hideexp = '';
    } else if(ax.showexponent === 'all' && Math.abs(out.x / ax.dtick) < 1e-6) {
        // don't add an exponent to zero if we're showing all exponents
        // so the only reason you'd show an exponent on zero is if it's the
        // ONLY tick to get an exponent (first or last)
        hideexp = 'hide';
    }
    out.text = numFormat(out.x, ax, hideexp, extraPrecision);
}

function formatAngle(ax, out, hover, extraPrecision, hideexp) {
    if(ax.thetaunit === 'radians' && !hover) {
        var num = out.x / 180;

        if(num === 0) {
            out.text = '0';
        } else {
            var frac = num2frac(num);

            if(frac[1] >= 100) {
                out.text = numFormat(Lib.deg2rad(out.x), ax, hideexp, extraPrecision);
            } else {
                var isNeg = out.x < 0;

                if(frac[1] === 1) {
                    if(frac[0] === 1) out.text = 'π';
                    else out.text = frac[0] + 'π';
                } else {
                    out.text = [
                        '<sup>', frac[0], '</sup>',
                        '⁄',
                        '<sub>', frac[1], '</sub>',
                        'π'
                    ].join('');
                }

                if(isNeg) out.text = MINUS_SIGN + out.text;
            }
        }
    } else {
        out.text = numFormat(out.x, ax, hideexp, extraPrecision);
    }
}

// inspired by
// https://github.com/yisibl/num2fraction/blob/master/index.js
function num2frac(num) {
    function almostEq(a, b) {
        return Math.abs(a - b) <= 1e-6;
    }

    function findGCD(a, b) {
        return almostEq(b, 0) ? a : findGCD(b, a % b);
    }

    function findPrecision(n) {
        var e = 1;
        while(!almostEq(Math.round(n * e) / e, n)) {
            e *= 10;
        }
        return e;
    }

    var precision = findPrecision(num);
    var number = num * precision;
    var gcd = Math.abs(findGCD(number, precision));

    return [
        // numerator
        Math.round(number / gcd),
        // denominator
        Math.round(precision / gcd)
    ];
}

// format a number (tick value) according to the axis settings
// new, more reliable procedure than d3.round or similar:
// add half the rounding increment, then stringify and truncate
// also automatically switch to sci. notation
var SIPREFIXES = ['f', 'p', 'n', 'μ', 'm', '', 'k', 'M', 'G', 'T'];

// extending SI prefixes
var SIPREFIXES_EXTENDED = ['q', 'r', 'y', 'z', 'a', 'f', 'p', 'n', 'μ', 'm', '', 'k', 'M', 'G', 'T', 'P', 'E', 'Z', 'Y', 'R', 'Q'];

function isSIFormat(exponentFormat) {
    return exponentFormat === 'SI' || exponentFormat === 'SI extended' || exponentFormat === 'B';
}

// are we beyond the range of common SI prefixes?
// 10^-16 -> 1x10^-16
// 10^-15 -> 1f
// ...
// 10^14 -> 100T
// 10^15 -> 1x10^15
// 10^16 -> 1x10^16
function beyondSI(exponent) {
    return exponent > 14 || exponent < -15;
}

function beyondSIExtended(exponent) {
    return exponent > 32 || exponent < -30;
}

function numFormat(v, ax, fmtoverride, hover) {
    var isNeg = v < 0;
    // max number of digits past decimal point to show
    var tickRound = ax._tickround;
    var exponentFormat = fmtoverride || ax.exponentformat || 'B';
    var exponent = ax._tickexponent;
    var tickformat = axes.getTickFormat(ax);
    var separatethousands = ax.separatethousands;

    // special case for hover: set exponent just for this value, and
    // add a couple more digits of precision over tick labels
    if(hover) {
        // make a dummy axis obj to get the auto rounding and exponent
        var ah = {
            exponentformat: exponentFormat,
            minexponent: ax.minexponent,
            dtick: ax.showexponent === 'none' ? ax.dtick :
                (isNumeric(v) ? Math.abs(v) || 1 : 1),
            // if not showing any exponents, don't change the exponent
            // from what we calculate
            range: ax.showexponent === 'none' ? ax.range.map(ax.r2d) : [0, v || 1]
        };
        autoTickRound(ah);
        tickRound = (Number(ah._tickround) || 0) + 4;
        exponent = ah._tickexponent;
        if(ax.hoverformat) tickformat = ax.hoverformat;
    }

    if(tickformat) return ax._numFormat(tickformat)(v).replace(/-/g, MINUS_SIGN);

    // 'epsilon' - rounding increment
    var e = Math.pow(10, -tickRound) / 2;

    // exponentFormat codes:
    // 'e' (1.2e+6, default)
    // 'E' (1.2E+6)
    // 'SI' (1.2M)
    // 'B' (same as SI except 10^9=B not G)
    // 'none' (1200000)
    // 'power' (1.2x10^6)
    // 'hide' (1.2, use 3rd argument=='hide' to eg
    //      only show exponent on last tick)
    if(exponentFormat === 'none') exponent = 0;

    // take the sign out, put it back manually at the end
    // - makes cases easier
    v = Math.abs(v);
    if(v < e) {
        // 0 is just 0, but may get exponent if it's the last tick
        v = '0';
        isNeg = false;
    } else {
        v += e;
        // take out a common exponent, if any
        if(exponent) {
            v *= Math.pow(10, -exponent);
            tickRound += exponent;
        }
        // round the mantissa
        if(tickRound === 0) v = String(Math.floor(v));
        else if(tickRound < 0) {
            v = String(Math.round(v));
            v = v.substr(0, v.length + tickRound);
            for(var i = tickRound; i < 0; i++) v += '0';
        } else {
            v = String(v);
            var dp = v.indexOf('.') + 1;
            if(dp) v = v.substr(0, dp + tickRound).replace(/\.?0+$/, '');
        }
        // insert appropriate decimal point and thousands separator
        v = Lib.numSeparate(v, ax._separators, separatethousands);
    }

    // add exponent
    if(exponent && exponentFormat !== 'hide') {
        if((isSIFormat(exponentFormat) && exponentFormat !== 'SI extended' && beyondSI(exponent)) ||
        (isSIFormat(exponentFormat) && exponentFormat === 'SI extended' && beyondSIExtended(exponent))) exponentFormat = 'power';

        var signedExponent;
        if(exponent < 0) signedExponent = MINUS_SIGN + -exponent;
        else if(exponentFormat !== 'power') signedExponent = '+' + exponent;
        else signedExponent = String(exponent);

        if(exponentFormat === 'e' || exponentFormat === 'E') {
            v += exponentFormat + signedExponent;
        } else if(exponentFormat === 'power') {
            v += '×10<sup>' + signedExponent + '</sup>';
        } else if(exponentFormat === 'B' && exponent === 9) {
            v += 'B';
        } else if(isSIFormat(exponentFormat)) {
            if(exponentFormat !== 'SI extended') {
                v += SIPREFIXES[exponent / 3 + 5];
            } else if(exponentFormat === 'SI extended') {
                v += SIPREFIXES_EXTENDED[exponent / 3 + 10];
            }
        }
    }

    // put sign back in and return
    // replace standard minus character (which is technically a hyphen)
    // with a true minus sign
    if(isNeg) return MINUS_SIGN + v;
    return v;
}

axes.getTickFormat = function(ax) {
    var i;

    function convertToMs(dtick) {
        return typeof dtick !== 'string' ? dtick : Number(dtick.replace('M', '')) * ONEAVGMONTH;
    }

    function compareLogTicks(left, right) {
        var priority = ['L', 'D'];
        if(typeof left === typeof right) {
            if(typeof left === 'number') {
                return left - right;
            } else {
                var leftPriority = priority.indexOf(left.charAt(0));
                var rightPriority = priority.indexOf(right.charAt(0));
                if(leftPriority === rightPriority) {
                    return Number(left.replace(/(L|D)/g, '')) - Number(right.replace(/(L|D)/g, ''));
                } else {
                    return leftPriority - rightPriority;
                }
            }
        } else {
            return typeof left === 'number' ? 1 : -1;
        }
    }

    function isProperStop(dtick, range, convert) {
        var convertFn = convert || function(x) { return x;};
        var leftDtick = range[0];
        var rightDtick = range[1];
        return ((!leftDtick && typeof leftDtick !== 'number') || convertFn(leftDtick) <= convertFn(dtick)) &&
               ((!rightDtick && typeof rightDtick !== 'number') || convertFn(rightDtick) >= convertFn(dtick));
    }

    function isProperLogStop(dtick, range) {
        var isLeftDtickNull = range[0] === null;
        var isRightDtickNull = range[1] === null;
        var isDtickInRangeLeft = compareLogTicks(dtick, range[0]) >= 0;
        var isDtickInRangeRight = compareLogTicks(dtick, range[1]) <= 0;
        return (isLeftDtickNull || isDtickInRangeLeft) && (isRightDtickNull || isDtickInRangeRight);
    }

    var tickstop, stopi;
    if(ax.tickformatstops && ax.tickformatstops.length > 0) {
        switch(ax.type) {
            case 'date':
            case 'linear': {
                for(i = 0; i < ax.tickformatstops.length; i++) {
                    stopi = ax.tickformatstops[i];
                    if(stopi.enabled && isProperStop(ax.dtick, stopi.dtickrange, convertToMs)) {
                        tickstop = stopi;
                        break;
                    }
                }
                break;
            }
            case 'log': {
                for(i = 0; i < ax.tickformatstops.length; i++) {
                    stopi = ax.tickformatstops[i];
                    if(stopi.enabled && isProperLogStop(ax.dtick, stopi.dtickrange)) {
                        tickstop = stopi;
                        break;
                    }
                }
                break;
            }
            default:
        }
    }
    return tickstop ? tickstop.value : ax.tickformat;
};

// getSubplots - extract all subplot IDs we need
// as an array of items like 'xy', 'x2y', 'x2y2'...
// sorted by x (x,x2,x3...) then y
// optionally restrict to only subplots containing axis object ax
//
// NOTE: this is currently only used OUTSIDE plotly.js (toolpanel, webapp)
// ideally we get rid of it there (or just copy this there) and remove it here
axes.getSubplots = function(gd, ax) {
    var subplotObj = gd._fullLayout._subplots;
    var allSubplots = subplotObj.cartesian.concat(subplotObj.gl2d || []);

    var out = ax ? axes.findSubplotsWithAxis(allSubplots, ax) : allSubplots;

    out.sort(function(a, b) {
        var aParts = a.substr(1).split('y');
        var bParts = b.substr(1).split('y');

        if(aParts[0] === bParts[0]) return +aParts[1] - +bParts[1];
        return +aParts[0] - +bParts[0];
    });

    return out;
};

// find all subplots with axis 'ax'
// NOTE: this is only used in axes.getSubplots (only used outside plotly.js) and
// gl2d/convert (where it restricts axis subplots to only those with gl2d)
axes.findSubplotsWithAxis = function(subplots, ax) {
    var axMatch = new RegExp(
        (ax._id.charAt(0) === 'x') ? ('^' + ax._id + 'y') : (ax._id + '$')
    );
    var subplotsWithAx = [];

    for(var i = 0; i < subplots.length; i++) {
        var sp = subplots[i];
        if(axMatch.test(sp)) subplotsWithAx.push(sp);
    }

    return subplotsWithAx;
};

// makeClipPaths: prepare clipPaths for all single axes and all possible xy pairings
axes.makeClipPaths = function(gd) {
    var fullLayout = gd._fullLayout;

    // for more info: https://github.com/plotly/plotly.js/issues/2595
    if(fullLayout._hasOnlyLargeSploms) return;

    var fullWidth = {_offset: 0, _length: fullLayout.width, _id: ''};
    var fullHeight = {_offset: 0, _length: fullLayout.height, _id: ''};
    var xaList = axes.list(gd, 'x', true);
    var yaList = axes.list(gd, 'y', true);
    var clipList = [];
    var i, j;

    for(i = 0; i < xaList.length; i++) {
        clipList.push({x: xaList[i], y: fullHeight});
        for(j = 0; j < yaList.length; j++) {
            if(i === 0) clipList.push({x: fullWidth, y: yaList[j]});
            clipList.push({x: xaList[i], y: yaList[j]});
        }
    }

    // selectors don't work right with camelCase tags,
    // have to use class instead
    // https://groups.google.com/forum/#!topic/d3-js/6EpAzQ2gU9I
    var axClips = fullLayout._clips.selectAll('.axesclip')
        .data(clipList, function(d) { return d.x._id + d.y._id; });

    axClips.enter().append('clipPath')
        .classed('axesclip', true)
        .attr('id', function(d) { return 'clip' + fullLayout._uid + d.x._id + d.y._id; })
      .append('rect');

    axClips.exit().remove();

    axClips.each(function(d) {
        d3.select(this).select('rect').attr({
            x: d.x._offset || 0,
            y: d.y._offset || 0,
            width: d.x._length || 1,
            height: d.y._length || 1
        });
    });
};

/**
 * Main multi-axis drawing routine!
 *
 * @param {DOM element} gd : graph div
 * @param {string or array of strings} arg : polymorphic argument
 * @param {object} opts:
 * - @param {boolean} skipTitle : optional flag to skip axis title draw/update
 *
 * Signature 1: Axes.draw(gd, 'redraw')
 *   use this to clear and redraw all axes on graph
 *
 * Signature 2: Axes.draw(gd, '')
 *   use this to draw all axes on graph w/o the selectAll().remove()
 *   of the 'redraw' signature
 *
 * Signature 3: Axes.draw(gd, [axId, axId2, ...])
 *   where the items are axis id string,
 *   use this to update multiple axes in one call
 *
 * N.B draw updates:
 * - ax._r (stored range for use by zoom/pan)
 * - ax._rl (stored linearized range for use by zoom/pan)
 */
axes.draw = function(gd, arg, opts) {
    var fullLayout = gd._fullLayout;

    if(arg === 'redraw') {
        fullLayout._paper.selectAll('g.subplot').each(function(d) {
            var id = d[0];
            var plotinfo = fullLayout._plots[id];
            if(plotinfo) {
                var xa = plotinfo.xaxis;
                var ya = plotinfo.yaxis;

                plotinfo.xaxislayer.selectAll('.' + xa._id + 'tick').remove();
                plotinfo.yaxislayer.selectAll('.' + ya._id + 'tick').remove();
                plotinfo.xaxislayer.selectAll('.' + xa._id + 'tick2').remove();
                plotinfo.yaxislayer.selectAll('.' + ya._id + 'tick2').remove();
                plotinfo.xaxislayer.selectAll('.' + xa._id + 'divider').remove();
                plotinfo.yaxislayer.selectAll('.' + ya._id + 'divider').remove();

                if(plotinfo.minorGridlayer) plotinfo.minorGridlayer.selectAll('path').remove();
                if(plotinfo.gridlayer) plotinfo.gridlayer.selectAll('path').remove();
                if(plotinfo.zerolinelayer) plotinfo.zerolinelayer.selectAll('path').remove();
                if(plotinfo.zerolinelayerAbove) plotinfo.zerolinelayerAbove.selectAll('path').remove();

                fullLayout._infolayer.select('.g-' + xa._id + 'title').remove();
                fullLayout._infolayer.select('.g-' + ya._id + 'title').remove();
            }
        });
    }

    var axList = (!arg || arg === 'redraw') ? axes.listIds(gd) : arg;

    var fullAxList = axes.list(gd);
    // Get the list of the overlaying axis for all 'shift' axes
    var overlayingShiftedAx = fullAxList.filter(function(ax) {
        return ax.autoshift;
    }).map(function(ax) {
        return ax.overlaying;
    });

    // order axes that have dependency to other axes
    axList.map(function(axId) {
        var ax = axes.getFromId(gd, axId);

        if(ax.tickmode === 'sync' && ax.overlaying) {
            var overlayingIndex = axList.findIndex(function(axis) {return axis === ax.overlaying;});

            if(overlayingIndex >= 0) {
                axList.unshift(axList.splice(overlayingIndex, 1).shift());
            }
        }
    });

    var axShifts = {false: {left: 0, right: 0}};

    return Lib.syncOrAsync(axList.map(function(axId) {
        return function() {
            if(!axId) return;

            var ax = axes.getFromId(gd, axId);

            if(!opts) opts = {};
            opts.axShifts = axShifts;
            opts.overlayingShiftedAx = overlayingShiftedAx;

            var axDone = axes.drawOne(gd, ax, opts);

            if(ax._shiftPusher) {
                incrementShift(ax, ax._fullDepth || 0, axShifts, true);
            }
            ax._r = ax.range.slice();
            ax._rl = Lib.simpleMap(ax._r, ax.r2l);

            return axDone;
        };
    }));
};

/**
 * Draw one cartesian axis
 *
 * @param {DOM element} gd
 * @param {object} ax (full) axis object
 * @param {object} opts
 * - @param {boolean} skipTitle (set to true to skip axis title draw call)
 *
 * Depends on:
 * - ax._mainSubplot (from linkSubplots)
 * - ax._mainAxis
 * - ax._anchorAxis
 * - ax._subplotsWith
 * - ax._counterDomainMin, ax._counterDomainMax (optionally, from linkSubplots)
 * - ax._tickAngles (on redraw only, old value relinked during supplyDefaults)
 * - ax._mainLinePosition (from lsInner)
 * - ax._mainMirrorPosition
 * - ax._linepositions
 *
 * Fills in:
 * - ax._vals:
 * - ax._gridVals:
 * - ax._selections:
 * - ax._tickAngles:
 * - ax._depth (when required only):
 * - and calls ax.setScale
 */
axes.drawOne = function(gd, ax, opts) {
    opts = opts || {};

    var axShifts = opts.axShifts || {};
    var overlayingShiftedAx = opts.overlayingShiftedAx || [];

    var i, sp, plotinfo;

    ax.setScale();

    var fullLayout = gd._fullLayout;
    var axId = ax._id;
    var axLetter = axId.charAt(0);
    var counterLetter = axes.counterLetter(axId);
    var mainPlotinfo = fullLayout._plots[ax._mainSubplot];
    var zerolineIsAbove = ax.zerolinelayer === 'above traces';

    // this happens when updating matched group with 'missing' axes
    if(!mainPlotinfo) return;

    ax._shiftPusher = ax.autoshift ||
        overlayingShiftedAx.indexOf(ax._id) !== -1 ||
        overlayingShiftedAx.indexOf(ax.overlaying) !== -1;
    // An axis is also shifted by 1/2 of its own linewidth and inside tick length if applicable
    // as well as its manually specified `shift` val if we're in the context of `autoshift`
    if(ax._shiftPusher & ax.anchor === 'free') {
        var selfPush = (ax.linewidth / 2 || 0);
        if(ax.ticks === 'inside') {
            selfPush += ax.ticklen;
        }
        incrementShift(ax, selfPush, axShifts, true);
        incrementShift(ax, (ax.shift || 0), axShifts, false);
    }

    // Somewhat inelegant way of making sure that the shift value is only updated when the
    // Axes.DrawOne() function is called from the right context. An issue when redrawing the
    // axis as result of using the dragbox, for example.
    if(opts.skipTitle !== true || ax._shift === undefined) ax._shift = setShiftVal(ax, axShifts);

    var mainAxLayer = mainPlotinfo[axLetter + 'axislayer'];
    var mainLinePosition = ax._mainLinePosition;
    var mainLinePositionShift = mainLinePosition += ax._shift;
    var mainMirrorPosition = ax._mainMirrorPosition;

    var vals = ax._vals = axes.calcTicks(ax);

    // Add a couple of axis properties that should cause us to recreate
    // elements. Used in d3 data function.
    var axInfo = [ax.mirror, mainLinePositionShift, mainMirrorPosition].join('_');
    for(i = 0; i < vals.length; i++) {
        vals[i].axInfo = axInfo;
    }

    // stash selections to avoid DOM queries e.g.
    // - stash tickLabels selection, so that drawTitle can use it to scoot title
    ax._selections = {};
    // stash tick angle (including the computed 'auto' values) per tick-label class
    // linkup 'previous' tick angles on redraws
    if(ax._tickAngles) ax._prevTickAngles = ax._tickAngles;
    ax._tickAngles = {};
    // measure [in px] between axis position and outward-most part of bounding box
    // (touching either the tick label or ticks)
    // depth can be expansive to compute, so we only do so when required
    ax._depth = null;

    // calcLabelLevelBbox can be expensive,
    // so make sure to not call it twice during the same Axes.drawOne call
    // by stashing label-level bounding boxes per tick-label class
    var llbboxes = {};
    function getLabelLevelBbox(suffix) {
        var cls = axId + (suffix || 'tick');
        if(!llbboxes[cls]) llbboxes[cls] = calcLabelLevelBbox(ax, cls, mainLinePositionShift);
        return llbboxes[cls];
    }

    if(!ax.visible) return;

    var transTickFn = axes.makeTransTickFn(ax);
    var transTickLabelFn = axes.makeTransTickLabelFn(ax);

    var tickVals;
    // We remove zero lines, grid lines, and inside ticks if they're within 1px of the end
    // The key case here is removing zero lines when the axis bound is zero
    var valsClipped;

    var insideTicks = ax.ticks === 'inside';
    var outsideTicks = ax.ticks === 'outside';

    if(ax.tickson === 'boundaries') {
        var boundaryVals = getBoundaryVals(ax, vals);
        valsClipped = axes.clipEnds(ax, boundaryVals);
        tickVals = insideTicks ? valsClipped : boundaryVals;
    } else {
        valsClipped = axes.clipEnds(ax, vals);
        tickVals = (insideTicks && ax.ticklabelmode !== 'period') ? valsClipped : vals;
    }

    var gridVals = ax._gridVals = valsClipped;
    var dividerVals = getDividerVals(ax, vals);

    if(!fullLayout._hasOnlyLargeSploms) {
        var subplotsWithAx = ax._subplotsWith;

        // keep track of which subplots (by main counter axis) we've already
        // drawn grids for, so we don't overdraw overlaying subplots
        var finishedGrids = {};

        for(i = 0; i < subplotsWithAx.length; i++) {
            sp = subplotsWithAx[i];
            plotinfo = fullLayout._plots[sp];

            var counterAxis = plotinfo[counterLetter + 'axis'];
            var mainCounterID = counterAxis._mainAxis._id;
            if(finishedGrids[mainCounterID]) continue;
            finishedGrids[mainCounterID] = 1;

            var gridPath = axLetter === 'x' ?
                'M0,' + counterAxis._offset + 'v' + counterAxis._length :
                'M' + counterAxis._offset + ',0h' + counterAxis._length;

            axes.drawGrid(gd, ax, {
                vals: gridVals,
                counterAxis: counterAxis,
                layer: plotinfo.gridlayer.select('.' + axId),
                minorLayer: plotinfo.minorGridlayer.select('.' + axId),
                path: gridPath,
                transFn: transTickFn
            });
            axes.drawZeroLine(gd, ax, {
                counterAxis: counterAxis,
                layer: zerolineIsAbove ? plotinfo.zerolinelayerAbove : plotinfo.zerolinelayer,
                path: gridPath,
                transFn: transTickFn
            });
        }
    }

    var tickPath;

    var majorTickSigns = axes.getTickSigns(ax);
    var minorTickSigns = axes.getTickSigns(ax, 'minor');

    if(ax.ticks || (ax.minor && ax.minor.ticks)) {
        var majorTickPath = axes.makeTickPath(ax, mainLinePositionShift, majorTickSigns[2]);
        var minorTickPath = axes.makeTickPath(ax, mainLinePositionShift, minorTickSigns[2], { minor: true });

        var mirrorMajorTickPath;
        var mirrorMinorTickPath;

        var fullMajorTickPath;
        var fullMinorTickPath;

        if(ax._anchorAxis && ax.mirror && ax.mirror !== true) {
            mirrorMajorTickPath = axes.makeTickPath(ax, mainMirrorPosition, majorTickSigns[3]);
            mirrorMinorTickPath = axes.makeTickPath(ax, mainMirrorPosition, minorTickSigns[3], { minor: true });

            fullMajorTickPath = majorTickPath + mirrorMajorTickPath;
            fullMinorTickPath = minorTickPath + mirrorMinorTickPath;
        } else {
            mirrorMajorTickPath = '';
            mirrorMinorTickPath = '';
            fullMajorTickPath = majorTickPath;
            fullMinorTickPath = minorTickPath;
        }

        if(ax.showdividers && outsideTicks && ax.tickson === 'boundaries') {
            var dividerLookup = {};
            for(i = 0; i < dividerVals.length; i++) {
                dividerLookup[dividerVals[i].x] = 1;
            }
            tickPath = function(d) {
                return dividerLookup[d.x] ? mirrorMajorTickPath : fullMajorTickPath;
            };
        } else {
            tickPath = function(d) {
                return d.minor ? fullMinorTickPath : fullMajorTickPath;
            };
        }
    }

    axes.drawTicks(gd, ax, {
        vals: tickVals,
        layer: mainAxLayer,
        path: tickPath,
        transFn: transTickFn
    });

    if(ax.mirror === 'allticks') {
        var tickSubplots = Object.keys(ax._linepositions || {});

        for(i = 0; i < tickSubplots.length; i++) {
            sp = tickSubplots[i];
            plotinfo = fullLayout._plots[sp];
            // [bottom or left, top or right], free and main are handled above
            var linepositions = ax._linepositions[sp] || [];

            var p0 = linepositions[0];
            var p1 = linepositions[1];
            var isMinor = linepositions[2];

            var spTickPath =
                axes.makeTickPath(ax, p0,
                    isMinor ? majorTickSigns[0] : minorTickSigns[0],
                    { minor: isMinor }
                ) +
                axes.makeTickPath(ax, p1,
                    isMinor ? majorTickSigns[1] : minorTickSigns[1],
                    { minor: isMinor }
                );

            axes.drawTicks(gd, ax, {
                vals: tickVals,
                layer: plotinfo[axLetter + 'axislayer'],
                path: spTickPath,
                transFn: transTickFn
            });
        }
    }

    var seq = [];

    // tick labels - for now just the main labels.
    // TODO: mirror labels, esp for subplots

    seq.push(function() {
        return axes.drawLabels(gd, ax, {
            vals: vals,
            layer: mainAxLayer,
            plotinfo: plotinfo,
            transFn: transTickLabelFn,
            labelFns: axes.makeLabelFns(ax, mainLinePositionShift)
        });
    });

    if(ax.type === 'multicategory') {
        var pad = {x: 2, y: 10}[axLetter];

        seq.push(function() {
            var bboxKey = {x: 'height', y: 'width'}[axLetter];
            var standoff = getLabelLevelBbox()[bboxKey] + pad +
                (ax._tickAngles[axId + 'tick'] ? ax.tickfont.size * LINE_SPACING : 0);

            return axes.drawLabels(gd, ax, {
                vals: getSecondaryLabelVals(ax, vals),
                layer: mainAxLayer,
                cls: axId + 'tick2',
                repositionOnUpdate: true,
                secondary: true,
                transFn: transTickFn,
                labelFns: axes.makeLabelFns(ax, mainLinePositionShift + standoff * majorTickSigns[4])
            });
        });

        seq.push(function() {
            ax._depth = majorTickSigns[4] * (getLabelLevelBbox('tick2')[ax.side] - mainLinePositionShift);

            return drawDividers(gd, ax, {
                vals: dividerVals,
                layer: mainAxLayer,
                path: axes.makeTickPath(ax, mainLinePositionShift, majorTickSigns[4], { len: ax._depth }),
                transFn: transTickFn
            });
        });
    } else if(ax.title.hasOwnProperty('standoff')) {
        seq.push(function() {
            ax._depth = majorTickSigns[4] * (getLabelLevelBbox()[ax.side] - mainLinePositionShift);
        });
    }

    var hasRangeSlider = Registry.getComponentMethod('rangeslider', 'isVisible')(ax);

    if(!opts.skipTitle &&
        !(hasRangeSlider && ax.side === 'bottom')
    ) {
        seq.push(function() { return drawTitle(gd, ax); });
    }

    seq.push(function() {
        var s = ax.side.charAt(0);
        var sMirror = OPPOSITE_SIDE[ax.side].charAt(0);
        var pos = axes.getPxPosition(gd, ax);
        var outsideTickLen = outsideTicks ? ax.ticklen : 0;
        var llbbox;

        var push;
        var mirrorPush;
        var rangeSliderPush;

        if(ax.automargin || hasRangeSlider || ax._shiftPusher) {
            if(ax.type === 'multicategory') {
                llbbox = getLabelLevelBbox('tick2');
            } else {
                llbbox = getLabelLevelBbox();
                if(axLetter === 'x' && s === 'b') {
                    ax._depth = Math.max(llbbox.width > 0 ? llbbox.bottom - pos : 0, outsideTickLen);
                }
            }
        }

        var axDepth = 0;
        var titleDepth = 0;
        if(ax._shiftPusher) {
            axDepth = Math.max(
                outsideTickLen,
                llbbox.height > 0 ? (s === 'l' ? pos - llbbox.left : llbbox.right - pos) : 0
            );
            if(ax.title.text !== fullLayout._dfltTitle[axLetter]) {
                titleDepth = (ax._titleStandoff || 0) + (ax._titleScoot || 0);
                if(s === 'l') {
                    titleDepth += approxTitleDepth(ax);
                }
            }

            ax._fullDepth = Math.max(axDepth, titleDepth);
        }

        if(ax.automargin) {
            push = {x: 0, y: 0, r: 0, l: 0, t: 0, b: 0};
            var domainIndices = [0, 1];
            var shift = typeof ax._shift === 'number' ? ax._shift : 0;
            if(axLetter === 'x') {
                if(s === 'b') {
                    push[s] = ax._depth;
                } else {
                    push[s] = ax._depth = Math.max(llbbox.width > 0 ? pos - llbbox.top : 0, outsideTickLen);
                    domainIndices.reverse();
                }

                if(llbbox.width > 0) {
                    var rExtra = llbbox.right - (ax._offset + ax._length);
                    if(rExtra > 0) {
                        push.xr = 1;
                        push.r = rExtra;
                    }
                    var lExtra = ax._offset - llbbox.left;
                    if(lExtra > 0) {
                        push.xl = 0;
                        push.l = lExtra;
                    }
                }
            } else {
                if(s === 'l') {
                    ax._depth = Math.max(llbbox.height > 0 ? pos - llbbox.left : 0, outsideTickLen);
                    push[s] = ax._depth - shift;
                } else {
                    ax._depth = Math.max(llbbox.height > 0 ? llbbox.right - pos : 0, outsideTickLen);
                    push[s] = ax._depth + shift;
                    domainIndices.reverse();
                }

                if(llbbox.height > 0) {
                    var bExtra = llbbox.bottom - (ax._offset + ax._length);
                    if(bExtra > 0) {
                        push.yb = 0;
                        push.b = bExtra;
                    }
                    var tExtra = ax._offset - llbbox.top;
                    if(tExtra > 0) {
                        push.yt = 1;
                        push.t = tExtra;
                    }
                }
            }

            push[counterLetter] = ax.anchor === 'free' ?
                ax.position :
                ax._anchorAxis.domain[domainIndices[0]];

            if(ax.title.text !== fullLayout._dfltTitle[axLetter]) {
                push[s] += approxTitleDepth(ax) + (ax.title.standoff || 0);
            }

            if(ax.mirror && ax.anchor !== 'free') {
                mirrorPush = {x: 0, y: 0, r: 0, l: 0, t: 0, b: 0};

                mirrorPush[sMirror] = ax.linewidth;
                if(ax.mirror && ax.mirror !== true) mirrorPush[sMirror] += outsideTickLen;

                if(ax.mirror === true || ax.mirror === 'ticks') {
                    mirrorPush[counterLetter] = ax._anchorAxis.domain[domainIndices[1]];
                } else if(ax.mirror === 'all' || ax.mirror === 'allticks') {
                    mirrorPush[counterLetter] = [ax._counterDomainMin, ax._counterDomainMax][domainIndices[1]];
                }
            }
        }
        if(hasRangeSlider) {
            rangeSliderPush = Registry.getComponentMethod('rangeslider', 'autoMarginOpts')(gd, ax);
        }

        if(typeof ax.automargin === 'string') {
            filterPush(push, ax.automargin);
            filterPush(mirrorPush, ax.automargin);
        }

        Plots.autoMargin(gd, axAutoMarginID(ax), push);
        Plots.autoMargin(gd, axMirrorAutoMarginID(ax), mirrorPush);
        Plots.autoMargin(gd, rangeSliderAutoMarginID(ax), rangeSliderPush);
    });

    return Lib.syncOrAsync(seq);
};

function filterPush(push, automargin) {
    if(!push) return;

    var keepMargin = Object.keys(MARGIN_MAPPING).reduce(function(data, nextKey) {
        if(automargin.indexOf(nextKey) !== -1) {
            MARGIN_MAPPING[nextKey].forEach(function(key) { data[key] = 1;});
        }
        return data;
    }, {});
    Object.keys(push).forEach(function(key) {
        if(!keepMargin[key]) {
            if(key.length === 1) push[key] = 0;
            else delete push[key];
        }
    });
}

function getBoundaryVals(ax, vals) {
    var out = [];
    var i;

    // boundaryVals are never used for labels;
    // no need to worry about the other tickTextObj keys
    var _push = function(d, bndIndex) {
        var xb = d.xbnd[bndIndex];
        if(xb !== null) {
            out.push(Lib.extendFlat({}, d, {x: xb}));
        }
    };

    if(vals.length) {
        for(i = 0; i < vals.length; i++) {
            _push(vals[i], 0);
        }
        _push(vals[i - 1], 1);
    }

    return out;
}

function getSecondaryLabelVals(ax, vals) {
    var out = [];
    var lookup = {};

    for(var i = 0; i < vals.length; i++) {
        var d = vals[i];
        if(lookup[d.text2]) {
            lookup[d.text2].push(d.x);
        } else {
            lookup[d.text2] = [d.x];
        }
    }

    for(var k in lookup) {
        out.push(tickTextObj(ax, Lib.interp(lookup[k], 0.5), k));
    }

    return out;
}

function getDividerVals(ax, vals) {
    var out = [];
    var i, current;

    var reversed = (vals.length && vals[vals.length - 1].x < vals[0].x);

    // never used for labels;
    // no need to worry about the other tickTextObj keys
    var _push = function(d, bndIndex) {
        var xb = d.xbnd[bndIndex];
        if(xb !== null) {
            out.push(Lib.extendFlat({}, d, {x: xb}));
        }
    };

    if(ax.showdividers && vals.length) {
        for(i = 0; i < vals.length; i++) {
            var d = vals[i];
            if(d.text2 !== current) {
                _push(d, reversed ? 1 : 0);
            }
            current = d.text2;
        }
        _push(vals[i - 1], reversed ? 0 : 1);
    }

    return out;
}

function calcLabelLevelBbox(ax, cls, mainLinePositionShift) {
    var top, bottom;
    var left, right;

    if(ax._selections[cls].size()) {
        top = Infinity;
        bottom = -Infinity;
        left = Infinity;
        right = -Infinity;
        ax._selections[cls].each(function() {
            var thisLabel = selectTickLabel(this);
            // Use parent node <g.(x|y)tick>, to make Drawing.bBox
            // retrieve a bbox computed with transform info
            //
            // To improve perf, it would be nice to use `thisLabel.node()`
            // (like in fixLabelOverlaps) instead and use Axes.getPxPosition
            // together with the makeLabelFns outputs and `tickangle`
            // to compute one bbox per (tick value x tick style)
            if (thisLabel.node().style.display !== 'none') {
                var bb = Drawing.bBox(thisLabel.node().parentNode);
                top = Math.min(top, bb.top);
                bottom = Math.max(bottom, bb.bottom);
                left = Math.min(left, bb.left);
                right = Math.max(right, bb.right);
            }
        });
    } else {
        var dummyCalc = axes.makeLabelFns(ax, mainLinePositionShift);
        top = bottom = dummyCalc.yFn({dx: 0, dy: 0, fontSize: 0});
        left = right = dummyCalc.xFn({dx: 0, dy: 0, fontSize: 0});
    }

    return {
        top: top,
        bottom: bottom,
        left: left,
        right: right,
        height: bottom - top,
        width: right - left
    };
}

/**
 * Which direction do the 'ax.side' values, and free ticks go?
 *
 * @param {object} ax (full) axis object
 *  - {string} _id (starting with 'x' or 'y')
 *  - {string} side
 *  - {string} ticks
 * @return {array} all entries are either -1 or 1
 *  - [0]: sign for top/right ticks (i.e. negative SVG direction)
 *  - [1]: sign for bottom/left ticks (i.e. positive SVG direction)
 *  - [2]: sign for ticks corresponding to 'ax.side'
 *  - [3]: sign for ticks mirroring 'ax.side'
 *  - [4]: sign of arrow starting at axis pointing towards margin
 */
axes.getTickSigns = function(ax, minor) {
    var axLetter = ax._id.charAt(0);
    var sideOpposite = {x: 'top', y: 'right'}[axLetter];
    var main = ax.side === sideOpposite ? 1 : -1;
    var out = [-1, 1, main, -main];
    // then we flip if outside XOR y axis

    var ticks = minor ? (ax.minor || {}).ticks : ax.ticks;
    if((ticks !== 'inside') === (axLetter === 'x')) {
        out = out.map(function(v) { return -v; });
    }
    // independent of `ticks`; do not flip this one
    if(ax.side) {
        out.push({l: -1, t: -1, r: 1, b: 1}[ax.side.charAt(0)]);
    }
    return out;
};

/**
 * Make axis translate transform function
 *
 * @param {object} ax (full) axis object
 *  - {string} _id
 *  - {number} _offset
 *  - {fn} l2p
 * @return {fn} function of calcTicks items
 */
axes.makeTransTickFn = function(ax) {
    return ax._id.charAt(0) === 'x' ?
        function(d) { return strTranslate(ax._offset + ax.l2p(d.x), 0); } :
        function(d) { return strTranslate(0, ax._offset + ax.l2p(d.x)); };
};

axes.makeTransTickLabelFn = function(ax) {
    var uv = getTickLabelUV(ax);
    var shift = ax.ticklabelshift || 0;
    var standoff = ax.ticklabelstandoff || 0;

    var u = uv[0];
    var v = uv[1];

    var isReversed = ax.range[0] > ax.range[1];
    var labelsInside = ax.ticklabelposition && ax.ticklabelposition.indexOf('inside') !== -1;
    var labelsOutside = !labelsInside;

    if(shift) {
        var shiftSign = isReversed ? -1 : 1;
        shift = shift * shiftSign;
    }
    if(standoff) {
        var side = ax.side;
        var standoffSign = (
            (labelsInside && (side === 'top' || side === 'left')) ||
            (labelsOutside && (side === 'bottom' || side === 'right'))
        ) ? 1 : -1;
        standoff = standoff * standoffSign;
    }
    return ax._id.charAt(0) === 'x' ?
        function(d) {
            return strTranslate(
                u + ax._offset + ax.l2p(getPosX(d)) + shift,
                v + standoff
            );
        } :
        function(d) {
            return strTranslate(
                v + standoff,
                u + ax._offset + ax.l2p(getPosX(d)) + shift
            );
        };
};

function getPosX(d) {
    return d.periodX !== undefined ? d.periodX : d.x;
}

// u is a shift along the axis,
// v is a shift perpendicular to the axis
function getTickLabelUV(ax) {
    var ticklabelposition = ax.ticklabelposition || '';
    var tickson = ax.tickson || '';
    var has = function(str) {
        return ticklabelposition.indexOf(str) !== -1;
    };

    var isTop = has('top');
    var isLeft = has('left');
    var isRight = has('right');
    var isBottom = has('bottom');
    var isInside = has('inside');

    var isAligned = (tickson !== 'boundaries') && (isBottom || isLeft || isTop || isRight);

    // early return
    if(!isAligned && !isInside) return [0, 0];

    var side = ax.side;

    var u = isAligned ? (ax.tickwidth || 0) / 2 : 0;
    var v = TEXTPAD;

    var fontSize = ax.tickfont ? ax.tickfont.size : 12;
    if(isBottom || isTop) {
        u += fontSize * CAP_SHIFT;
        v += (ax.linewidth || 0) / 2;
    }
    if(isLeft || isRight) {
        u += (ax.linewidth || 0) / 2;
        v += TEXTPAD;
    }
    if(isInside && side === 'top') {
        v -= fontSize * (1 - CAP_SHIFT);
    }

    if(isLeft || isTop) u = -u;
    if(side === 'bottom' || side === 'right') v = -v;

    return [
        isAligned ? u : 0,
        isInside ? v : 0
    ];
}

/**
 * Make axis tick path string
 *
 * @param {object} ax (full) axis object
 *  - {string} _id
 *  - {number} ticklen
 *  - {number} linewidth
 * @param {number} shift along direction of ticklen
 * @param {1 or -1} sgn tick sign
 * @param {object} opts
 * - {number (optional)} len tick length
 * @return {string}
 */
axes.makeTickPath = function(ax, shift, sgn, opts) {
    if(!opts) opts = {};
    var minor = opts.minor;
    if(minor && !ax.minor) return '';

    var len = opts.len !== undefined ? opts.len :
        minor ? ax.minor.ticklen : ax.ticklen;

    var axLetter = ax._id.charAt(0);
    var pad = (ax.linewidth || 1) / 2;

    return axLetter === 'x' ?
        'M0,' + (shift + pad * sgn) + 'v' + (len * sgn) :
        'M' + (shift + pad * sgn) + ',0h' + (len * sgn);
};

/**
 * Make axis tick label x, y and anchor functions
 *
 * @param {object} ax (full) axis object
 *  - {string} _id
 *  - {string} ticks
 *  - {number} ticklen
 *  - {string} side
 *  - {number} linewidth
 *  - {number} tickfont.size
 *  - {boolean} showline
 * @param {number} shift
 * @param {number} angle [in degrees] ...
 * @return {object}
 *  - {fn} xFn
 *  - {fn} yFn
 *  - {fn} anchorFn
 *  - {fn} heightFn
 *  - {number} labelStandoff (gap parallel to ticks)
 *  - {number} labelShift (gap perpendicular to ticks)
 */
axes.makeLabelFns = function(ax, shift, angle) {
    var ticklabelposition = ax.ticklabelposition || '';
    var tickson = ax.tickson || '';

    var has = function(str) {
        return ticklabelposition.indexOf(str) !== -1;
    };

    var isTop = has('top');
    var isLeft = has('left');
    var isRight = has('right');
    var isBottom = has('bottom');
    var isAligned = (tickson !== 'boundaries') && (isBottom || isLeft || isTop || isRight);

    var insideTickLabels = has('inside');
    var labelsOverTicks =
        (ticklabelposition === 'inside' && ax.ticks === 'inside') ||
        (!insideTickLabels && ax.ticks === 'outside' && tickson !== 'boundaries');

    var labelStandoff = 0;
    var labelShift = 0;

    var tickLen = labelsOverTicks ? ax.ticklen : 0;
    if(insideTickLabels) {
        tickLen *= -1;
    } else if(isAligned) {
        tickLen = 0;
    }

    if(labelsOverTicks) {
        labelStandoff += tickLen;
        if(angle) {
            var rad = Lib.deg2rad(angle);
            labelStandoff = tickLen * Math.cos(rad) + 1;
            labelShift = tickLen * Math.sin(rad);
        }
    }

    if(ax.showticklabels && (labelsOverTicks || ax.showline)) {
        labelStandoff += 0.2 * ax.tickfont.size;
    }
    labelStandoff += (ax.linewidth || 1) / 2 * (insideTickLabels ? -1 : 1);

    var out = {
        labelStandoff: labelStandoff,
        labelShift: labelShift
    };

    var x0, y0, ff, flipIt;
    var xQ = 0;

    var side = ax.side;
    var axLetter = ax._id.charAt(0);
    var tickangle = ax.tickangle;
    var endSide;
    if(axLetter === 'x') {
        endSide =
            (!insideTickLabels && side === 'bottom') ||
            (insideTickLabels && side === 'top');

        flipIt = endSide ? 1 : -1;
        if(insideTickLabels) flipIt *= -1;

        x0 = labelShift * flipIt;
        y0 = shift + labelStandoff * flipIt;
        ff = endSide ? 1 : -0.2;
        if(Math.abs(tickangle) === 90) {
            if(insideTickLabels) {
                ff += MID_SHIFT;
            } else {
                if(tickangle === -90 && side === 'bottom') {
                    ff = CAP_SHIFT;
                } else if(tickangle === 90 && side === 'top') {
                    ff = MID_SHIFT;
                } else {
                    ff = 0.5;
                }
            }

            xQ = (MID_SHIFT / 2) * (tickangle / 90);
        }

        out.xFn = function(d) { return d.dx + x0 + xQ * d.fontSize; };
        out.yFn = function(d) { return d.dy + y0 + d.fontSize * ff; };
        out.anchorFn = function(d, a) {
            if(isAligned) {
                if(isLeft) return 'end';
                if(isRight) return 'start';
            }

            if(!isNumeric(a) || a === 0 || a === 180) {
                return 'middle';
            }

            return ((a * flipIt < 0) !== insideTickLabels) ? 'end' : 'start';
        };
        out.heightFn = function(d, a, h) {
            return (a < -60 || a > 60) ? -0.5 * h :
                ((ax.side === 'top') !== insideTickLabels) ? -h :
                0;
        };
    } else if(axLetter === 'y') {
        endSide =
            (!insideTickLabels && side === 'left') ||
            (insideTickLabels && side === 'right');

        flipIt = endSide ? 1 : -1;
        if(insideTickLabels) flipIt *= -1;

        x0 = labelStandoff;
        y0 = labelShift * flipIt;
        ff = 0;
        if(!insideTickLabels && Math.abs(tickangle) === 90) {
            if(
                (tickangle === -90 && side === 'left') ||
                (tickangle === 90 && side === 'right')
            ) {
                ff = CAP_SHIFT;
            } else {
                ff = 0.5;
            }
        }

        if(insideTickLabels) {
            var ang = isNumeric(tickangle) ? +tickangle : 0;
            if(ang !== 0) {
                var rA = Lib.deg2rad(ang);
                xQ = Math.abs(Math.sin(rA)) * CAP_SHIFT * flipIt;
                ff = 0;
            }
        }

        out.xFn = function(d) { return d.dx + shift - (x0 + d.fontSize * ff) * flipIt + xQ * d.fontSize; };
        out.yFn = function(d) { return d.dy + y0 + d.fontSize * MID_SHIFT; };
        out.anchorFn = function(d, a) {
            if(isNumeric(a) && Math.abs(a) === 90) {
                return 'middle';
            }

            return endSide ? 'end' : 'start';
        };
        out.heightFn = function(d, a, h) {
            if(ax.side === 'right') a *= -1;

            return a < -30 ? -h :
                a < 30 ? -0.5 * h :
                0;
        };
    }

    return out;
};

function tickDataFn(d) {
    return [d.text, d.x, d.axInfo, d.font, d.fontSize, d.fontColor].join('_');
}

/**
 * Draw axis ticks
 *
 * @param {DOM element} gd
 * @param {object} ax (full) axis object
 *  - {string} _id
 *  - {string} ticks
 *  - {number} linewidth
 *  - {string} tickcolor
 * @param {object} opts
 * - {array of object} vals (calcTicks output-like)
 * - {d3 selection} layer
 * - {string or fn} path
 * - {fn} transFn
 * - {boolean} crisp (set to false to unset crisp-edge SVG rendering)
 */
axes.drawTicks = function(gd, ax, opts) {
    opts = opts || {};

    var cls = ax._id + 'tick';

    var vals = []
        .concat(ax.minor && ax.minor.ticks ?
            // minor vals
            opts.vals.filter(function(d) { return d.minor && !d.noTick; }) :
            []
        )
        .concat(ax.ticks ?
            // major vals
            opts.vals.filter(function(d) { return !d.minor && !d.noTick; }) :
            []
        );

    var ticks = opts.layer.selectAll('path.' + cls)
        .data(vals, tickDataFn);

    ticks.exit().remove();

    ticks.enter().append('path')
        .classed(cls, 1)
        .classed('ticks', 1)
        .classed('crisp', opts.crisp !== false)
        .each(function(d) {
            return Color.stroke(d3.select(this), d.minor ? ax.minor.tickcolor : ax.tickcolor);
        })
        .style('stroke-width', function(d) {
            return Drawing.crispRound(
                gd,
                d.minor ? ax.minor.tickwidth : ax.tickwidth,
                1
            ) + 'px';
        })
        .attr('d', opts.path)
        .style('display', null); // visible

    hideCounterAxisInsideTickLabels(ax, [TICK_PATH]);

    ticks.attr('transform', opts.transFn);
};

/**
 * Draw axis grid
 *
 * @param {DOM element} gd
 * @param {object} ax (full) axis object
 *  - {string} _id
 *  - {boolean} showgrid
 *  - {string} gridcolor
 *  - {string} gridwidth
 *  - {string} griddash
 *  - {boolean} zeroline
 *  - {string} type
 *  - {string} dtick
 * @param {object} opts
 * - {array of object} vals (calcTicks output-like)
 * - {d3 selection} layer
 * - {object} counterAxis (full axis object corresponding to counter axis)
 *     optional - only required if this axis supports zero lines
 * - {string or fn} path
 * - {fn} transFn
 * - {boolean} crisp (set to false to unset crisp-edge SVG rendering)
 */
axes.drawGrid = function(gd, ax, opts) {
    opts = opts || {};

    if(ax.tickmode === 'sync') {
        // for tickmode sync we use the overlaying axis grid
        return;
    }

    var cls = ax._id + 'grid';

    var hasMinor = ax.minor && ax.minor.showgrid;
    var minorVals = hasMinor ? opts.vals.filter(function(d) { return d.minor; }) : [];
    var majorVals = ax.showgrid ? opts.vals.filter(function(d) { return !d.minor; }) : [];

    var counterAx = opts.counterAxis;
    if(counterAx && axes.shouldShowZeroLine(gd, ax, counterAx)) {
        var isArrayMode = ax.tickmode === 'array';
        for(var i = 0; i < majorVals.length; i++) {
            var xi = majorVals[i].x;
            if(isArrayMode ? !xi : (Math.abs(xi) < ax.dtick / 100)) {
                majorVals = majorVals.slice(0, i).concat(majorVals.slice(i + 1));
                // In array mode you can in principle have multiple
                // ticks at 0, so test them all. Otherwise once we found
                // one we can stop.
                if(isArrayMode) i--;
                else break;
            }
        }
    }

    ax._gw =
        Drawing.crispRound(gd, ax.gridwidth, 1);

    var wMinor = !hasMinor ? 0 :
        Drawing.crispRound(gd, ax.minor.gridwidth, 1);

    var majorLayer = opts.layer;
    var minorLayer = opts.minorLayer;
    for(var major = 1; major >= 0; major--) {
        var layer = major ? majorLayer : minorLayer;
        if(!layer) continue;

        var grid = layer.selectAll('path.' + cls)
            .data(major ? majorVals : minorVals, tickDataFn);

        grid.exit().remove();

        grid.enter().append('path')
            .classed(cls, 1)
            .classed('crisp', opts.crisp !== false);

        grid.attr('transform', opts.transFn)
            .attr('d', opts.path)
            .each(function(d) {
                return Color.stroke(d3.select(this), d.minor ?
                    ax.minor.gridcolor :
                    (ax.gridcolor || '#ddd')
                );
            })
            .style('stroke-dasharray', function(d) {
                return Drawing.dashStyle(
                    d.minor ? ax.minor.griddash : ax.griddash,
                    d.minor ? ax.minor.gridwidth : ax.gridwidth
                );
            })
            .style('stroke-width', function(d) {
                return (d.minor ? wMinor : ax._gw) + 'px';
            })
            .style('display', null); // visible

        if(typeof opts.path === 'function') grid.attr('d', opts.path);
    }

    hideCounterAxisInsideTickLabels(ax, [GRID_PATH, MINORGRID_PATH]);
};

/**
 * Draw axis zero-line
 *
 * @param {DOM element} gd
 * @param {object} ax (full) axis object
 *  - {string} _id
 *  - {boolean} zeroline
 *  - {number} zerolinewidth
 *  - {string} zerolinecolor
 *  - {number (optional)} _gridWidthCrispRound
 * @param {object} opts
 * - {d3 selection} layer
 * - {object} counterAxis (full axis object corresponding to counter axis)
 * - {string or fn} path
 * - {fn} transFn
 * - {boolean} crisp (set to false to unset crisp-edge SVG rendering)
 */
axes.drawZeroLine = function(gd, ax, opts) {
    opts = opts || opts;

    var cls = ax._id + 'zl';
    var show = axes.shouldShowZeroLine(gd, ax, opts.counterAxis);

    var zl = opts.layer.selectAll('path.' + cls)
        .data(show ? [{x: 0, id: ax._id}] : []);

    zl.exit().remove();

    zl.enter().append('path')
        .classed(cls, 1)
        .classed('zl', 1)
        .classed('crisp', opts.crisp !== false)
        .each(function() {
            // use the fact that only one element can enter to trigger a sort.
            // If several zerolines enter at the same time we will sort once per,
            // but generally this should be a minimal overhead.
            opts.layer.selectAll('path').sort(function(da, db) {
                return idSort(da.id, db.id);
            });
        });

    zl.attr('transform', opts.transFn)
        .attr('d', opts.path)
        .call(Color.stroke, ax.zerolinecolor || Color.defaultLine)
        .style('stroke-width', Drawing.crispRound(gd, ax.zerolinewidth, ax._gw || 1) + 'px')
        .style('display', null); // visible

    hideCounterAxisInsideTickLabels(ax, [ZERO_PATH]);
};

/**
 * Draw axis tick labels
 *
 * @param {DOM element} gd
 * @param {object} ax (full) axis object
 *  - {string} _id
 *  - {boolean} showticklabels
 *  - {number} tickangle
 *  - {object (optional)} _selections
 *  - {object} (optional)} _tickAngles
 *  - {object} (optional)} _prevTickAngles
 * @param {object} opts
 * - {array of object} vals (calcTicks output-like)
 * - {d3 selection} layer
 * - {string (optional)} cls (node className)
 * - {boolean} repositionOnUpdate (set to true to reposition update selection)
 * - {boolean} secondary
 * - {fn} transFn
 * - {object} labelFns
 *  + {fn} xFn
 *  + {fn} yFn
 *  + {fn} anchorFn
 *  + {fn} heightFn
 */
axes.drawLabels = function(gd, ax, opts) {
    opts = opts || {};

    var fullLayout = gd._fullLayout;
    var axId = ax._id;
    var zerolineIsAbove = ax.zerolinelayer === 'above traces';
    var cls = opts.cls || axId + 'tick';

    var vals = opts.vals.filter(function(d) { return d.text; });

    var labelFns = opts.labelFns;
    var tickAngle = opts.secondary ? 0 : ax.tickangle;

    var prevAngle = (ax._prevTickAngles || {})[cls];

    var tickLabels = opts.layer.selectAll('g.' + cls)
        .data(ax.showticklabels ? vals : [], tickDataFn);

    var labelsReady = [];

    tickLabels.enter().append('g')
        .classed(cls, 1)
        .append('text')
            // only so tex has predictable alignment that we can
            // alter later
            .attr('text-anchor', 'middle')
            .each(function(d) {
                var thisLabel = d3.select(this);
                var newPromise = gd._promises.length;

                thisLabel
                    .call(svgTextUtils.positionText, labelFns.xFn(d), labelFns.yFn(d))
                    .call(Drawing.font, {
                        family: d.font,
                        size: d.fontSize,
                        color: d.fontColor,
                        weight: d.fontWeight,
                        style: d.fontStyle,
                        variant: d.fontVariant,
                        textcase: d.fontTextcase,
                        lineposition: d.fontLineposition,
                        shadow: d.fontShadow,
                    })
                    .text(d.text)
                    .call(svgTextUtils.convertToTspans, gd);

                if(gd._promises[newPromise]) {
                    // if we have an async label, we'll deal with that
                    // all here so take it out of gd._promises and
                    // instead position the label and promise this in
                    // labelsReady
                    labelsReady.push(gd._promises.pop().then(function() {
                        positionLabels(thisLabel, tickAngle);
                    }));
                } else {
                    // sync label: just position it now.
                    positionLabels(thisLabel, tickAngle);
                }
            });

    hideCounterAxisInsideTickLabels(ax, [TICK_TEXT]);

    tickLabels.exit().remove();

    if(opts.repositionOnUpdate) {
        tickLabels.each(function(d) {
            d3.select(this).select('text')
                .call(svgTextUtils.positionText, labelFns.xFn(d), labelFns.yFn(d));
        });
    }

    function positionLabels(s, angle) {
        s.each(function(d) {
            var thisLabel = d3.select(this);
            var mathjaxGroup = thisLabel.select('.text-math-group');
            var anchor = labelFns.anchorFn(d, angle);

            var transform = opts.transFn.call(thisLabel.node(), d) +
                ((isNumeric(angle) && +angle !== 0) ?
                (' rotate(' + angle + ',' + labelFns.xFn(d) + ',' +
                    (labelFns.yFn(d) - d.fontSize / 2) + ')') :
                '');

            // how much to shift a multi-line label to center it vertically.
            var nLines = svgTextUtils.lineCount(thisLabel);
            var lineHeight = LINE_SPACING * d.fontSize;
            var anchorHeight = labelFns.heightFn(d, isNumeric(angle) ? +angle : 0, (nLines - 1) * lineHeight);

            if(anchorHeight) {
                transform += strTranslate(0, anchorHeight);
            }

            if(mathjaxGroup.empty()) {
                var thisText = thisLabel.select('text');
                thisText.attr({
                    transform: transform,
                    'text-anchor': anchor
                });

                thisText.style('display', null); // visible

                if(ax._adjustTickLabelsOverflow) {
                    ax._adjustTickLabelsOverflow();
                }
            } else {
                var mjWidth = Drawing.bBox(mathjaxGroup.node()).width;
                var mjShift = mjWidth * {end: -0.5, start: 0.5}[anchor];
                mathjaxGroup.attr('transform', transform + strTranslate(mjShift, 0));
            }
        });
    }

    ax._adjustTickLabelsOverflow = function() {
        var ticklabeloverflow = ax.ticklabeloverflow;
        if(!ticklabeloverflow || ticklabeloverflow === 'allow') return;

        var hideOverflow = ticklabeloverflow.indexOf('hide') !== -1;

        var isX = ax._id.charAt(0) === 'x';
        // div positions
        var p0 = 0;
        var p1 = isX ?
            gd._fullLayout.width :
            gd._fullLayout.height;

        if(ticklabeloverflow.indexOf('domain') !== -1) {
            // domain positions
            var rl = Lib.simpleMap(ax.range, ax.r2l);
            p0 = ax.l2p(rl[0]) + ax._offset;
            p1 = ax.l2p(rl[1]) + ax._offset;
        }

        var min = Math.min(p0, p1);
        var max = Math.max(p0, p1);

        var side = ax.side;

        var visibleLabelMin = Infinity;
        var visibleLabelMax = -Infinity;

        tickLabels.each(function(d) {
            var thisLabel = d3.select(this);
            var mathjaxGroup = thisLabel.select('.text-math-group');

            if(mathjaxGroup.empty()) {
                var bb = Drawing.bBox(thisLabel.node());
                var adjust = 0;
                if(isX) {
                    if(bb.right > max) adjust = 1;
                    else if(bb.left < min) adjust = 1;
                } else {
                    if(bb.bottom > max) adjust = 1;
                    else if(bb.top + (ax.tickangle ? 0 : d.fontSize / 4) < min) adjust = 1;
                }

                var t = thisLabel.select('text');
                if(adjust) {
                    if(hideOverflow) t.style('display', 'none'); // hidden
                } else if(t.node().style.display !== 'none'){
                    t.style('display', null);

                    if(side === 'bottom' || side === 'right') {
                        visibleLabelMin = Math.min(visibleLabelMin, isX ? bb.top : bb.left);
                    } else {
                        visibleLabelMin = -Infinity;
                    }

                    if(side === 'top' || side === 'left') {
                        visibleLabelMax = Math.max(visibleLabelMax, isX ? bb.bottom : bb.right);
                    } else {
                        visibleLabelMax = Infinity;
                    }
                }
            } // TODO: hide mathjax?
        });

        for(var subplot in fullLayout._plots) {
            var plotinfo = fullLayout._plots[subplot];
            if(ax._id !== plotinfo.xaxis._id && ax._id !== plotinfo.yaxis._id) continue;
            var anchorAx = isX ? plotinfo.yaxis : plotinfo.xaxis;
            if(anchorAx) {
                anchorAx['_visibleLabelMin_' + ax._id] = visibleLabelMin;
                anchorAx['_visibleLabelMax_' + ax._id] = visibleLabelMax;
            }
        }
    };

    ax._hideCounterAxisInsideTickLabels = function(partialOpts) {
        var isX = ax._id.charAt(0) === 'x';

        var anchoredAxes = [];
        for(var subplot in fullLayout._plots) {
            var plotinfo = fullLayout._plots[subplot];
            if(ax._id !== plotinfo.xaxis._id && ax._id !== plotinfo.yaxis._id) continue;
            anchoredAxes.push(isX ? plotinfo.yaxis : plotinfo.xaxis);
        }

        anchoredAxes.forEach(function(anchorAx, idx) {
            if(anchorAx && insideTicklabelposition(anchorAx)) {
                (partialOpts || [
                    ZERO_PATH,
                    MINORGRID_PATH,
                    GRID_PATH,
                    TICK_PATH,
                    TICK_TEXT
                ]).forEach(function(e) {
                    var isPeriodLabel =
                        e.K === 'tick' &&
                        e.L === 'text' &&
                        ax.ticklabelmode === 'period';

                    var mainPlotinfo = fullLayout._plots[ax._mainSubplot];

                    var sel;
                    if(e.K === ZERO_PATH.K) {
                        var zerolineLayer = zerolineIsAbove ? mainPlotinfo.zerolinelayerAbove : mainPlotinfo.zerolinelayer;
                        sel = zerolineLayer.selectAll('.' + ax._id + 'zl');
                    } else if(e.K === MINORGRID_PATH.K) sel = mainPlotinfo.minorGridlayer.selectAll('.' + ax._id);
                    else if(e.K === GRID_PATH.K) sel = mainPlotinfo.gridlayer.selectAll('.' + ax._id);
                    else sel = mainPlotinfo[ax._id.charAt(0) + 'axislayer'];

                    sel.each(function() {
                        var w = d3.select(this);
                        if(e.L) w = w.selectAll(e.L);

                        w.each(function(d) {
                            var q = ax.l2p(
                                isPeriodLabel ? getPosX(d) : d.x
                            ) + ax._offset;

                            var t = d3.select(this);
                            if(
                                q < ax['_visibleLabelMax_' + anchorAx._id] &&
                                q > ax['_visibleLabelMin_' + anchorAx._id]
                            ) {
                                t.style('display', 'none'); // hidden
                            } else if(e.K === 'tick' && !idx && t.node().style.display !== 'none') {
                                t.style('display', null); // visible
                            }
                        });
                    });
                });
            }
        });
    };

    // make sure all labels are correctly positioned at their base angle
    // the positionLabels call above is only for newly drawn labels.
    // do this without waiting, using the last calculated angle to
    // minimize flicker, then do it again when we know all labels are
    // there, putting back the prescribed angle to check for overlaps.
    positionLabels(tickLabels, (prevAngle + 1) ? prevAngle : tickAngle);

    function allLabelsReady() {
        return labelsReady.length && Promise.all(labelsReady);
    }

    var autoangle = null;

    function fixLabelOverlaps() {
        positionLabels(tickLabels, tickAngle);

        // check for auto-angling if x labels overlap
        // don't auto-angle at all for log axes with
        // base and digit format
        if(vals.length && ax.autotickangles &&
            (ax.type !== 'log' || String(ax.dtick).charAt(0) !== 'D')
        ) {
            autoangle = ax.autotickangles[0];

            var maxFontSize = 0;
            var lbbArray = [];
            var i;
            var maxLines = 1;
            tickLabels.each(function(d) {
                maxFontSize = Math.max(maxFontSize, d.fontSize);

                var x = ax.l2p(d.x);
                var thisLabel = selectTickLabel(this);
                var bb = Drawing.bBox(thisLabel.node());
                maxLines = Math.max(maxLines, svgTextUtils.lineCount(thisLabel));

                lbbArray.push({
                    // ignore about y, just deal with x overlaps
                    top: 0,
                    bottom: 10,
                    height: 10,
                    left: x - bb.width / 2,
                    // impose a 2px gap
                    right: x + bb.width / 2 + 2,
                    width: bb.width + 2
                });
            });

            // autotickangles
            // if there are dividers or ticks on boundaries, the labels will be in between and
            // we need to prevent overlap with the next divider/tick. Else the labels will be on
            // the ticks and we need to prevent overlap with the next label.

            // TODO should secondary labels also fall into this fix-overlap regime?
            var preventOverlapWithTick = (ax.tickson === 'boundaries' || ax.showdividers) && !opts.secondary;

            var vLen = vals.length;
            var tickSpacing = Math.abs((vals[vLen - 1].x - vals[0].x) * ax._m) / (vLen - 1);

            var adjacent = preventOverlapWithTick ? tickSpacing / 2 : tickSpacing;
            var opposite = preventOverlapWithTick ? ax.ticklen : maxFontSize * 1.25 * maxLines;
            var hypotenuse = Math.sqrt(Math.pow(adjacent, 2) + Math.pow(opposite, 2));
            var maxCos = adjacent / hypotenuse;
            var autoTickAnglesRadians = ax.autotickangles.map(
                function(degrees) { return degrees * Math.PI / 180; }
            );
            var angleRadians = autoTickAnglesRadians.find(
                function(angle) { return Math.abs(Math.cos(angle)) <= maxCos; }
            );
            if(angleRadians === undefined) {
                // no angle with smaller cosine than maxCos, just pick the angle with smallest cosine
                angleRadians = autoTickAnglesRadians.reduce(
                    function(currentMax, nextAngle) {
                        return Math.abs(Math.cos(currentMax)) < Math.abs(Math.cos(nextAngle)) ? currentMax : nextAngle;
                    }
                    , autoTickAnglesRadians[0]
                );
            }
            var newAngle = angleRadians * (180 / Math.PI /* to degrees */);

            if(preventOverlapWithTick) {
                var gap = 2;
                if(ax.ticks) gap += ax.tickwidth / 2;

                for(i = 0; i < lbbArray.length; i++) {
                    var xbnd = vals[i].xbnd;
                    var lbb = lbbArray[i];
                    if(
                        (xbnd[0] !== null && (lbb.left - ax.l2p(xbnd[0])) < gap) ||
                        (xbnd[1] !== null && (ax.l2p(xbnd[1]) - lbb.right) < gap)
                    ) {
                        autoangle = newAngle;
                        break;
                    }
                }
            } else {
                var ticklabelposition = ax.ticklabelposition || '';
                var tickson = ax.tickson ||'';

                var has = function(str) {
                    return ticklabelposition.indexOf(str) !== -1;
                };
                var isTop = has('top');
                var isLeft = has('left');
                var isRight = has('right');
                var isBottom = has('bottom');
                var isAligned = (tickson !== 'boundaries') && (isBottom || isLeft || isTop || isRight);
                var pad = !isAligned ? 0 :
                (ax.tickwidth || 0) + 2 * TEXTPAD;

                for(i = 0; i < lbbArray.length - 1; i++) {
                    if(Lib.bBoxIntersect(lbbArray[i], lbbArray[i + 1], pad)) {
                        autoangle = newAngle;
                        break;
                    }
                }
            }

            if(autoangle) {
                positionLabels(tickLabels, autoangle);
            }
        }
    }

    if(ax._selections) {
        ax._selections[cls] = tickLabels;
    }

    var seq = [allLabelsReady];

    // N.B. during auto-margin redraws, if the axis fixed its label overlaps
    // by rotating 90 degrees, do not attempt to re-fix its label overlaps
    // as this can lead to infinite redraw loops!
    if(ax.automargin && fullLayout._redrawFromAutoMarginCount && prevAngle === 90) {
        autoangle = prevAngle;
        seq.push(function() {
            positionLabels(tickLabels, prevAngle);
        });
    } else {
        seq.push(fixLabelOverlaps);
    }

    // save current tick angle for future redraws
    if(ax._tickAngles) {
        seq.push(function() {
            ax._tickAngles[cls] = autoangle === null ?
                (isNumeric(tickAngle) ? tickAngle : 0) :
                autoangle;
        });
    }

    var computeTickLabelBoundingBoxes = function() {
        var labelsMaxW = 0;
        var labelsMaxH = 0;
        tickLabels.each(function(d, i) {
            var thisLabel = selectTickLabel(this);
            var mathjaxGroup = thisLabel.select('.text-math-group');

            if(mathjaxGroup.empty()) {
                var bb;

                if(ax._vals[i]) {
                    bb = ax._vals[i].bb || Drawing.bBox(thisLabel.node());
                    ax._vals[i].bb = bb;
                }

                labelsMaxW = Math.max(labelsMaxW, bb.width);
                labelsMaxH = Math.max(labelsMaxH, bb.height);
            }
        });

        return {
            labelsMaxW: labelsMaxW,
            labelsMaxH: labelsMaxH
        };
    };

    var anchorAx = ax._anchorAxis;
    if(
        anchorAx && (anchorAx.autorange || anchorAx.insiderange) &&
        insideTicklabelposition(ax) &&
        !isLinked(fullLayout, ax._id)
    ) {
        if(!fullLayout._insideTickLabelsUpdaterange) {
            fullLayout._insideTickLabelsUpdaterange = {};
        }

        if(anchorAx.autorange) {
            fullLayout._insideTickLabelsUpdaterange[anchorAx._name + '.autorange'] = anchorAx.autorange;

            seq.push(computeTickLabelBoundingBoxes);
        }

        if(anchorAx.insiderange) {
            var BBs = computeTickLabelBoundingBoxes();
            var move = ax._id.charAt(0) === 'y' ?
                BBs.labelsMaxW :
                BBs.labelsMaxH;

            move += 2 * TEXTPAD;

            if(ax.ticklabelposition === 'inside') {
                move += ax.ticklen || 0;
            }

            var sgn = (ax.side === 'right' || ax.side === 'top') ? 1 : -1;
            var index = sgn === 1 ? 1 : 0;
            var otherIndex = sgn === 1 ? 0 : 1;

            var newRange = [];
            newRange[otherIndex] = anchorAx.range[otherIndex];

            var anchorAxRange = anchorAx.range;

            var p0 = anchorAx.r2p(anchorAxRange[index]);
            var p1 = anchorAx.r2p(anchorAxRange[otherIndex]);

            var _tempNewRange = fullLayout._insideTickLabelsUpdaterange[anchorAx._name + '.range'];
            if(_tempNewRange) { // case of having multiple anchored axes having insideticklabel
                var q0 = anchorAx.r2p(_tempNewRange[index]);
                var q1 = anchorAx.r2p(_tempNewRange[otherIndex]);

                var dir = sgn * (ax._id.charAt(0) === 'y' ? 1 : -1);

                if(dir * p0 < dir * q0) {
                    p0 = q0;
                    newRange[index] = anchorAxRange[index] = _tempNewRange[index];
                }

                if(dir * p1 > dir * q1) {
                    p1 = q1;
                    newRange[otherIndex] = anchorAxRange[otherIndex] = _tempNewRange[otherIndex];
                }
            }

            var dist = Math.abs(p1 - p0);
            if(dist - move > 0) {
                dist -= move;
                move *= 1 + move / dist;
            } else {
                move = 0;
            }

            if(ax._id.charAt(0) !== 'y') move = -move;

            newRange[index] = anchorAx.p2r(
                anchorAx.r2p(anchorAxRange[index]) +
                sgn * move
            );

            // handle partial ranges in insiderange
            if(
                anchorAx.autorange === 'min' ||
                anchorAx.autorange === 'max reversed'
            ) {
                newRange[0] = null;

                anchorAx._rangeInitial0 = undefined;
                anchorAx._rangeInitial1 = undefined;
            } else if(
                anchorAx.autorange === 'max' ||
                anchorAx.autorange === 'min reversed'
            ) {
                newRange[1] = null;

                anchorAx._rangeInitial0 = undefined;
                anchorAx._rangeInitial1 = undefined;
            }

            fullLayout._insideTickLabelsUpdaterange[anchorAx._name + '.range'] = newRange;
        }
    }

    var done = Lib.syncOrAsync(seq);
    if(done && done.then) gd._promises.push(done);
    return done;
};

/**
 * Draw axis dividers
 *
 * @param {DOM element} gd
 * @param {object} ax (full) axis object
 *  - {string} _id
 *  - {string} showdividers
 *  - {number} dividerwidth
 *  - {string} dividercolor
 * @param {object} opts
 * - {array of object} vals (calcTicks output-like)
 * - {d3 selection} layer
 * - {fn} path
 * - {fn} transFn
 */
function drawDividers(gd, ax, opts) {
    var cls = ax._id + 'divider';
    var vals = opts.vals;

    var dividers = opts.layer.selectAll('path.' + cls)
        .data(vals, tickDataFn);

    dividers.exit().remove();

    dividers.enter().insert('path', ':first-child')
        .classed(cls, 1)
        .classed('crisp', 1)
        .call(Color.stroke, ax.dividercolor)
        .style('stroke-width', Drawing.crispRound(gd, ax.dividerwidth, 1) + 'px');

    dividers
        .attr('transform', opts.transFn)
        .attr('d', opts.path);
}

/**
 * Get axis position in px, that is the distance for the graph's
 * top (left) edge for x (y) axes.
 *
 * @param {DOM element} gd
 * @param {object} ax (full) axis object
 *  - {string} _id
 *  - {string} side
 *  if anchored:
 *  - {object} _anchorAxis
 *  Otherwise:
 *  - {number} position
 * @return {number}
 */
axes.getPxPosition = function(gd, ax) {
    var gs = gd._fullLayout._size;
    var axLetter = ax._id.charAt(0);
    var side = ax.side;
    var anchorAxis;

    if(ax.anchor !== 'free') {
        anchorAxis = ax._anchorAxis;
    } else if(axLetter === 'x') {
        anchorAxis = {
            _offset: gs.t + (1 - (ax.position || 0)) * gs.h,
            _length: 0
        };
    } else if(axLetter === 'y') {
        anchorAxis = {
            _offset: gs.l + (ax.position || 0) * gs.w + ax._shift,
            _length: 0
        };
    }

    if(side === 'top' || side === 'left') {
        return anchorAxis._offset;
    } else if(side === 'bottom' || side === 'right') {
        return anchorAxis._offset + anchorAxis._length;
    }
};

/**
 * Approximate axis title depth (w/o computing its bounding box)
 *
 * @param {object} ax (full) axis object
 *  - {string} title.text
 *  - {number} title.font.size
 *  - {number} title.standoff
 * @return {number} (in px)
 */
function approxTitleDepth(ax) {
    var fontSize = ax.title.font.size;
    var extraLines = (ax.title.text.match(svgTextUtils.BR_TAG_ALL) || []).length;
    if(ax.title.hasOwnProperty('standoff')) {
        return fontSize * (CAP_SHIFT + (extraLines * LINE_SPACING));
    } else {
        return extraLines ?
            fontSize * (extraLines + 1) * LINE_SPACING :
            fontSize;
    }
}

/**
 * Draw axis title, compute default standoff if necessary
 *
 * @param {DOM element} gd
 * @param {object} ax (full) axis object
 *  - {string} _id
 *  - {string} _name
 *  - {string} side
 *  - {number} title.font.size
 *  - {object} _selections
 *
 *  - {number} _depth
 *  - {number} title.standoff
 *  OR
 *  - {number} linewidth
 *  - {boolean} showticklabels
 */
function drawTitle(gd, ax) {
    var fullLayout = gd._fullLayout;
    var axId = ax._id;
    var axLetter = axId.charAt(0);
    var fontSize = ax.title.font.size;
    var titleStandoff;
    var extraLines = (ax.title.text.match(svgTextUtils.BR_TAG_ALL) || []).length;

    if(ax.title.hasOwnProperty('standoff')) {
        // With ax._depth the initial drawing baseline is at the outer axis border (where the
        // ticklabels are drawn). Since the title text will be drawn above the baseline,
        // bottom/right axes must be shifted by 1 text line to draw below ticklabels instead of on
        // top of them, whereas for top/left axes, the first line would be drawn
        // before the ticklabels, but we need an offset for the descender portion of the first line
        // and all subsequent lines.
        if(ax.side === 'bottom' || ax.side === 'right') {
            titleStandoff = ax._depth + ax.title.standoff + fontSize * CAP_SHIFT;
        } else if(ax.side === 'top' || ax.side === 'left') {
            titleStandoff = ax._depth + ax.title.standoff + fontSize * (MID_SHIFT + (extraLines * LINE_SPACING));
        }
    } else {
        var isInside = insideTicklabelposition(ax);

        if(ax.type === 'multicategory') {
            titleStandoff = ax._depth;
        } else {
            var offsetBase = 1.5 * fontSize;
            if(isInside) {
                offsetBase = 0.5 * fontSize;
                if(ax.ticks === 'outside') {
                    offsetBase += ax.ticklen;
                }
            }
            titleStandoff = 10 + offsetBase + (ax.linewidth ? ax.linewidth - 1 : 0);
        }

        if(!isInside) {
            if(axLetter === 'x') {
                titleStandoff += ax.side === 'top' ?
                    fontSize * (ax.showticklabels ? 1 : 0) :
                    fontSize * (ax.showticklabels ? 1.5 : 0.5);
            } else {
                titleStandoff += ax.side === 'right' ?
                    fontSize * (ax.showticklabels ? 1 : 0.5) :
                    fontSize * (ax.showticklabels ? 0.5 : 0);
            }
        }
    }

    var pos = axes.getPxPosition(gd, ax);
    var transform, x, y;

    if(axLetter === 'x') {
        x = ax._offset + ax._length / 2;
        y = (ax.side === 'top') ? pos - titleStandoff : pos + titleStandoff;
    } else {
        y = ax._offset + ax._length / 2;
        x = (ax.side === 'right') ? pos + titleStandoff : pos - titleStandoff;
        transform = {rotate: '-90', offset: 0};
    }

    var avoid;

    if(ax.type !== 'multicategory') {
        var tickLabels = ax._selections[ax._id + 'tick'];

        avoid = {
            selection: tickLabels,
            side: ax.side
        };

        if(tickLabels && tickLabels.node() && tickLabels.node().parentNode) {
            var translation = Drawing.getTranslate(tickLabels.node().parentNode);
            avoid.offsetLeft = translation.x;
            avoid.offsetTop = translation.y;
        }

        if(ax.title.hasOwnProperty('standoff')) {
            avoid.pad = 0;
        }
    }

    ax._titleStandoff = titleStandoff;

    return Titles.draw(gd, axId + 'title', {
        propContainer: ax,
        propName: ax._name + '.title.text',
        placeholder: fullLayout._dfltTitle[axLetter],
        avoid: avoid,
        transform: transform,
        attributes: {x: x, y: y, 'text-anchor': 'middle'}
    });
}

axes.shouldShowZeroLine = function(gd, ax, counterAxis) {
    var rng = Lib.simpleMap(ax.range, ax.r2l);
    return (
        (rng[0] * rng[1] <= 0) &&
        ax.zeroline &&
        (ax.type === 'linear' || ax.type === '-') &&
        !(ax.rangebreaks && ax.maskBreaks(0) === BADNUM) &&
        (
            clipEnds(ax, 0) ||
            !anyCounterAxLineAtZero(gd, ax, counterAxis, rng) ||
            hasBarsOrFill(gd, ax)
        )
    );
};

axes.clipEnds = function(ax, vals) {
    return vals.filter(function(d) { return clipEnds(ax, d.x); });
};

function clipEnds(ax, l) {
    var p = ax.l2p(l);
    return (p > 1 && p < ax._length - 1);
}

function anyCounterAxLineAtZero(gd, ax, counterAxis, rng) {
    var mainCounterAxis = counterAxis._mainAxis;
    if(!mainCounterAxis) return;

    var fullLayout = gd._fullLayout;
    var axLetter = ax._id.charAt(0);
    var counterLetter = axes.counterLetter(ax._id);

    var zeroPosition = ax._offset + (
        ((Math.abs(rng[0]) < Math.abs(rng[1])) === (axLetter === 'x')) ?
        0 : ax._length
    );

    function lineNearZero(ax2) {
        if(!ax2.showline || !ax2.linewidth) return false;
        var tolerance = Math.max((ax2.linewidth + ax.zerolinewidth) / 2, 1);

        function closeEnough(pos2) {
            return typeof pos2 === 'number' && Math.abs(pos2 - zeroPosition) < tolerance;
        }

        if(closeEnough(ax2._mainLinePosition) || closeEnough(ax2._mainMirrorPosition)) {
            return true;
        }
        var linePositions = ax2._linepositions || {};
        for(var k in linePositions) {
            if(closeEnough(linePositions[k][0]) || closeEnough(linePositions[k][1])) {
                return true;
            }
        }
    }

    var plotinfo = fullLayout._plots[counterAxis._mainSubplot];
    if(!(plotinfo.mainplotinfo || plotinfo).overlays.length) {
        return lineNearZero(counterAxis, zeroPosition);
    }

    var counterLetterAxes = axes.list(gd, counterLetter);
    for(var i = 0; i < counterLetterAxes.length; i++) {
        var counterAxis2 = counterLetterAxes[i];
        if(
            counterAxis2._mainAxis === mainCounterAxis &&
            lineNearZero(counterAxis2, zeroPosition)
        ) {
            return true;
        }
    }
}

function hasBarsOrFill(gd, ax) {
    var fullData = gd._fullData;
    var subplot = ax._mainSubplot;
    var axLetter = ax._id.charAt(0);

    for(var i = 0; i < fullData.length; i++) {
        var trace = fullData[i];

        if(trace.visible === true && (trace.xaxis + trace.yaxis) === subplot) {
            if(
                Registry.traceIs(trace, 'bar-like') &&
                trace.orientation === {x: 'h', y: 'v'}[axLetter]
            ) return true;

            if(
                trace.fill &&
                trace.fill.charAt(trace.fill.length - 1) === axLetter
            ) return true;
        }
    }
    return false;
}

function selectTickLabel(gTick) {
    var s = d3.select(gTick);
    var mj = s.select('.text-math-group');
    return mj.empty() ? s.select('text') : mj;
}

/**
 * Find all margin pushers for 2D axes and reserve them for later use
 * Both label and rangeslider automargin calculations happen later so
 * we need to explicitly allow their ids in order to not delete them.
 *
 * TODO: can we pull the actual automargin calls forward to avoid this hack?
 * We're probably also doing multiple redraws in this case, would be faster
 * if we can just do the whole calculation ahead of time and draw once.
 */
axes.allowAutoMargin = function(gd) {
    var axList = axes.list(gd, '', true);
    for(var i = 0; i < axList.length; i++) {
        var ax = axList[i];
        if(ax.automargin) {
            Plots.allowAutoMargin(gd, axAutoMarginID(ax));
            if(ax.mirror) {
                Plots.allowAutoMargin(gd, axMirrorAutoMarginID(ax));
            }
        }
        if(Registry.getComponentMethod('rangeslider', 'isVisible')(ax)) {
            Plots.allowAutoMargin(gd, rangeSliderAutoMarginID(ax));
        }
    }
};

function axAutoMarginID(ax) { return ax._id + '.automargin'; }
function axMirrorAutoMarginID(ax) { return axAutoMarginID(ax) + '.mirror'; }
function rangeSliderAutoMarginID(ax) { return ax._id + '.rangeslider'; }

// swap all the presentation attributes of the axes showing these traces
axes.swap = function(gd, traces) {
    var axGroups = makeAxisGroups(gd, traces);

    for(var i = 0; i < axGroups.length; i++) {
        swapAxisGroup(gd, axGroups[i].x, axGroups[i].y);
    }
};

function makeAxisGroups(gd, traces) {
    var groups = [];
    var i, j;

    for(i = 0; i < traces.length; i++) {
        var groupsi = [];
        var xi = gd._fullData[traces[i]].xaxis;
        var yi = gd._fullData[traces[i]].yaxis;
        if(!xi || !yi) continue; // not a 2D cartesian trace?

        for(j = 0; j < groups.length; j++) {
            if(groups[j].x.indexOf(xi) !== -1 || groups[j].y.indexOf(yi) !== -1) {
                groupsi.push(j);
            }
        }

        if(!groupsi.length) {
            groups.push({x: [xi], y: [yi]});
            continue;
        }

        var group0 = groups[groupsi[0]];
        var groupj;

        if(groupsi.length > 1) {
            for(j = 1; j < groupsi.length; j++) {
                groupj = groups[groupsi[j]];
                mergeAxisGroups(group0.x, groupj.x);
                mergeAxisGroups(group0.y, groupj.y);
            }
        }
        mergeAxisGroups(group0.x, [xi]);
        mergeAxisGroups(group0.y, [yi]);
    }

    return groups;
}

function mergeAxisGroups(intoSet, fromSet) {
    for(var i = 0; i < fromSet.length; i++) {
        if(intoSet.indexOf(fromSet[i]) === -1) intoSet.push(fromSet[i]);
    }
}

function swapAxisGroup(gd, xIds, yIds) {
    var xFullAxes = [];
    var yFullAxes = [];
    var layout = gd.layout;
    var i, j;

    for(i = 0; i < xIds.length; i++) xFullAxes.push(axes.getFromId(gd, xIds[i]));
    for(i = 0; i < yIds.length; i++) yFullAxes.push(axes.getFromId(gd, yIds[i]));

    var allAxKeys = Object.keys(axAttrs);

    var noSwapAttrs = [
        'anchor', 'domain', 'overlaying', 'position', 'side', 'tickangle', 'editType'
    ];
    var numericTypes = ['linear', 'log'];

    for(i = 0; i < allAxKeys.length; i++) {
        var keyi = allAxKeys[i];
        var xVal = xFullAxes[0][keyi];
        var yVal = yFullAxes[0][keyi];
        var allEqual = true;
        var coerceLinearX = false;
        var coerceLinearY = false;
        if(keyi.charAt(0) === '_' || typeof xVal === 'function' ||
                noSwapAttrs.indexOf(keyi) !== -1) {
            continue;
        }
        for(j = 1; j < xFullAxes.length && allEqual; j++) {
            var xVali = xFullAxes[j][keyi];
            if(keyi === 'type' && numericTypes.indexOf(xVal) !== -1 &&
                    numericTypes.indexOf(xVali) !== -1 && xVal !== xVali) {
                // type is special - if we find a mixture of linear and log,
                // coerce them all to linear on flipping
                coerceLinearX = true;
            } else if(xVali !== xVal) allEqual = false;
        }
        for(j = 1; j < yFullAxes.length && allEqual; j++) {
            var yVali = yFullAxes[j][keyi];
            if(keyi === 'type' && numericTypes.indexOf(yVal) !== -1 &&
                    numericTypes.indexOf(yVali) !== -1 && yVal !== yVali) {
                // type is special - if we find a mixture of linear and log,
                // coerce them all to linear on flipping
                coerceLinearY = true;
            } else if(yFullAxes[j][keyi] !== yVal) allEqual = false;
        }
        if(allEqual) {
            if(coerceLinearX) layout[xFullAxes[0]._name].type = 'linear';
            if(coerceLinearY) layout[yFullAxes[0]._name].type = 'linear';
            swapAxisAttrs(layout, keyi, xFullAxes, yFullAxes, gd._fullLayout._dfltTitle);
        }
    }

    // now swap x&y for any annotations anchored to these x & y
    for(i = 0; i < gd._fullLayout.annotations.length; i++) {
        var ann = gd._fullLayout.annotations[i];
        if(xIds.indexOf(ann.xref) !== -1 &&
                yIds.indexOf(ann.yref) !== -1) {
            Lib.swapAttrs(layout.annotations[i], ['?']);
        }
    }
}

function swapAxisAttrs(layout, key, xFullAxes, yFullAxes, dfltTitle) {
    // in case the value is the default for either axis,
    // look at the first axis in each list and see if
    // this key's value is undefined
    var np = Lib.nestedProperty;
    var xVal = np(layout[xFullAxes[0]._name], key).get();
    var yVal = np(layout[yFullAxes[0]._name], key).get();
    var i;

    if(key === 'title') {
        // special handling of placeholder titles
        if(xVal && xVal.text === dfltTitle.x) {
            xVal.text = dfltTitle.y;
        }
        if(yVal && yVal.text === dfltTitle.y) {
            yVal.text = dfltTitle.x;
        }
    }

    for(i = 0; i < xFullAxes.length; i++) {
        np(layout, xFullAxes[i]._name + '.' + key).set(yVal);
    }
    for(i = 0; i < yFullAxes.length; i++) {
        np(layout, yFullAxes[i]._name + '.' + key).set(xVal);
    }
}

function isAngular(ax) {
    return ax._id === 'angularaxis';
}

function moveOutsideBreak(v, ax) {
    var len = ax._rangebreaks.length;
    for(var k = 0; k < len; k++) {
        var brk = ax._rangebreaks[k];
        if(v >= brk.min && v < brk.max) {
            return brk.max;
        }
    }
    return v;
}

function insideTicklabelposition(ax) {
    return ((ax.ticklabelposition || '').indexOf('inside') !== -1);
}

function hideCounterAxisInsideTickLabels(ax, opts) {
    if(insideTicklabelposition(ax._anchorAxis || {})) {
        if(ax._hideCounterAxisInsideTickLabels) {
            ax._hideCounterAxisInsideTickLabels(opts);
        }
    }
}

function incrementShift(ax, shiftVal, axShifts, normalize) {
    // Need to set 'overlay' for anchored axis
    var overlay = ((ax.anchor !== 'free') && ((ax.overlaying === undefined) || (ax.overlaying === false))) ? ax._id : ax.overlaying;
    var shiftValAdj;
    if(normalize) {
        shiftValAdj = ax.side === 'right' ? shiftVal : -shiftVal;
    } else {
        shiftValAdj = shiftVal;
    }
    if(!(overlay in axShifts)) {
        axShifts[overlay] = {};
    }
    if(!(ax.side in axShifts[overlay])) {
        axShifts[overlay][ax.side] = 0;
    }
    axShifts[overlay][ax.side] += shiftValAdj;
}

function setShiftVal(ax, axShifts) {
    return ax.autoshift ?
        axShifts[ax.overlaying][ax.side] :
        (ax.shift || 0);
}

/**
 * Checks if the given period is at least the period described by the tickformat or larger. If that
 * is the case, they are compatible, because then the tickformat can be used to describe the period.
 * E.g. it doesn't make sense to put a year label on a period spanning only a month.
 * @param {number} period in ms
 * @param {string} tickformat
 * @returns {boolean}
 */
function periodCompatibleWithTickformat(period, tickformat) {
    return (
        /%f/.test(tickformat) ? period >= ONEMICROSEC :
        /%L/.test(tickformat) ? period >= ONEMILLI :
        /%[SX]/.test(tickformat) ? period >= ONESEC :
        /%M/.test(tickformat) ? period >= ONEMIN :
        /%[HI]/.test(tickformat) ? period >= ONEHOUR :
        /%p/.test(tickformat) ? period >= HALFDAY :
        /%[Aadejuwx]/.test(tickformat) ? period >= ONEDAY :
        /%[UVW]/.test(tickformat) ? period >= ONEWEEK :
        /%[Bbm]/.test(tickformat) ? period >= ONEMINMONTH :
        /%[q]/.test(tickformat) ? period >= ONEMINQUARTER :
        /%[Yy]/.test(tickformat) ? period >= ONEMINYEAR :
        true
    );
}<|MERGE_RESOLUTION|>--- conflicted
+++ resolved
@@ -1,21 +1,21 @@
-'use strict';
-
-var d3 = require('@plotly/d3');
-var isNumeric = require('fast-isnumeric');
-var Plots = require('../../plots/plots');
-
-var Registry = require('../../registry');
-var Lib = require('../../lib');
+"use strict";
+
+var d3 = require("@plotly/d3");
+var isNumeric = require("fast-isnumeric");
+var Plots = require("../../plots/plots");
+
+var Registry = require("../../registry");
+var Lib = require("../../lib");
 var strTranslate = Lib.strTranslate;
-var svgTextUtils = require('../../lib/svg_text_utils');
-var Titles = require('../../components/titles');
-var Color = require('../../components/color');
-var Drawing = require('../../components/drawing');
-
-var axAttrs = require('./layout_attributes');
-var cleanTicks = require('./clean_ticks');
-
-var constants = require('../../constants/numerical');
+var svgTextUtils = require("../../lib/svg_text_utils");
+var Titles = require("../../components/titles");
+var Color = require("../../components/color");
+var Drawing = require("../../components/drawing");
+
+var axAttrs = require("./layout_attributes");
+var cleanTicks = require("./clean_ticks");
+
+var constants = require("../../constants/numerical");
 var ONEMAXYEAR = constants.ONEMAXYEAR;
 var ONEAVGYEAR = constants.ONEAVGYEAR;
 var ONEMINYEAR = constants.ONEMINYEAR;
@@ -36,21 +36,21 @@
 var MINUS_SIGN = constants.MINUS_SIGN;
 var BADNUM = constants.BADNUM;
 
-var ZERO_PATH = { K: 'zeroline' };
-var GRID_PATH = { K: 'gridline', L: 'path' };
-var MINORGRID_PATH = { K: 'minor-gridline', L: 'path' };
-var TICK_PATH = { K: 'tick', L: 'path' };
-var TICK_TEXT = { K: 'tick', L: 'text' };
+var ZERO_PATH = { K: "zeroline" };
+var GRID_PATH = { K: "gridline", L: "path" };
+var MINORGRID_PATH = { K: "minor-gridline", L: "path" };
+var TICK_PATH = { K: "tick", L: "path" };
+var TICK_TEXT = { K: "tick", L: "text" };
 var MARGIN_MAPPING = {
-    width: ['x', 'r', 'l', 'xl', 'xr'],
-    height: ['y', 't', 'b', 'yt', 'yb'],
-    right: ['r', 'xr'],
-    left: ['l', 'xl'],
-    top: ['t', 'yt'],
-    bottom: ['b', 'yb']
+  width: ["x", "r", "l", "xl", "xr"],
+  height: ["y", "t", "b", "yt", "yb"],
+  right: ["r", "xr"],
+  left: ["l", "xl"],
+  top: ["t", "yt"],
+  bottom: ["b", "yb"],
 };
 
-var alignmentConstants = require('../../constants/alignment');
+var alignmentConstants = require("../../constants/alignment");
 var MID_SHIFT = alignmentConstants.MID_SHIFT;
 var CAP_SHIFT = alignmentConstants.CAP_SHIFT;
 var LINE_SPACING = alignmentConstants.LINE_SPACING;
@@ -58,12 +58,12 @@
 
 var TEXTPAD = 3;
 
-var axes = module.exports = {};
-
-axes.setConvert = require('./set_convert');
-var autoType = require('./axis_autotype');
-
-var axisIds = require('./axis_ids');
+var axes = (module.exports = {});
+
+axes.setConvert = require("./set_convert");
+var autoType = require("./axis_autotype");
+
+var axisIds = require("./axis_ids");
 var idSort = axisIds.idSort;
 var isLinked = axisIds.isLinked;
 
@@ -76,17 +76,14 @@
 axes.getFromId = axisIds.getFromId;
 axes.getFromTrace = axisIds.getFromTrace;
 
-var autorange = require('./autorange');
+var autorange = require("./autorange");
 axes.getAutoRange = autorange.getAutoRange;
 axes.findExtremes = autorange.findExtremes;
 
 var epsilon = 0.0001;
 function expandRange(range) {
-    var delta = (range[1] - range[0]) * epsilon;
-    return [
-        range[0] - delta,
-        range[1] + delta
-    ];
+  var delta = (range[1] - range[0]) * epsilon;
+  return [range[0] - delta, range[1] + delta];
 }
 
 /*
@@ -100,28 +97,46 @@
  * extraOption: aside from existing axes with this letter, what non-axis value is allowed?
  *     Only required if it's different from `dflt`
  */
-axes.coerceRef = function(containerIn, containerOut, gd, attr, dflt, extraOption) {
-    var axLetter = attr.charAt(attr.length - 1);
-    var axlist = gd._fullLayout._subplots[axLetter + 'axis'];
-    var refAttr = attr + 'ref';
-    var attrDef = {};
-
-    if(!dflt) dflt = axlist[0] || (typeof extraOption === 'string' ? extraOption : extraOption[0]);
-    if(!extraOption) extraOption = dflt;
-    axlist = axlist.concat(axlist.map(function(x) { return x + ' domain'; }));
-
-    // data-ref annotations are not supported in gl2d yet
-
-    attrDef[refAttr] = {
-        valType: 'enumerated',
-        values: axlist.concat(extraOption ?
-            (typeof extraOption === 'string' ? [extraOption] : extraOption) :
-            []),
-        dflt: dflt
-    };
-
-    // xref, yref
-    return Lib.coerce(containerIn, containerOut, attrDef, refAttr);
+axes.coerceRef = function (
+  containerIn,
+  containerOut,
+  gd,
+  attr,
+  dflt,
+  extraOption
+) {
+  var axLetter = attr.charAt(attr.length - 1);
+  var axlist = gd._fullLayout._subplots[axLetter + "axis"];
+  var refAttr = attr + "ref";
+  var attrDef = {};
+
+  if (!dflt)
+    dflt =
+      axlist[0] ||
+      (typeof extraOption === "string" ? extraOption : extraOption[0]);
+  if (!extraOption) extraOption = dflt;
+  axlist = axlist.concat(
+    axlist.map(function (x) {
+      return x + " domain";
+    })
+  );
+
+  // data-ref annotations are not supported in gl2d yet
+
+  attrDef[refAttr] = {
+    valType: "enumerated",
+    values: axlist.concat(
+      extraOption
+        ? typeof extraOption === "string"
+          ? [extraOption]
+          : extraOption
+        : []
+    ),
+    dflt: dflt,
+  };
+
+  // xref, yref
+  return Lib.coerce(containerIn, containerOut, attrDef, refAttr);
 };
 
 /*
@@ -132,11 +147,21 @@
  * ar: the axis reference string
  *
  */
-axes.getRefType = function(ar) {
-    if(ar === undefined) { return ar; }
-    if(ar === 'paper') { return 'paper'; }
-    if(ar === 'pixel') { return 'pixel'; }
-    if(/( domain)$/.test(ar)) { return 'domain'; } else { return 'range'; }
+axes.getRefType = function (ar) {
+  if (ar === undefined) {
+    return ar;
+  }
+  if (ar === "paper") {
+    return "paper";
+  }
+  if (ar === "pixel") {
+    return "pixel";
+  }
+  if (/( domain)$/.test(ar)) {
+    return "domain";
+  } else {
+    return "range";
+  }
 };
 
 /*
@@ -161,396 +186,424 @@
  * - for date axes: JS Dates or milliseconds, and convert to date strings
  * - for other types: coerce them to numbers
  */
-axes.coercePosition = function(containerOut, gd, coerce, axRef, attr, dflt) {
-    var cleanPos, pos;
-    var axRefType = axes.getRefType(axRef);
-    if(axRefType !== 'range') {
-        cleanPos = Lib.ensureNumber;
-        pos = coerce(attr, dflt);
-    } else {
-        var ax = axes.getFromId(gd, axRef);
-        dflt = ax.fraction2r(dflt);
-        pos = coerce(attr, dflt);
-        cleanPos = ax.cleanPos;
-    }
-    containerOut[attr] = cleanPos(pos);
+axes.coercePosition = function (containerOut, gd, coerce, axRef, attr, dflt) {
+  var cleanPos, pos;
+  var axRefType = axes.getRefType(axRef);
+  if (axRefType !== "range") {
+    cleanPos = Lib.ensureNumber;
+    pos = coerce(attr, dflt);
+  } else {
+    var ax = axes.getFromId(gd, axRef);
+    dflt = ax.fraction2r(dflt);
+    pos = coerce(attr, dflt);
+    cleanPos = ax.cleanPos;
+  }
+  containerOut[attr] = cleanPos(pos);
 };
 
-axes.cleanPosition = function(pos, gd, axRef) {
-    var cleanPos = (axRef === 'paper' || axRef === 'pixel') ?
-        Lib.ensureNumber :
-        axes.getFromId(gd, axRef).cleanPos;
-
-    return cleanPos(pos);
+axes.cleanPosition = function (pos, gd, axRef) {
+  var cleanPos =
+    axRef === "paper" || axRef === "pixel"
+      ? Lib.ensureNumber
+      : axes.getFromId(gd, axRef).cleanPos;
+
+  return cleanPos(pos);
 };
 
-axes.redrawComponents = function(gd, axIds) {
-    axIds = axIds ? axIds : axes.listIds(gd);
-
-    var fullLayout = gd._fullLayout;
-
-    function _redrawOneComp(moduleName, methodName, stashName, shortCircuit) {
-        var method = Registry.getComponentMethod(moduleName, methodName);
-        var stash = {};
-
-        for(var i = 0; i < axIds.length; i++) {
-            var ax = fullLayout[axes.id2name(axIds[i])];
-            var indices = ax[stashName];
-
-            for(var j = 0; j < indices.length; j++) {
-                var ind = indices[j];
-
-                if(!stash[ind]) {
-                    method(gd, ind);
-                    stash[ind] = 1;
-                    // once is enough for images (which doesn't use the `i` arg anyway)
-                    if(shortCircuit) return;
-                }
-            }
+axes.redrawComponents = function (gd, axIds) {
+  axIds = axIds ? axIds : axes.listIds(gd);
+
+  var fullLayout = gd._fullLayout;
+
+  function _redrawOneComp(moduleName, methodName, stashName, shortCircuit) {
+    var method = Registry.getComponentMethod(moduleName, methodName);
+    var stash = {};
+
+    for (var i = 0; i < axIds.length; i++) {
+      var ax = fullLayout[axes.id2name(axIds[i])];
+      var indices = ax[stashName];
+
+      for (var j = 0; j < indices.length; j++) {
+        var ind = indices[j];
+
+        if (!stash[ind]) {
+          method(gd, ind);
+          stash[ind] = 1;
+          // once is enough for images (which doesn't use the `i` arg anyway)
+          if (shortCircuit) return;
         }
-    }
-
-    // annotations and shapes 'draw' method is slow,
-    // use the finer-grained 'drawOne' method instead
-    _redrawOneComp('annotations', 'drawOne', '_annIndices');
-    _redrawOneComp('shapes', 'drawOne', '_shapeIndices');
-    _redrawOneComp('images', 'draw', '_imgIndices', true);
-    _redrawOneComp('selections', 'drawOne', '_selectionIndices');
+      }
+    }
+  }
+
+  // annotations and shapes 'draw' method is slow,
+  // use the finer-grained 'drawOne' method instead
+  _redrawOneComp("annotations", "drawOne", "_annIndices");
+  _redrawOneComp("shapes", "drawOne", "_shapeIndices");
+  _redrawOneComp("images", "draw", "_imgIndices", true);
+  _redrawOneComp("selections", "drawOne", "_selectionIndices");
 };
 
-var getDataConversions = axes.getDataConversions = function(gd, trace, target, targetArray) {
-    var ax;
-
-    // If target points to an axis, use the type we already have for that
-    // axis to find the data type. Otherwise use the values to autotype.
-    var d2cTarget = (target === 'x' || target === 'y' || target === 'z') ?
-        target :
-        targetArray;
-
-    // In the case of an array target, make a mock data array
-    // and call supplyDefaults to the data type and
-    // setup the data-to-calc method.
-    if(Lib.isArrayOrTypedArray(d2cTarget)) {
-        ax = {
-            type: autoType(targetArray, undefined, {
-                autotypenumbers: gd._fullLayout.autotypenumbers
-            }),
-            _categories: []
-        };
-        axes.setConvert(ax);
-
-        // build up ax._categories (usually done during ax.makeCalcdata()
-        if(ax.type === 'category') {
-            for(var i = 0; i < targetArray.length; i++) {
-                ax.d2c(targetArray[i]);
-            }
-        }
-    } else {
-        ax = axes.getFromTrace(gd, trace, d2cTarget);
-    }
-
-    // if 'target' has corresponding axis
-    // -> use setConvert method
-    if(ax) return {d2c: ax.d2c, c2d: ax.c2d};
-
-    // special case for 'ids'
-    // -> cast to String
-    if(d2cTarget === 'ids') return {d2c: toString, c2d: toString};
-
-    // otherwise (e.g. numeric-array of 'marker.color' or 'marker.size')
-    // -> cast to Number
-
-    return {d2c: toNum, c2d: toNum};
-};
-
-function toNum(v) { return +v; }
-function toString(v) { return String(v); }
-
-axes.getDataToCoordFunc = function(gd, trace, target, targetArray) {
-    return getDataConversions(gd, trace, target, targetArray).d2c;
+var getDataConversions = (axes.getDataConversions = function (
+  gd,
+  trace,
+  target,
+  targetArray
+) {
+  var ax;
+
+  // If target points to an axis, use the type we already have for that
+  // axis to find the data type. Otherwise use the values to autotype.
+  var d2cTarget =
+    target === "x" || target === "y" || target === "z" ? target : targetArray;
+
+  // In the case of an array target, make a mock data array
+  // and call supplyDefaults to the data type and
+  // setup the data-to-calc method.
+  if (Lib.isArrayOrTypedArray(d2cTarget)) {
+    ax = {
+      type: autoType(targetArray, undefined, {
+        autotypenumbers: gd._fullLayout.autotypenumbers,
+      }),
+      _categories: [],
+    };
+    axes.setConvert(ax);
+
+    // build up ax._categories (usually done during ax.makeCalcdata()
+    if (ax.type === "category") {
+      for (var i = 0; i < targetArray.length; i++) {
+        ax.d2c(targetArray[i]);
+      }
+    }
+  } else {
+    ax = axes.getFromTrace(gd, trace, d2cTarget);
+  }
+
+  // if 'target' has corresponding axis
+  // -> use setConvert method
+  if (ax) return { d2c: ax.d2c, c2d: ax.c2d };
+
+  // special case for 'ids'
+  // -> cast to String
+  if (d2cTarget === "ids") return { d2c: toString, c2d: toString };
+
+  // otherwise (e.g. numeric-array of 'marker.color' or 'marker.size')
+  // -> cast to Number
+
+  return { d2c: toNum, c2d: toNum };
+});
+
+function toNum(v) {
+  return +v;
+}
+function toString(v) {
+  return String(v);
+}
+
+axes.getDataToCoordFunc = function (gd, trace, target, targetArray) {
+  return getDataConversions(gd, trace, target, targetArray).d2c;
 };
 
 // get counteraxis letter for this axis (name or id)
 // this can also be used as the id for default counter axis
-axes.counterLetter = function(id) {
-    var axLetter = id.charAt(0);
-    if(axLetter === 'x') return 'y';
-    if(axLetter === 'y') return 'x';
+axes.counterLetter = function (id) {
+  var axLetter = id.charAt(0);
+  if (axLetter === "x") return "y";
+  if (axLetter === "y") return "x";
 };
 
 // incorporate a new minimum difference and first tick into
 // forced
 // note that _forceTick0 is linearized, so needs to be turned into
 // a range value for setting tick0
-axes.minDtick = function(ax, newDiff, newFirst, allow) {
-    // doesn't make sense to do forced min dTick on log or category axes,
-    // and the plot itself may decide to cancel (ie non-grouped bars)
-    if(['log', 'category', 'multicategory'].indexOf(ax.type) !== -1 || !allow) {
-        ax._minDtick = 0;
-    } else if(ax._minDtick === undefined) {
-        // undefined means there's nothing there yet
-
-        ax._minDtick = newDiff;
-        ax._forceTick0 = newFirst;
-    } else if(ax._minDtick) {
-        if((ax._minDtick / newDiff + 1e-6) % 1 < 2e-6 &&
-            // existing minDtick is an integer multiple of newDiff
-            // (within rounding err)
-            // and forceTick0 can be shifted to newFirst
-
-                (((newFirst - ax._forceTick0) / newDiff % 1) +
-                    1.000001) % 1 < 2e-6) {
-            ax._minDtick = newDiff;
-            ax._forceTick0 = newFirst;
-        } else if((newDiff / ax._minDtick + 1e-6) % 1 > 2e-6 ||
-            // if the converse is true (newDiff is a multiple of minDtick and
-            // newFirst can be shifted to forceTick0) then do nothing - same
-            // forcing stands. Otherwise, cancel forced minimum
-
-                (((newFirst - ax._forceTick0) / ax._minDtick % 1) +
-                    1.000001) % 1 > 2e-6) {
-            ax._minDtick = 0;
-        }
-    }
+axes.minDtick = function (ax, newDiff, newFirst, allow) {
+  // doesn't make sense to do forced min dTick on log or category axes,
+  // and the plot itself may decide to cancel (ie non-grouped bars)
+  if (["log", "category", "multicategory"].indexOf(ax.type) !== -1 || !allow) {
+    ax._minDtick = 0;
+  } else if (ax._minDtick === undefined) {
+    // undefined means there's nothing there yet
+
+    ax._minDtick = newDiff;
+    ax._forceTick0 = newFirst;
+  } else if (ax._minDtick) {
+    if (
+      (ax._minDtick / newDiff + 1e-6) % 1 < 2e-6 &&
+      // existing minDtick is an integer multiple of newDiff
+      // (within rounding err)
+      // and forceTick0 can be shifted to newFirst
+
+      ((((newFirst - ax._forceTick0) / newDiff) % 1) + 1.000001) % 1 < 2e-6
+    ) {
+      ax._minDtick = newDiff;
+      ax._forceTick0 = newFirst;
+    } else if (
+      (newDiff / ax._minDtick + 1e-6) % 1 > 2e-6 ||
+      // if the converse is true (newDiff is a multiple of minDtick and
+      // newFirst can be shifted to forceTick0) then do nothing - same
+      // forcing stands. Otherwise, cancel forced minimum
+
+      ((((newFirst - ax._forceTick0) / ax._minDtick) % 1) + 1.000001) % 1 > 2e-6
+    ) {
+      ax._minDtick = 0;
+    }
+  }
 };
 
 // save a copy of the initial axis ranges in fullLayout
 // use them in mode bar and dblclick events
-axes.saveRangeInitial = function(gd, overwrite) {
-    var axList = axes.list(gd, '', true);
-    var hasOneAxisChanged = false;
-
-    for(var i = 0; i < axList.length; i++) {
-        var ax = axList[i];
-        var isNew =
-            ax._rangeInitial0 === undefined &&
-            ax._rangeInitial1 === undefined;
-
-        var hasChanged = isNew || (
-            ax.range[0] !== ax._rangeInitial0 ||
-            ax.range[1] !== ax._rangeInitial1
-        );
-
-        var autorange = ax.autorange;
-        if((isNew && autorange !== true) || (overwrite && hasChanged)) {
-            ax._rangeInitial0 = (autorange === 'min' || autorange === 'max reversed') ? undefined : ax.range[0];
-            ax._rangeInitial1 = (autorange === 'max' || autorange === 'min reversed') ? undefined : ax.range[1];
-            ax._autorangeInitial = autorange;
-            hasOneAxisChanged = true;
-        }
-    }
-
-    return hasOneAxisChanged;
+axes.saveRangeInitial = function (gd, overwrite) {
+  var axList = axes.list(gd, "", true);
+  var hasOneAxisChanged = false;
+
+  for (var i = 0; i < axList.length; i++) {
+    var ax = axList[i];
+    var isNew =
+      ax._rangeInitial0 === undefined && ax._rangeInitial1 === undefined;
+
+    var hasChanged =
+      isNew ||
+      ax.range[0] !== ax._rangeInitial0 ||
+      ax.range[1] !== ax._rangeInitial1;
+
+    var autorange = ax.autorange;
+    if ((isNew && autorange !== true) || (overwrite && hasChanged)) {
+      ax._rangeInitial0 =
+        autorange === "min" || autorange === "max reversed"
+          ? undefined
+          : ax.range[0];
+      ax._rangeInitial1 =
+        autorange === "max" || autorange === "min reversed"
+          ? undefined
+          : ax.range[1];
+      ax._autorangeInitial = autorange;
+      hasOneAxisChanged = true;
+    }
+  }
+
+  return hasOneAxisChanged;
 };
 
 // save a copy of the initial spike visibility
-axes.saveShowSpikeInitial = function(gd, overwrite) {
-    var axList = axes.list(gd, '', true);
-    var hasOneAxisChanged = false;
-    var allSpikesEnabled = 'on';
-
-    for(var i = 0; i < axList.length; i++) {
-        var ax = axList[i];
-        var isNew = (ax._showSpikeInitial === undefined);
-        var hasChanged = isNew || !(ax.showspikes === ax._showspikes);
-
-        if(isNew || (overwrite && hasChanged)) {
-            ax._showSpikeInitial = ax.showspikes;
-            hasOneAxisChanged = true;
-        }
-
-        if(allSpikesEnabled === 'on' && !ax.showspikes) {
-            allSpikesEnabled = 'off';
-        }
-    }
-    gd._fullLayout._cartesianSpikesEnabled = allSpikesEnabled;
-    return hasOneAxisChanged;
+axes.saveShowSpikeInitial = function (gd, overwrite) {
+  var axList = axes.list(gd, "", true);
+  var hasOneAxisChanged = false;
+  var allSpikesEnabled = "on";
+
+  for (var i = 0; i < axList.length; i++) {
+    var ax = axList[i];
+    var isNew = ax._showSpikeInitial === undefined;
+    var hasChanged = isNew || !(ax.showspikes === ax._showspikes);
+
+    if (isNew || (overwrite && hasChanged)) {
+      ax._showSpikeInitial = ax.showspikes;
+      hasOneAxisChanged = true;
+    }
+
+    if (allSpikesEnabled === "on" && !ax.showspikes) {
+      allSpikesEnabled = "off";
+    }
+  }
+  gd._fullLayout._cartesianSpikesEnabled = allSpikesEnabled;
+  return hasOneAxisChanged;
 };
 
-axes.autoBin = function(data, ax, nbins, is2d, calendar, size) {
-    var dataMin = Lib.aggNums(Math.min, null, data);
-    var dataMax = Lib.aggNums(Math.max, null, data);
-
-    if(ax.type === 'category' || ax.type === 'multicategory') {
-        return {
-            start: dataMin - 0.5,
-            end: dataMax + 0.5,
-            size: Math.max(1, Math.round(size) || 1),
-            _dataSpan: dataMax - dataMin,
-        };
-    }
-
-    if(!calendar) calendar = ax.calendar;
-
-    // piggyback off tick code to make "nice" bin sizes and edges
-    var dummyAx;
-    if(ax.type === 'log') {
-        dummyAx = {
-            type: 'linear',
-            range: [dataMin, dataMax]
-        };
+axes.autoBin = function (data, ax, nbins, is2d, calendar, size) {
+  var dataMin = Lib.aggNums(Math.min, null, data);
+  var dataMax = Lib.aggNums(Math.max, null, data);
+
+  if (ax.type === "category" || ax.type === "multicategory") {
+    return {
+      start: dataMin - 0.5,
+      end: dataMax + 0.5,
+      size: Math.max(1, Math.round(size) || 1),
+      _dataSpan: dataMax - dataMin,
+    };
+  }
+
+  if (!calendar) calendar = ax.calendar;
+
+  // piggyback off tick code to make "nice" bin sizes and edges
+  var dummyAx;
+  if (ax.type === "log") {
+    dummyAx = {
+      type: "linear",
+      range: [dataMin, dataMax],
+    };
+  } else {
+    dummyAx = {
+      type: ax.type,
+      range: Lib.simpleMap([dataMin, dataMax], ax.c2r, 0, calendar),
+      calendar: calendar,
+    };
+  }
+  axes.setConvert(dummyAx);
+
+  size = size && cleanTicks.dtick(size, dummyAx.type);
+
+  if (size) {
+    dummyAx.dtick = size;
+    dummyAx.tick0 = cleanTicks.tick0(undefined, dummyAx.type, calendar);
+  } else {
+    var size0;
+    if (nbins) size0 = (dataMax - dataMin) / nbins;
+    else {
+      // totally auto: scale off std deviation so the highest bin is
+      // somewhat taller than the total number of bins, but don't let
+      // the size get smaller than the 'nice' rounded down minimum
+      // difference between values
+      var distinctData = Lib.distinctVals(data);
+      var msexp = Math.pow(
+        10,
+        Math.floor(Math.log(distinctData.minDiff) / Math.LN10)
+      );
+      var minSize =
+        msexp *
+        Lib.roundUp(distinctData.minDiff / msexp, [0.9, 1.9, 4.9, 9.9], true);
+      size0 = Math.max(
+        minSize,
+        (2 * Lib.stdev(data)) / Math.pow(data.length, is2d ? 0.25 : 0.4)
+      );
+
+      // fallback if ax.d2c output BADNUMs
+      // e.g. when user try to plot categorical bins
+      // on a layout.xaxis.type: 'linear'
+      if (!isNumeric(size0)) size0 = 1;
+    }
+
+    axes.autoTicks(dummyAx, size0);
+  }
+
+  var finalSize = dummyAx.dtick;
+  var binStart = axes.tickIncrement(
+    axes.tickFirst(dummyAx),
+    finalSize,
+    "reverse",
+    calendar
+  );
+  var binEnd, bincount;
+
+  // check for too many data points right at the edges of bins
+  // (>50% within 1% of bin edges) or all data points integral
+  // and offset the bins accordingly
+  if (typeof finalSize === "number") {
+    binStart = autoShiftNumericBins(binStart, data, dummyAx, dataMin, dataMax);
+
+    bincount = 1 + Math.floor((dataMax - binStart) / finalSize);
+    binEnd = binStart + bincount * finalSize;
+  } else {
+    // month ticks - should be the only nonlinear kind we have at this point.
+    // dtick (as supplied by axes.autoTick) only has nonlinear values on
+    // date and log axes, but even if you display a histogram on a log axis
+    // we bin it on a linear axis (which one could argue against, but that's
+    // a separate issue)
+    if (dummyAx.dtick.charAt(0) === "M") {
+      binStart = autoShiftMonthBins(
+        binStart,
+        data,
+        finalSize,
+        dataMin,
+        calendar
+      );
+    }
+
+    // calculate the endpoint for nonlinear ticks - you have to
+    // just increment until you're done
+    binEnd = binStart;
+    bincount = 0;
+    while (binEnd <= dataMax) {
+      binEnd = axes.tickIncrement(binEnd, finalSize, false, calendar);
+      bincount++;
+    }
+  }
+
+  return {
+    start: ax.c2r(binStart, 0, calendar),
+    end: ax.c2r(binEnd, 0, calendar),
+    size: finalSize,
+    _dataSpan: dataMax - dataMin,
+  };
+};
+
+function autoShiftNumericBins(binStart, data, ax, dataMin, dataMax) {
+  var edgecount = 0;
+  var midcount = 0;
+  var intcount = 0;
+  var blankCount = 0;
+
+  function nearEdge(v) {
+    // is a value within 1% of a bin edge?
+    return (1 + ((v - binStart) * 100) / ax.dtick) % 100 < 2;
+  }
+
+  for (var i = 0; i < data.length; i++) {
+    if (data[i] % 1 === 0) intcount++;
+    else if (!isNumeric(data[i])) blankCount++;
+
+    if (nearEdge(data[i])) edgecount++;
+    if (nearEdge(data[i] + ax.dtick / 2)) midcount++;
+  }
+  var dataCount = data.length - blankCount;
+
+  if (intcount === dataCount && ax.type !== "date") {
+    if (ax.dtick < 1) {
+      // all integers: if bin size is <1, it's because
+      // that was specifically requested (large nbins)
+      // so respect that... but center the bins containing
+      // integers on those integers
+
+      binStart = dataMin - 0.5 * ax.dtick;
     } else {
-        dummyAx = {
-            type: ax.type,
-            range: Lib.simpleMap([dataMin, dataMax], ax.c2r, 0, calendar),
-            calendar: calendar
-        };
-    }
-    axes.setConvert(dummyAx);
-
-    size = size && cleanTicks.dtick(size, dummyAx.type);
-
-    if(size) {
-        dummyAx.dtick = size;
-        dummyAx.tick0 = cleanTicks.tick0(undefined, dummyAx.type, calendar);
+      // otherwise start half an integer down regardless of
+      // the bin size, just enough to clear up endpoint
+      // ambiguity about which integers are in which bins.
+
+      binStart -= 0.5;
+      if (binStart + ax.dtick < dataMin) binStart += ax.dtick;
+    }
+  } else if (midcount < dataCount * 0.1) {
+    if (edgecount > dataCount * 0.3 || nearEdge(dataMin) || nearEdge(dataMax)) {
+      // lots of points at the edge, not many in the middle
+      // shift half a bin
+      var binshift = ax.dtick / 2;
+      binStart += binStart + binshift < dataMin ? binshift : -binshift;
+    }
+  }
+  return binStart;
+}
+
+function autoShiftMonthBins(binStart, data, dtick, dataMin, calendar) {
+  var stats = Lib.findExactDates(data, calendar);
+  // number of data points that needs to be an exact value
+  // to shift that increment to (near) the bin center
+  var threshold = 0.8;
+
+  if (stats.exactDays > threshold) {
+    var numMonths = Number(dtick.substr(1));
+
+    if (stats.exactYears > threshold && numMonths % 12 === 0) {
+      // The exact middle of a non-leap-year is 1.5 days into July
+      // so if we start the bins here, all but leap years will
+      // get hover-labeled as exact years.
+      binStart = axes.tickIncrement(binStart, "M6", "reverse") + ONEDAY * 1.5;
+    } else if (stats.exactMonths > threshold) {
+      // Months are not as clean, but if we shift half the *longest*
+      // month (31/2 days) then 31-day months will get labeled exactly
+      // and shorter months will get labeled with the correct month
+      // but shifted 12-36 hours into it.
+      binStart = axes.tickIncrement(binStart, "M1", "reverse") + ONEDAY * 15.5;
     } else {
-        var size0;
-        if(nbins) size0 = ((dataMax - dataMin) / nbins);
-        else {
-            // totally auto: scale off std deviation so the highest bin is
-            // somewhat taller than the total number of bins, but don't let
-            // the size get smaller than the 'nice' rounded down minimum
-            // difference between values
-            var distinctData = Lib.distinctVals(data);
-            var msexp = Math.pow(10, Math.floor(
-                Math.log(distinctData.minDiff) / Math.LN10));
-            var minSize = msexp * Lib.roundUp(
-                distinctData.minDiff / msexp, [0.9, 1.9, 4.9, 9.9], true);
-            size0 = Math.max(minSize, 2 * Lib.stdev(data) /
-                Math.pow(data.length, is2d ? 0.25 : 0.4));
-
-            // fallback if ax.d2c output BADNUMs
-            // e.g. when user try to plot categorical bins
-            // on a layout.xaxis.type: 'linear'
-            if(!isNumeric(size0)) size0 = 1;
-        }
-
-        axes.autoTicks(dummyAx, size0);
-    }
-
-    var finalSize = dummyAx.dtick;
-    var binStart = axes.tickIncrement(
-            axes.tickFirst(dummyAx), finalSize, 'reverse', calendar);
-    var binEnd, bincount;
-
-    // check for too many data points right at the edges of bins
-    // (>50% within 1% of bin edges) or all data points integral
-    // and offset the bins accordingly
-    if(typeof finalSize === 'number') {
-        binStart = autoShiftNumericBins(binStart, data, dummyAx, dataMin, dataMax);
-
-        bincount = 1 + Math.floor((dataMax - binStart) / finalSize);
-        binEnd = binStart + bincount * finalSize;
-    } else {
-        // month ticks - should be the only nonlinear kind we have at this point.
-        // dtick (as supplied by axes.autoTick) only has nonlinear values on
-        // date and log axes, but even if you display a histogram on a log axis
-        // we bin it on a linear axis (which one could argue against, but that's
-        // a separate issue)
-        if(dummyAx.dtick.charAt(0) === 'M') {
-            binStart = autoShiftMonthBins(binStart, data, finalSize, dataMin, calendar);
-        }
-
-        // calculate the endpoint for nonlinear ticks - you have to
-        // just increment until you're done
-        binEnd = binStart;
-        bincount = 0;
-        while(binEnd <= dataMax) {
-            binEnd = axes.tickIncrement(binEnd, finalSize, false, calendar);
-            bincount++;
-        }
-    }
-
-    return {
-        start: ax.c2r(binStart, 0, calendar),
-        end: ax.c2r(binEnd, 0, calendar),
-        size: finalSize,
-        _dataSpan: dataMax - dataMin
-    };
-};
-
-
-function autoShiftNumericBins(binStart, data, ax, dataMin, dataMax) {
-    var edgecount = 0;
-    var midcount = 0;
-    var intcount = 0;
-    var blankCount = 0;
-
-    function nearEdge(v) {
-        // is a value within 1% of a bin edge?
-        return (1 + (v - binStart) * 100 / ax.dtick) % 100 < 2;
-    }
-
-    for(var i = 0; i < data.length; i++) {
-        if(data[i] % 1 === 0) intcount++;
-        else if(!isNumeric(data[i])) blankCount++;
-
-        if(nearEdge(data[i])) edgecount++;
-        if(nearEdge(data[i] + ax.dtick / 2)) midcount++;
-    }
-    var dataCount = data.length - blankCount;
-
-    if(intcount === dataCount && ax.type !== 'date') {
-        if(ax.dtick < 1) {
-            // all integers: if bin size is <1, it's because
-            // that was specifically requested (large nbins)
-            // so respect that... but center the bins containing
-            // integers on those integers
-
-            binStart = dataMin - 0.5 * ax.dtick;
-        } else {
-            // otherwise start half an integer down regardless of
-            // the bin size, just enough to clear up endpoint
-            // ambiguity about which integers are in which bins.
-
-            binStart -= 0.5;
-            if(binStart + ax.dtick < dataMin) binStart += ax.dtick;
-        }
-    } else if(midcount < dataCount * 0.1) {
-        if(edgecount > dataCount * 0.3 ||
-                nearEdge(dataMin) || nearEdge(dataMax)) {
-            // lots of points at the edge, not many in the middle
-            // shift half a bin
-            var binshift = ax.dtick / 2;
-            binStart += (binStart + binshift < dataMin) ? binshift : -binshift;
-        }
-    }
-    return binStart;
-}
-
-
-function autoShiftMonthBins(binStart, data, dtick, dataMin, calendar) {
-    var stats = Lib.findExactDates(data, calendar);
-    // number of data points that needs to be an exact value
-    // to shift that increment to (near) the bin center
-    var threshold = 0.8;
-
-    if(stats.exactDays > threshold) {
-        var numMonths = Number(dtick.substr(1));
-
-        if((stats.exactYears > threshold) && (numMonths % 12 === 0)) {
-            // The exact middle of a non-leap-year is 1.5 days into July
-            // so if we start the bins here, all but leap years will
-            // get hover-labeled as exact years.
-            binStart = axes.tickIncrement(binStart, 'M6', 'reverse') + ONEDAY * 1.5;
-        } else if(stats.exactMonths > threshold) {
-            // Months are not as clean, but if we shift half the *longest*
-            // month (31/2 days) then 31-day months will get labeled exactly
-            // and shorter months will get labeled with the correct month
-            // but shifted 12-36 hours into it.
-            binStart = axes.tickIncrement(binStart, 'M1', 'reverse') + ONEDAY * 15.5;
-        } else {
-            // Shifting half a day is exact, but since these are month bins it
-            // will always give a somewhat odd-looking label, until we do something
-            // smarter like showing the bin boundaries (or the bounds of the actual
-            // data in each bin)
-            binStart -= HALFDAY;
-        }
-        var nextBinStart = axes.tickIncrement(binStart, dtick);
-
-        if(nextBinStart <= dataMin) return nextBinStart;
-    }
-    return binStart;
+      // Shifting half a day is exact, but since these are month bins it
+      // will always give a somewhat odd-looking label, until we do something
+      // smarter like showing the bin boundaries (or the bounds of the actual
+      // data in each bin)
+      binStart -= HALFDAY;
+    }
+    var nextBinStart = axes.tickIncrement(binStart, dtick);
+
+    if (nextBinStart <= dataMin) return nextBinStart;
+  }
+  return binStart;
 }
 
 // ----------------------------------------------------
@@ -558,346 +611,352 @@
 // ----------------------------------------------------
 
 // ensure we have minor tick0 and dtick calculated
-axes.prepMinorTicks = function(mockAx, ax, opts) {
-    if(!ax.minor.dtick) {
-        delete mockAx.dtick;
-        var hasMajor = ax.dtick && isNumeric(ax._tmin);
-        var mockMinorRange;
-        if(hasMajor) {
-            var tick2 = axes.tickIncrement(ax._tmin, ax.dtick, true);
-            // mock range a tiny bit smaller than one major tick interval
-            mockMinorRange = [ax._tmin, tick2 * 0.99 + ax._tmin * 0.01];
+axes.prepMinorTicks = function (mockAx, ax, opts) {
+  if (!ax.minor.dtick) {
+    delete mockAx.dtick;
+    var hasMajor = ax.dtick && isNumeric(ax._tmin);
+    var mockMinorRange;
+    if (hasMajor) {
+      var tick2 = axes.tickIncrement(ax._tmin, ax.dtick, true);
+      // mock range a tiny bit smaller than one major tick interval
+      mockMinorRange = [ax._tmin, tick2 * 0.99 + ax._tmin * 0.01];
+    } else {
+      var rl = Lib.simpleMap(ax.range, ax.r2l);
+      // If we don't have a major dtick, the concept of minor ticks is a little
+      // ambiguous - just take a stab and say minor.nticks should span 1/5 the axis
+      mockMinorRange = [rl[0], 0.8 * rl[0] + 0.2 * rl[1]];
+    }
+    mockAx.range = Lib.simpleMap(mockMinorRange, ax.l2r);
+    mockAx._isMinor = true;
+
+    axes.prepTicks(mockAx, opts);
+
+    if (hasMajor) {
+      var numericMajor = isNumeric(ax.dtick);
+      var numericMinor = isNumeric(mockAx.dtick);
+      var majorNum = numericMajor ? ax.dtick : +ax.dtick.substring(1);
+      var minorNum = numericMinor ? mockAx.dtick : +mockAx.dtick.substring(1);
+      if (numericMajor && numericMinor) {
+        if (!isMultiple(majorNum, minorNum)) {
+          // give up on minor ticks - outside the below exceptions,
+          // this can only happen if minor.nticks is smaller than two jumps
+          // in the auto-tick scale and the first jump is not an even multiple
+          // (5 -> 2 or for dates 3 ->2, 15 -> 10 etc)  or if you provided
+          // an explicit dtick, in which case it's fine to give up,
+          // you can provide an explicit minor.dtick.
+          if (majorNum === 2 * ONEWEEK && minorNum === 3 * ONEDAY) {
+            mockAx.dtick = ONEWEEK;
+          } else if (majorNum === ONEWEEK && !(ax._input.minor || {}).nticks) {
+            // minor.nticks defaults to 5, but in this one case we want 7,
+            // so the minor ticks show on all days of the week
+            mockAx.dtick = ONEDAY;
+          } else if (isClose(majorNum / minorNum, 2.5)) {
+            // 5*10^n -> 2*10^n and you've set nticks < 5
+            // quarters are pretty common, we don't do this by default as it
+            // would add an extra digit to display, but minor has no labels
+            mockAx.dtick = majorNum / 2;
+          } else {
+            mockAx.dtick = majorNum;
+          }
+        } else if (majorNum === 2 * ONEWEEK && minorNum === 2 * ONEDAY) {
+          // this is a weird one: we don't want to automatically choose
+          // 2-day minor ticks for 2-week major, even though it IS an even multiple,
+          // because people would expect to see the weeks clearly
+          mockAx.dtick = ONEWEEK;
+        }
+      } else if (String(ax.dtick).charAt(0) === "M") {
+        if (numericMinor) {
+          mockAx.dtick = "M1";
         } else {
-            var rl = Lib.simpleMap(ax.range, ax.r2l);
-            // If we don't have a major dtick, the concept of minor ticks is a little
-            // ambiguous - just take a stab and say minor.nticks should span 1/5 the axis
-            mockMinorRange = [rl[0], 0.8 * rl[0] + 0.2 * rl[1]];
+          if (!isMultiple(majorNum, minorNum)) {
+            // unless you provided an explicit ax.dtick (in which case
+            // it's OK for us to give up, you can provide an explicit
+            // minor.dtick too), this can only happen with:
+            // minor.nticks < 3 and dtick === M3, or
+            // minor.nticks < 5 and dtick === 5 * 10^n years
+            // so in all cases we just give up.
+            mockAx.dtick = ax.dtick;
+          } else if (majorNum >= 12 && minorNum === 2) {
+            // another special carve-out: for year major ticks, don't show
+            // 2-month minor ticks, bump to quarters
+            mockAx.dtick = "M3";
+          }
         }
-        mockAx.range = Lib.simpleMap(mockMinorRange, ax.l2r);
-        mockAx._isMinor = true;
-
-        axes.prepTicks(mockAx, opts);
-
-        if(hasMajor) {
-            var numericMajor = isNumeric(ax.dtick);
-            var numericMinor = isNumeric(mockAx.dtick);
-            var majorNum = numericMajor ? ax.dtick : +ax.dtick.substring(1);
-            var minorNum = numericMinor ? mockAx.dtick : +mockAx.dtick.substring(1);
-            if(numericMajor && numericMinor) {
-                if(!isMultiple(majorNum, minorNum)) {
-                    // give up on minor ticks - outside the below exceptions,
-                    // this can only happen if minor.nticks is smaller than two jumps
-                    // in the auto-tick scale and the first jump is not an even multiple
-                    // (5 -> 2 or for dates 3 ->2, 15 -> 10 etc)  or if you provided
-                    // an explicit dtick, in which case it's fine to give up,
-                    // you can provide an explicit minor.dtick.
-                    if((majorNum === 2 * ONEWEEK) && (minorNum === 3 * ONEDAY)) {
-                        mockAx.dtick = ONEWEEK;
-                    } else if(majorNum === ONEWEEK && !(ax._input.minor || {}).nticks) {
-                        // minor.nticks defaults to 5, but in this one case we want 7,
-                        // so the minor ticks show on all days of the week
-                        mockAx.dtick = ONEDAY;
-                    } else if(isClose(majorNum / minorNum, 2.5)) {
-                        // 5*10^n -> 2*10^n and you've set nticks < 5
-                        // quarters are pretty common, we don't do this by default as it
-                        // would add an extra digit to display, but minor has no labels
-                        mockAx.dtick = majorNum / 2;
-                    } else {
-                        mockAx.dtick = majorNum;
-                    }
-                } else if(majorNum === 2 * ONEWEEK && minorNum === 2 * ONEDAY) {
-                    // this is a weird one: we don't want to automatically choose
-                    // 2-day minor ticks for 2-week major, even though it IS an even multiple,
-                    // because people would expect to see the weeks clearly
-                    mockAx.dtick = ONEWEEK;
-                }
-            } else if(String(ax.dtick).charAt(0) === 'M') {
-                if(numericMinor) {
-                    mockAx.dtick = 'M1';
-                } else {
-                    if(!isMultiple(majorNum, minorNum)) {
-                        // unless you provided an explicit ax.dtick (in which case
-                        // it's OK for us to give up, you can provide an explicit
-                        // minor.dtick too), this can only happen with:
-                        // minor.nticks < 3 and dtick === M3, or
-                        // minor.nticks < 5 and dtick === 5 * 10^n years
-                        // so in all cases we just give up.
-                        mockAx.dtick = ax.dtick;
-                    } else if((majorNum >= 12) && (minorNum === 2)) {
-                        // another special carve-out: for year major ticks, don't show
-                        // 2-month minor ticks, bump to quarters
-                        mockAx.dtick = 'M3';
-                    }
-                }
-            } else if(String(mockAx.dtick).charAt(0) === 'L') {
-                if(String(ax.dtick).charAt(0) === 'L') {
-                    if(!isMultiple(majorNum, minorNum)) {
-                        mockAx.dtick = isClose(majorNum / minorNum, 2.5) ? (ax.dtick / 2) : ax.dtick;
-                    }
-                } else {
-                    mockAx.dtick = 'D1';
-                }
-            } else if(mockAx.dtick === 'D2' && +ax.dtick > 1) {
-                // the D2 log axis tick spacing is confusing for unlabeled minor ticks if
-                // the major dtick is more than one order of magnitude.
-                mockAx.dtick = 1;
-            }
+      } else if (String(mockAx.dtick).charAt(0) === "L") {
+        if (String(ax.dtick).charAt(0) === "L") {
+          if (!isMultiple(majorNum, minorNum)) {
+            mockAx.dtick = isClose(majorNum / minorNum, 2.5)
+              ? ax.dtick / 2
+              : ax.dtick;
+          }
+        } else {
+          mockAx.dtick = "D1";
         }
-        // put back the original range, to use to find the full set of minor ticks
-        mockAx.range = ax.range;
-    }
-    if(ax.minor._tick0Init === undefined) {
-        // ensure identical tick0
-        mockAx.tick0 = ax.tick0;
-    }
+      } else if (mockAx.dtick === "D2" && +ax.dtick > 1) {
+        // the D2 log axis tick spacing is confusing for unlabeled minor ticks if
+        // the major dtick is more than one order of magnitude.
+        mockAx.dtick = 1;
+      }
+    }
+    // put back the original range, to use to find the full set of minor ticks
+    mockAx.range = ax.range;
+  }
+  if (ax.minor._tick0Init === undefined) {
+    // ensure identical tick0
+    mockAx.tick0 = ax.tick0;
+  }
 };
 
 function isMultiple(bigger, smaller) {
-    return Math.abs((bigger / smaller + 0.5) % 1 - 0.5) < 0.001;
+  return Math.abs(((bigger / smaller + 0.5) % 1) - 0.5) < 0.001;
 }
 
 function isClose(a, b) {
-    return Math.abs((a / b) - 1) < 0.001;
+  return Math.abs(a / b - 1) < 0.001;
 }
 
 // ensure we have tick0, dtick, and tick rounding calculated
-axes.prepTicks = function(ax, opts) {
-    var rng = Lib.simpleMap(ax.range, ax.r2l, undefined, undefined, opts);
-
-    // calculate max number of (auto) ticks to display based on plot size
-    if(ax.tickmode === 'auto' || !ax.dtick) {
-        var nt = ax.nticks;
-        var minPx;
-
-        if(!nt) {
-            if(ax.type === 'category' || ax.type === 'multicategory') {
-                minPx = ax.tickfont ? Lib.bigFont(ax.tickfont.size || 12) : 15;
-                nt = ax._length / minPx;
-            } else {
-                minPx = ax._id.charAt(0) === 'y' ? 40 : 80;
-                nt = Lib.constrain(ax._length / minPx, 4, 9) + 1;
-            }
-
-            // radial axes span half their domain,
-            // multiply nticks value by two to get correct number of auto ticks.
-            if(ax._name === 'radialaxis') nt *= 2;
-        }
-
-        if(!(ax.minor && ax.minor.tickmode !== 'array')) {
-            // add a couple of extra digits for filling in ticks when we
-            // have explicit tickvals without tick text
-            if(ax.tickmode === 'array') nt *= 100;
-        }
-
-        ax._roughDTick = Math.abs(rng[1] - rng[0]) / nt;
-        axes.autoTicks(ax, ax._roughDTick);
-
-        // check for a forced minimum dtick
-        if(ax._minDtick > 0 && ax.dtick < ax._minDtick * 2) {
-            ax.dtick = ax._minDtick;
-            ax.tick0 = ax.l2r(ax._forceTick0);
-        }
-    }
-
-    if(ax.ticklabelmode === 'period') {
-        adjustPeriodDelta(ax);
-    }
-
-    // check for missing tick0
-    if(!ax.tick0) {
-        ax.tick0 = (ax.type === 'date') ? '2000-01-01' : 0;
-    }
-
-    // ensure we don't try to make ticks below our minimum precision
-    // see https://github.com/plotly/plotly.js/issues/2892
-    if(ax.type === 'date' && ax.dtick < 0.1) ax.dtick = 0.1;
-
-    // now figure out rounding of tick values
-    autoTickRound(ax);
+axes.prepTicks = function (ax, opts) {
+  var rng = Lib.simpleMap(ax.range, ax.r2l, undefined, undefined, opts);
+
+  // calculate max number of (auto) ticks to display based on plot size
+  if (ax.tickmode === "auto" || !ax.dtick) {
+    var nt = ax.nticks;
+    var minPx;
+
+    if (!nt) {
+      if (ax.type === "category" || ax.type === "multicategory") {
+        minPx = ax.tickfont ? Lib.bigFont(ax.tickfont.size || 12) : 15;
+        nt = ax._length / minPx;
+      } else {
+        minPx = ax._id.charAt(0) === "y" ? 40 : 80;
+        nt = Lib.constrain(ax._length / minPx, 4, 9) + 1;
+      }
+
+      // radial axes span half their domain,
+      // multiply nticks value by two to get correct number of auto ticks.
+      if (ax._name === "radialaxis") nt *= 2;
+    }
+
+    if (!(ax.minor && ax.minor.tickmode !== "array")) {
+      // add a couple of extra digits for filling in ticks when we
+      // have explicit tickvals without tick text
+      if (ax.tickmode === "array") nt *= 100;
+    }
+
+    ax._roughDTick = Math.abs(rng[1] - rng[0]) / nt;
+    axes.autoTicks(ax, ax._roughDTick);
+
+    // check for a forced minimum dtick
+    if (ax._minDtick > 0 && ax.dtick < ax._minDtick * 2) {
+      ax.dtick = ax._minDtick;
+      ax.tick0 = ax.l2r(ax._forceTick0);
+    }
+  }
+
+  if (ax.ticklabelmode === "period") {
+    adjustPeriodDelta(ax);
+  }
+
+  // check for missing tick0
+  if (!ax.tick0) {
+    ax.tick0 = ax.type === "date" ? "2000-01-01" : 0;
+  }
+
+  // ensure we don't try to make ticks below our minimum precision
+  // see https://github.com/plotly/plotly.js/issues/2892
+  if (ax.type === "date" && ax.dtick < 0.1) ax.dtick = 0.1;
+
+  // now figure out rounding of tick values
+  autoTickRound(ax);
 };
 
 function nMonths(dtick) {
-    return +(dtick.substring(1));
-}
-
-function adjustPeriodDelta(ax) { // adjusts ax.dtick and sets ax._definedDelta
-    var definedDelta;
-
-    function mDate() {
-        return !(
-            isNumeric(ax.dtick) ||
-            ax.dtick.charAt(0) !== 'M'
-        );
-    }
-    var isMDate = mDate();
-    var tickformat = axes.getTickFormat(ax);
-    if(tickformat) {
-        var noDtick = ax._dtickInit !== ax.dtick;
-        if(
-            !(/%[fLQsSMX]/.test(tickformat))
-            // %f: microseconds as a decimal number [000000, 999999]
-            // %L: milliseconds as a decimal number [000, 999]
-            // %Q: milliseconds since UNIX epoch
-            // %s: seconds since UNIX epoch
-            // %S: second as a decimal number [00,61]
-            // %M: minute as a decimal number [00,59]
-            // %X: the locale’s time, such as %-I:%M:%S %p
-        ) {
-            if(
-                /%[HI]/.test(tickformat)
-                // %H: hour (24-hour clock) as a decimal number [00,23]
-                // %I: hour (12-hour clock) as a decimal number [01,12]
-            ) {
-                definedDelta = ONEHOUR;
-                if(noDtick && !isMDate && ax.dtick < ONEHOUR) ax.dtick = ONEHOUR;
-            } else if(
-                /%p/.test(tickformat) // %p: either AM or PM
-            ) {
-                definedDelta = HALFDAY;
-                if(noDtick && !isMDate && ax.dtick < HALFDAY) ax.dtick = HALFDAY;
-            } else if(
-                /%[Aadejuwx]/.test(tickformat)
-                // %A: full weekday name
-                // %a: abbreviated weekday name
-                // %d: zero-padded day of the month as a decimal number [01,31]
-                // %e: space-padded day of the month as a decimal number [ 1,31]
-                // %j: day of the year as a decimal number [001,366]
-                // %u: Monday-based (ISO 8601) weekday as a decimal number [1,7]
-                // %w: Sunday-based weekday as a decimal number [0,6]
-                // %x: the locale’s date, such as %-m/%-d/%Y
-            ) {
-                definedDelta = ONEDAY;
-                if(noDtick && !isMDate && ax.dtick < ONEDAY) ax.dtick = ONEDAY;
-            } else if(
-                /%[UVW]/.test(tickformat)
-                // %U: Sunday-based week of the year as a decimal number [00,53]
-                // %V: ISO 8601 week of the year as a decimal number [01, 53]
-                // %W: Monday-based week of the year as a decimal number [00,53]
-            ) {
-                definedDelta = ONEWEEK;
-                if(noDtick && !isMDate && ax.dtick < ONEWEEK) ax.dtick = ONEWEEK;
-            } else if(
-                /%[Bbm]/.test(tickformat)
-                // %B: full month name
-                // %b: abbreviated month name
-                // %m: month as a decimal number [01,12]
-            ) {
-                definedDelta = ONEAVGMONTH;
-                if(noDtick && (
-                    isMDate ? nMonths(ax.dtick) < 1 : ax.dtick < ONEMINMONTH)
-                ) ax.dtick = 'M1';
-            } else if(
-                /%[q]/.test(tickformat)
-                // %q: quarter of the year as a decimal number [1,4]
-            ) {
-                definedDelta = ONEAVGQUARTER;
-                if(noDtick && (
-                    isMDate ? nMonths(ax.dtick) < 3 : ax.dtick < ONEMINQUARTER)
-                ) ax.dtick = 'M3';
-            } else if(
-                /%[Yy]/.test(tickformat)
-                // %Y: year with century as a decimal number, such as 1999
-                // %y: year without century as a decimal number [00,99]
-            ) {
-                definedDelta = ONEAVGYEAR;
-                if(noDtick && (
-                    isMDate ? nMonths(ax.dtick) < 12 : ax.dtick < ONEMINYEAR)
-                ) ax.dtick = 'M12';
-            }
-        }
-    }
-
-    isMDate = mDate();
-    if(isMDate && ax.tick0 === ax._dowTick0) {
-        // discard Sunday/Monday tweaks
-        ax.tick0 = ax._rawTick0;
-    }
-
-    ax._definedDelta = definedDelta;
+  return +dtick.substring(1);
+}
+
+function adjustPeriodDelta(ax) {
+  // adjusts ax.dtick and sets ax._definedDelta
+  var definedDelta;
+
+  function mDate() {
+    return !(isNumeric(ax.dtick) || ax.dtick.charAt(0) !== "M");
+  }
+  var isMDate = mDate();
+  var tickformat = axes.getTickFormat(ax);
+  if (tickformat) {
+    var noDtick = ax._dtickInit !== ax.dtick;
+    if (
+      !/%[fLQsSMX]/.test(tickformat)
+      // %f: microseconds as a decimal number [000000, 999999]
+      // %L: milliseconds as a decimal number [000, 999]
+      // %Q: milliseconds since UNIX epoch
+      // %s: seconds since UNIX epoch
+      // %S: second as a decimal number [00,61]
+      // %M: minute as a decimal number [00,59]
+      // %X: the locale’s time, such as %-I:%M:%S %p
+    ) {
+      if (
+        /%[HI]/.test(tickformat)
+        // %H: hour (24-hour clock) as a decimal number [00,23]
+        // %I: hour (12-hour clock) as a decimal number [01,12]
+      ) {
+        definedDelta = ONEHOUR;
+        if (noDtick && !isMDate && ax.dtick < ONEHOUR) ax.dtick = ONEHOUR;
+      } else if (
+        /%p/.test(tickformat) // %p: either AM or PM
+      ) {
+        definedDelta = HALFDAY;
+        if (noDtick && !isMDate && ax.dtick < HALFDAY) ax.dtick = HALFDAY;
+      } else if (
+        /%[Aadejuwx]/.test(tickformat)
+        // %A: full weekday name
+        // %a: abbreviated weekday name
+        // %d: zero-padded day of the month as a decimal number [01,31]
+        // %e: space-padded day of the month as a decimal number [ 1,31]
+        // %j: day of the year as a decimal number [001,366]
+        // %u: Monday-based (ISO 8601) weekday as a decimal number [1,7]
+        // %w: Sunday-based weekday as a decimal number [0,6]
+        // %x: the locale’s date, such as %-m/%-d/%Y
+      ) {
+        definedDelta = ONEDAY;
+        if (noDtick && !isMDate && ax.dtick < ONEDAY) ax.dtick = ONEDAY;
+      } else if (
+        /%[UVW]/.test(tickformat)
+        // %U: Sunday-based week of the year as a decimal number [00,53]
+        // %V: ISO 8601 week of the year as a decimal number [01, 53]
+        // %W: Monday-based week of the year as a decimal number [00,53]
+      ) {
+        definedDelta = ONEWEEK;
+        if (noDtick && !isMDate && ax.dtick < ONEWEEK) ax.dtick = ONEWEEK;
+      } else if (
+        /%[Bbm]/.test(tickformat)
+        // %B: full month name
+        // %b: abbreviated month name
+        // %m: month as a decimal number [01,12]
+      ) {
+        definedDelta = ONEAVGMONTH;
+        if (
+          noDtick &&
+          (isMDate ? nMonths(ax.dtick) < 1 : ax.dtick < ONEMINMONTH)
+        )
+          ax.dtick = "M1";
+      } else if (
+        /%[q]/.test(tickformat)
+        // %q: quarter of the year as a decimal number [1,4]
+      ) {
+        definedDelta = ONEAVGQUARTER;
+        if (
+          noDtick &&
+          (isMDate ? nMonths(ax.dtick) < 3 : ax.dtick < ONEMINQUARTER)
+        )
+          ax.dtick = "M3";
+      } else if (
+        /%[Yy]/.test(tickformat)
+        // %Y: year with century as a decimal number, such as 1999
+        // %y: year without century as a decimal number [00,99]
+      ) {
+        definedDelta = ONEAVGYEAR;
+        if (
+          noDtick &&
+          (isMDate ? nMonths(ax.dtick) < 12 : ax.dtick < ONEMINYEAR)
+        )
+          ax.dtick = "M12";
+      }
+    }
+  }
+
+  isMDate = mDate();
+  if (isMDate && ax.tick0 === ax._dowTick0) {
+    // discard Sunday/Monday tweaks
+    ax.tick0 = ax._rawTick0;
+  }
+
+  ax._definedDelta = definedDelta;
 }
 
 function positionPeriodTicks(tickVals, ax, definedDelta) {
-    for(var i = 0; i < tickVals.length; i++) {
-        var v = tickVals[i].value;
-
-        var a = i;
-        var b = i + 1;
-        if(i < tickVals.length - 1) {
-            a = i;
-            b = i + 1;
-        } else if(i > 0) {
-            a = i - 1;
-            b = i;
-        } else {
-            a = i;
-            b = i;
-        }
-
-        var A = tickVals[a].value;
-        var B = tickVals[b].value;
-        var actualDelta = Math.abs(B - A);
-        var delta = definedDelta || actualDelta;
-        var periodLength = 0;
-
-        if(delta >= ONEMINYEAR) {
-            if(actualDelta >= ONEMINYEAR && actualDelta <= ONEMAXYEAR) {
-                periodLength = actualDelta;
-            } else {
-                periodLength = ONEAVGYEAR;
-            }
-        } else if(definedDelta === ONEAVGQUARTER && delta >= ONEMINQUARTER) {
-            if(actualDelta >= ONEMINQUARTER && actualDelta <= ONEMAXQUARTER) {
-                periodLength = actualDelta;
-            } else {
-                periodLength = ONEAVGQUARTER;
-            }
-        } else if(delta >= ONEMINMONTH) {
-            if(actualDelta >= ONEMINMONTH && actualDelta <= ONEMAXMONTH) {
-                periodLength = actualDelta;
-            } else {
-                periodLength = ONEAVGMONTH;
-            }
-        } else if(definedDelta === ONEWEEK && delta >= ONEWEEK) {
-            periodLength = ONEWEEK;
-        } else if(delta >= ONEDAY) {
-            periodLength = ONEDAY;
-        } else if(definedDelta === HALFDAY && delta >= HALFDAY) {
-            periodLength = HALFDAY;
-        } else if(definedDelta === ONEHOUR && delta >= ONEHOUR) {
-            periodLength = ONEHOUR;
-        }
-
-        var inBetween;
-        if(periodLength >= actualDelta) {
-            // ensure new label positions remain between ticks
-            periodLength = actualDelta;
-            inBetween = true;
-        }
-
-        var endPeriod = v + periodLength;
-        if(ax.rangebreaks && periodLength > 0) {
-            var nAll = 84; // highly divisible 7 * 12
-            var n = 0;
-            for(var c = 0; c < nAll; c++) {
-                var r = (c + 0.5) / nAll;
-                if(ax.maskBreaks(v * (1 - r) + r * endPeriod) !== BADNUM) n++;
-            }
-            periodLength *= n / nAll;
-
-            if(!periodLength) {
-                tickVals[i].drop = true;
-            }
-
-            if(inBetween && actualDelta > ONEWEEK) periodLength = actualDelta; // center monthly & longer periods
-        }
-
-        if(
-            periodLength > 0 || // not instant
-            i === 0 // taking care first tick added
-        ) {
-            tickVals[i].periodX = v + periodLength / 2;
-        }
-    }
+  for (var i = 0; i < tickVals.length; i++) {
+    var v = tickVals[i].value;
+
+    var a = i;
+    var b = i + 1;
+    if (i < tickVals.length - 1) {
+      a = i;
+      b = i + 1;
+    } else if (i > 0) {
+      a = i - 1;
+      b = i;
+    } else {
+      a = i;
+      b = i;
+    }
+
+    var A = tickVals[a].value;
+    var B = tickVals[b].value;
+    var actualDelta = Math.abs(B - A);
+    var delta = definedDelta || actualDelta;
+    var periodLength = 0;
+
+    if (delta >= ONEMINYEAR) {
+      if (actualDelta >= ONEMINYEAR && actualDelta <= ONEMAXYEAR) {
+        periodLength = actualDelta;
+      } else {
+        periodLength = ONEAVGYEAR;
+      }
+    } else if (definedDelta === ONEAVGQUARTER && delta >= ONEMINQUARTER) {
+      if (actualDelta >= ONEMINQUARTER && actualDelta <= ONEMAXQUARTER) {
+        periodLength = actualDelta;
+      } else {
+        periodLength = ONEAVGQUARTER;
+      }
+    } else if (delta >= ONEMINMONTH) {
+      if (actualDelta >= ONEMINMONTH && actualDelta <= ONEMAXMONTH) {
+        periodLength = actualDelta;
+      } else {
+        periodLength = ONEAVGMONTH;
+      }
+    } else if (definedDelta === ONEWEEK && delta >= ONEWEEK) {
+      periodLength = ONEWEEK;
+    } else if (delta >= ONEDAY) {
+      periodLength = ONEDAY;
+    } else if (definedDelta === HALFDAY && delta >= HALFDAY) {
+      periodLength = HALFDAY;
+    } else if (definedDelta === ONEHOUR && delta >= ONEHOUR) {
+      periodLength = ONEHOUR;
+    }
+
+    var inBetween;
+    if (periodLength >= actualDelta) {
+      // ensure new label positions remain between ticks
+      periodLength = actualDelta;
+      inBetween = true;
+    }
+
+    var endPeriod = v + periodLength;
+    if (ax.rangebreaks && periodLength > 0) {
+      var nAll = 84; // highly divisible 7 * 12
+      var n = 0;
+      for (var c = 0; c < nAll; c++) {
+        var r = (c + 0.5) / nAll;
+        if (ax.maskBreaks(v * (1 - r) + r * endPeriod) !== BADNUM) n++;
+      }
+      periodLength *= n / nAll;
+
+      if (!periodLength) {
+        tickVals[i].drop = true;
+      }
+
+      if (inBetween && actualDelta > ONEWEEK) periodLength = actualDelta; // center monthly & longer periods
+    }
+
+    if (
+      periodLength > 0 || // not instant
+      i === 0 // taking care first tick added
+    ) {
+      tickVals[i].periodX = v + periodLength / 2;
+    }
+  }
 }
 
 // calculate the ticks: text, values, positioning
@@ -905,466 +964,475 @@
 // in any case, set tickround to # of digits to round tick labels to,
 // or codes to this effect for log and date scales
 axes.calcTicks = function calcTicks(ax, opts) {
-    var type = ax.type;
-    var calendar = ax.calendar;
-    var ticklabelstep = ax.ticklabelstep;
-    var isPeriod = ax.ticklabelmode === 'period';
-    var isReversed = ax.range[0] > ax.range[1];
-    var ticklabelIndex = (!ax.ticklabelindex || Lib.isArrayOrTypedArray(ax.ticklabelindex)) ?
-        ax.ticklabelindex : [ax.ticklabelindex];
-    var rng = Lib.simpleMap(ax.range, ax.r2l, undefined, undefined, opts);
-    var axrev = (rng[1] < rng[0]);
-    var minRange = Math.min(rng[0], rng[1]);
-    var maxRange = Math.max(rng[0], rng[1]);
-
-    var maxTicks = Math.max(1000, ax._length || 0);
-
-    var ticksOut = [];
-    var minorTicks = [];
-
-    var tickVals = [];
-    var minorTickVals = [];
-    // all ticks for which labels are drawn which is not necessarily the major ticks when
-    // `ticklabelindex` is set.
-    var allTicklabelVals = [];
-
-    var hasMinor = ax.minor && (ax.minor.ticks || ax.minor.showgrid);
-
-    // calc major first
-    for(var major = 1; major >= (hasMinor ? 0 : 1); major--) {
-        var isMinor = !major;
-
-        if(major) {
-            ax._dtickInit = ax.dtick;
-            ax._tick0Init = ax.tick0;
+  var type = ax.type;
+  var calendar = ax.calendar;
+  var ticklabelstep = ax.ticklabelstep;
+  var isPeriod = ax.ticklabelmode === "period";
+  var isReversed = ax.range[0] > ax.range[1];
+  var ticklabelIndex =
+    !ax.ticklabelindex || Lib.isArrayOrTypedArray(ax.ticklabelindex)
+      ? ax.ticklabelindex
+      : [ax.ticklabelindex];
+  var rng = Lib.simpleMap(ax.range, ax.r2l, undefined, undefined, opts);
+  var axrev = rng[1] < rng[0];
+  var minRange = Math.min(rng[0], rng[1]);
+  var maxRange = Math.max(rng[0], rng[1]);
+
+  var maxTicks = Math.max(1000, ax._length || 0);
+
+  var ticksOut = [];
+  var minorTicks = [];
+
+  var tickVals = [];
+  var minorTickVals = [];
+  // all ticks for which labels are drawn which is not necessarily the major ticks when
+  // `ticklabelindex` is set.
+  var allTicklabelVals = [];
+
+  var hasMinor = ax.minor && (ax.minor.ticks || ax.minor.showgrid);
+
+  // calc major first
+  for (var major = 1; major >= (hasMinor ? 0 : 1); major--) {
+    var isMinor = !major;
+
+    if (major) {
+      ax._dtickInit = ax.dtick;
+      ax._tick0Init = ax.tick0;
+    } else {
+      ax.minor._dtickInit = ax.minor.dtick;
+      ax.minor._tick0Init = ax.minor.tick0;
+    }
+
+    var mockAx = major ? ax : Lib.extendFlat({}, ax, ax.minor);
+
+    if (isMinor) {
+      axes.prepMinorTicks(mockAx, ax, opts);
+    } else {
+      axes.prepTicks(mockAx, opts);
+    }
+
+    // now that we've figured out the auto values for formatting
+    // in case we're missing some ticktext, we can break out for array ticks
+    if (mockAx.tickmode === "array") {
+      if (major) {
+        tickVals = [];
+        ticksOut = arrayTicks(ax, !isMinor);
+      } else {
+        minorTickVals = [];
+        minorTicks = arrayTicks(ax, !isMinor);
+      }
+      continue;
+    }
+
+    // fill tickVals based on overlaying axis
+    if (mockAx.tickmode === "sync") {
+      tickVals = [];
+      ticksOut = syncTicks(ax);
+      continue;
+    }
+
+    // add a tiny bit so we get ticks which may have rounded out
+    var exRng = expandRange(rng);
+    var startTick = exRng[0];
+    var endTick = exRng[1];
+
+    var numDtick = isNumeric(mockAx.dtick);
+    var isDLog =
+      type === "log" && !(numDtick || mockAx.dtick.charAt(0) === "L");
+
+    // find the first tick
+    var x0 = axes.tickFirst(mockAx, opts);
+
+    if (major) {
+      ax._tmin = x0;
+
+      // No visible ticks? Quit.
+      // I've only seen this on category axes with all categories off the edge.
+      if (x0 < startTick !== axrev) break;
+
+      // return the full set of tick vals
+      if (type === "category" || type === "multicategory") {
+        endTick = axrev
+          ? Math.max(-0.5, endTick)
+          : Math.min(ax._categories.length - 0.5, endTick);
+      }
+    }
+
+    var prevX = null;
+    var x = x0;
+    var majorId;
+
+    if (major) {
+      // ids for ticklabelstep
+      var _dTick;
+      if (numDtick) {
+        _dTick = ax.dtick;
+      } else {
+        if (type === "date") {
+          if (typeof ax.dtick === "string" && ax.dtick.charAt(0) === "M") {
+            _dTick = ONEAVGMONTH * ax.dtick.substring(1);
+          }
         } else {
-            ax.minor._dtickInit = ax.minor.dtick;
-            ax.minor._tick0Init = ax.minor.tick0;
+          _dTick = ax._roughDTick;
         }
-
-        var mockAx = major ? ax : Lib.extendFlat({}, ax, ax.minor);
-
-        if(isMinor) {
-            axes.prepMinorTicks(mockAx, ax, opts);
-        } else {
-            axes.prepTicks(mockAx, opts);
+      }
+
+      majorId = Math.round((ax.r2l(x) - ax.r2l(ax.tick0)) / _dTick) - 1;
+    }
+
+    var dtick = mockAx.dtick;
+
+    if (mockAx.rangebreaks && mockAx._tick0Init !== mockAx.tick0) {
+      // adjust tick0
+      x = moveOutsideBreak(x, ax);
+      if (!axrev) {
+        x = axes.tickIncrement(x, dtick, !axrev, calendar);
+      }
+    }
+
+    if (major && isPeriod) {
+      // add one item to label period before tick0
+      x = axes.tickIncrement(x, dtick, !axrev, calendar);
+      majorId--;
+    }
+
+    for (
+      ;
+      axrev ? x >= endTick : x <= endTick;
+      x = axes.tickIncrement(x, dtick, axrev, calendar)
+    ) {
+      if (major) majorId++;
+
+      if (mockAx.rangebreaks) {
+        if (!axrev) {
+          if (x < startTick) continue;
+          if (
+            mockAx.maskBreaks(x) === BADNUM &&
+            moveOutsideBreak(x, mockAx) >= maxRange
+          )
+            break;
         }
-
-        // now that we've figured out the auto values for formatting
-        // in case we're missing some ticktext, we can break out for array ticks
-        if(mockAx.tickmode === 'array') {
-            if(major) {
-                tickVals = [];
-                ticksOut = arrayTicks(ax, !isMinor);
-            } else {
-                minorTickVals = [];
-                minorTicks = arrayTicks(ax, !isMinor);
-            }
-            continue;
+      }
+
+      // prevent infinite loops - no more than one tick per pixel,
+      // and make sure each value is different from the previous
+      if (tickVals.length > maxTicks || x === prevX) break;
+      prevX = x;
+
+      var obj = { value: x };
+
+      if (major) {
+        if (isDLog && x !== (x | 0)) {
+          obj.simpleLabel = true;
         }
 
-        // fill tickVals based on overlaying axis
-        if(mockAx.tickmode === 'sync') {
-            tickVals = [];
-            ticksOut = syncTicks(ax);
-            continue;
+        if (ticklabelstep > 1 && majorId % ticklabelstep) {
+          obj.skipLabel = true;
         }
 
-        // add a tiny bit so we get ticks which may have rounded out
-        var exRng = expandRange(rng);
-        var startTick = exRng[0];
-        var endTick = exRng[1];
-
-        var numDtick = isNumeric(mockAx.dtick);
-        var isDLog = (type === 'log') && !(numDtick || mockAx.dtick.charAt(0) === 'L');
-
-        // find the first tick
-        var x0 = axes.tickFirst(mockAx, opts);
-
-        if(major) {
-            ax._tmin = x0;
-
-            // No visible ticks? Quit.
-            // I've only seen this on category axes with all categories off the edge.
-            if((x0 < startTick) !== axrev) break;
-
-            // return the full set of tick vals
-            if(type === 'category' || type === 'multicategory') {
-                endTick = (axrev) ? Math.max(-0.5, endTick) :
-                    Math.min(ax._categories.length - 0.5, endTick);
-            }
+        tickVals.push(obj);
+      } else {
+        obj.minor = true;
+
+        minorTickVals.push(obj);
+      }
+    }
+  }
+
+  // check if ticklabelIndex makes sense, otherwise ignore it
+  if (!minorTickVals || minorTickVals.length < 2) {
+    ticklabelIndex = false;
+  } else {
+    var diff =
+      (minorTickVals[1].value - minorTickVals[0].value) * (isReversed ? -1 : 1);
+    if (!periodCompatibleWithTickformat(diff, ax.tickformat)) {
+      ticklabelIndex = false;
+    }
+  }
+  // Determine for which ticks to draw labels
+  if (!ticklabelIndex) {
+    allTicklabelVals = tickVals;
+  } else {
+    // Collect and sort all major and minor ticks, to find the minor ticks `ticklabelIndex`
+    // steps away from each major tick. For those minor ticks we want to draw the label.
+
+    var allTickVals = tickVals.concat(minorTickVals);
+    if (isPeriod && tickVals.length) {
+      // first major tick was just added for period handling
+      allTickVals = allTickVals.slice(1);
+    }
+
+    allTickVals = allTickVals
+      .sort(function (a, b) {
+        return a.value - b.value;
+      })
+      .filter(function (tick, index, self) {
+        return index === 0 || tick.value !== self[index - 1].value;
+      });
+
+    var majorTickIndices = allTickVals
+      .map(function (item, index) {
+        return item.minor === undefined && !item.skipLabel ? index : null;
+      })
+      .filter(function (index) {
+        return index !== null;
+      });
+
+    majorTickIndices.forEach(function (majorIdx) {
+      ticklabelIndex.map(function (nextLabelIdx) {
+        var minorIdx = majorIdx + nextLabelIdx;
+        if (minorIdx >= 0 && minorIdx < allTickVals.length) {
+          Lib.pushUnique(allTicklabelVals, allTickVals[minorIdx]);
         }
-
-        var prevX = null;
-        var x = x0;
-        var majorId;
-
-        if(major) {
-            // ids for ticklabelstep
-            var _dTick;
-            if(numDtick) {
-                _dTick = ax.dtick;
-            } else {
-                if(type === 'date') {
-                    if(typeof ax.dtick === 'string' && ax.dtick.charAt(0) === 'M') {
-                        _dTick = ONEAVGMONTH * ax.dtick.substring(1);
-                    }
-                } else {
-                    _dTick = ax._roughDTick;
-                }
-            }
-
-            majorId = Math.round((
-                ax.r2l(x) -
-                ax.r2l(ax.tick0)
-            ) / _dTick) - 1;
+      });
+    });
+  }
+
+  if (hasMinor) {
+    var canOverlap =
+      (ax.minor.ticks === "inside" && ax.ticks === "outside") ||
+      (ax.minor.ticks === "outside" && ax.ticks === "inside");
+
+    if (!canOverlap) {
+      // remove duplicate minors
+
+      var majorValues = tickVals.map(function (d) {
+        return d.value;
+      });
+
+      var list = [];
+      for (var k = 0; k < minorTickVals.length; k++) {
+        var T = minorTickVals[k];
+        var v = T.value;
+        if (majorValues.indexOf(v) !== -1) {
+          continue;
         }
-
-        var dtick = mockAx.dtick;
-
-        if(mockAx.rangebreaks && mockAx._tick0Init !== mockAx.tick0) {
-            // adjust tick0
-            x = moveOutsideBreak(x, ax);
-            if(!axrev) {
-                x = axes.tickIncrement(x, dtick, !axrev, calendar);
-            }
+        var found = false;
+        for (var q = 0; !found && q < tickVals.length; q++) {
+          if (
+            // add 10e6 to eliminate problematic digits
+            10e6 + tickVals[q].value ===
+            10e6 + v
+          ) {
+            found = true;
+          }
         }
-
-        if(major && isPeriod) {
-            // add one item to label period before tick0
-            x = axes.tickIncrement(x, dtick, !axrev, calendar);
-            majorId--;
+        if (!found) list.push(T);
+      }
+      minorTickVals = list;
+    }
+  }
+
+  if (isPeriod) positionPeriodTicks(allTicklabelVals, ax, ax._definedDelta);
+
+  var i;
+  if (ax.rangebreaks) {
+    var flip = ax._id.charAt(0) === "y";
+
+    var fontSize = 1; // one pixel minimum
+    if (ax.tickmode === "auto") {
+      fontSize = ax.tickfont ? ax.tickfont.size : 12;
+    }
+
+    var prevL = NaN;
+    for (i = tickVals.length - 1; i > -1; i--) {
+      if (tickVals[i].drop) {
+        tickVals.splice(i, 1);
+        continue;
+      }
+
+      tickVals[i].value = moveOutsideBreak(tickVals[i].value, ax);
+
+      // avoid overlaps
+      var l = ax.c2p(tickVals[i].value);
+      if (flip ? prevL > l - fontSize : prevL < l + fontSize) {
+        // ensure one pixel minimum
+        tickVals.splice(axrev ? i + 1 : i, 1);
+      } else {
+        prevL = l;
+      }
+    }
+  }
+
+  // If same angle over a full circle, the last tick vals is a duplicate.
+  // TODO must do something similar for angular date axes.
+  if (isAngular(ax) && Math.abs(rng[1] - rng[0]) === 360) {
+    tickVals.pop();
+  }
+
+  // save the last tick as well as first, so we can
+  // show the exponent only on the last one
+  ax._tmax = (tickVals[tickVals.length - 1] || {}).value;
+
+  // for showing the rest of a date when the main tick label is only the
+  // latter part: ax._prevDateHead holds what we showed most recently.
+  // Start with it cleared and mark that we're in calcTicks (ie calculating a
+  // whole string of these so we should care what the previous date head was!)
+  ax._prevDateHead = "";
+  ax._inCalcTicks = true;
+
+  var lastVisibleHead;
+  var hideLabel = function (tick) {
+    tick.text = "";
+    ax._prevDateHead = lastVisibleHead;
+  };
+
+  tickVals = tickVals.concat(minorTickVals);
+
+  function setTickLabel(ax, tickVal) {
+    var text = axes.tickText(
+      ax,
+      tickVal.value,
+      false, // hover
+      tickVal.simpleLabel // noSuffixPrefix
+    );
+    var p = tickVal.periodX;
+    if (p !== undefined) {
+      text.periodX = p;
+      if (p > maxRange || p < minRange) {
+        // hide label if outside the range
+        if (p > maxRange) text.periodX = maxRange;
+        if (p < minRange) text.periodX = minRange;
+
+        hideLabel(text);
+      }
+    }
+    return text;
+  }
+
+  var t;
+  for (i = 0; i < tickVals.length; i++) {
+    var _minor = tickVals[i].minor;
+    var _value = tickVals[i].value;
+
+    if (_minor) {
+      if (ticklabelIndex && allTicklabelVals.indexOf(tickVals[i]) !== -1) {
+        t = setTickLabel(ax, tickVals[i]);
+      } else {
+        t = { x: _value };
+      }
+      t.minor = true;
+      minorTicks.push(t);
+    } else {
+      lastVisibleHead = ax._prevDateHead;
+      t = setTickLabel(ax, tickVals[i]);
+      if (
+        tickVals[i].skipLabel ||
+        (ticklabelIndex && allTicklabelVals.indexOf(tickVals[i]) === -1)
+      ) {
+        hideLabel(t);
+      }
+
+      ticksOut.push(t);
+    }
+  }
+  ticksOut = ticksOut.concat(minorTicks);
+
+  ax._inCalcTicks = false;
+
+  if (isPeriod && ticksOut.length) {
+    // drop very first tick that we added to handle period
+    ticksOut[0].noTick = true;
+  }
+
+  return ticksOut;
+};
+
+function filterRangeBreaks(ax, ticksOut) {
+  if (ax.rangebreaks) {
+    // remove ticks falling inside rangebreaks
+    ticksOut = ticksOut.filter(function (d) {
+      return ax.maskBreaks(d.x) !== BADNUM;
+    });
+  }
+
+  return ticksOut;
+}
+
+function syncTicks(ax) {
+  // get the overlaying axis
+  var baseAxis = ax._mainAxis;
+
+  var ticksOut = [];
+  if (baseAxis._vals) {
+    for (var i = 0; i < baseAxis._vals.length; i++) {
+      // filter vals with noTick flag
+      if (baseAxis._vals[i].noTick) {
+        continue;
+      }
+
+      // get the position of the every tick
+      var pos = baseAxis.l2p(baseAxis._vals[i].x);
+
+      // get the tick for the current axis based on position
+      var vali = ax.p2l(pos);
+      var obj = axes.tickText(ax, vali);
+
+      // assign minor ticks
+      if (baseAxis._vals[i].minor) {
+        obj.minor = true;
+        obj.text = "";
+      }
+
+      ticksOut.push(obj);
+    }
+  }
+
+  ticksOut = filterRangeBreaks(ax, ticksOut);
+
+  return ticksOut;
+}
+
+function arrayTicks(ax, majorOnly) {
+  var rng = Lib.simpleMap(ax.range, ax.r2l);
+  var exRng = expandRange(rng);
+  var tickMin = Math.min(exRng[0], exRng[1]);
+  var tickMax = Math.max(exRng[0], exRng[1]);
+
+  // make sure showing ticks doesn't accidentally add new categories
+  // TODO multicategory, if we allow ticktext / tickvals
+  var tickVal2l = ax.type === "category" ? ax.d2l_noadd : ax.d2l;
+
+  // array ticks on log axes always show the full number
+  // (if no explicit ticktext overrides it)
+  if (ax.type === "log" && String(ax.dtick).charAt(0) !== "L") {
+    ax.dtick =
+      "L" + Math.pow(10, Math.floor(Math.min(ax.range[0], ax.range[1])) - 1);
+  }
+
+  var ticksOut = [];
+  for (var isMinor = 0; isMinor <= 1; isMinor++) {
+    if (
+      majorOnly !== undefined &&
+      ((majorOnly && isMinor) || (majorOnly === false && !isMinor))
+    )
+      continue;
+    if (isMinor && !ax.minor) continue;
+    var vals = !isMinor ? ax.tickvals : ax.minor.tickvals;
+    var text = !isMinor ? ax.ticktext : [];
+    if (!vals) continue;
+
+    // without a text array, just format the given values as any other ticks
+    // except with more precision to the numbers
+    if (!Lib.isArrayOrTypedArray(text)) text = [];
+
+    for (var i = 0; i < vals.length; i++) {
+      var vali = tickVal2l(vals[i]);
+      if (vali > tickMin && vali < tickMax) {
+        var obj = axes.tickText(ax, vali, false, String(text[i]));
+        if (isMinor) {
+          obj.minor = true;
+          obj.text = "";
         }
 
-        for(;
-            axrev ?
-                (x >= endTick) :
-                (x <= endTick);
-            x = axes.tickIncrement(
-                x,
-                dtick,
-                axrev,
-                calendar
-            )
-        ) {
-            if(major) majorId++;
-
-            if(mockAx.rangebreaks) {
-                if(!axrev) {
-                    if(x < startTick) continue;
-                    if(mockAx.maskBreaks(x) === BADNUM && moveOutsideBreak(x, mockAx) >= maxRange) break;
-                }
-            }
-
-            // prevent infinite loops - no more than one tick per pixel,
-            // and make sure each value is different from the previous
-            if(tickVals.length > maxTicks || x === prevX) break;
-            prevX = x;
-
-            var obj = { value: x };
-
-            if(major) {
-                if(isDLog && (x !== (x | 0))) {
-                    obj.simpleLabel = true;
-                }
-
-                if(ticklabelstep > 1 && majorId % ticklabelstep) {
-                    obj.skipLabel = true;
-                }
-
-                tickVals.push(obj);
-            } else {
-                obj.minor = true;
-
-                minorTickVals.push(obj);
-            }
-        }
-    }
-
-    // check if ticklabelIndex makes sense, otherwise ignore it
-    if(!minorTickVals || minorTickVals.length < 2) {
-        ticklabelIndex = false;
-    } else {
-        var diff = (minorTickVals[1].value - minorTickVals[0].value) * (isReversed ? -1 : 1);
-        if(!periodCompatibleWithTickformat(diff, ax.tickformat)) {
-            ticklabelIndex = false;
-        }
-    }
-    // Determine for which ticks to draw labels
-    if(!ticklabelIndex) {
-        allTicklabelVals = tickVals;
-    } else {
-        // Collect and sort all major and minor ticks, to find the minor ticks `ticklabelIndex`
-        // steps away from each major tick. For those minor ticks we want to draw the label.
-
-        var allTickVals = tickVals.concat(minorTickVals);
-        if(isPeriod && tickVals.length) {
-            // first major tick was just added for period handling
-            allTickVals = allTickVals.slice(1);
-        }
-
-        allTickVals =
-            allTickVals
-            .sort(function(a, b) { return a.value - b.value; })
-            .filter(function(tick, index, self) {
-                return index === 0 || tick.value !== self[index - 1].value;
-            });
-
-        var majorTickIndices =
-            allTickVals
-            .map(function(item, index) {
-                return item.minor === undefined && !item.skipLabel ? index : null;
-            })
-            .filter(function(index) { return index !== null; });
-
-        majorTickIndices.forEach(function(majorIdx) {
-            ticklabelIndex.map(function(nextLabelIdx) {
-                var minorIdx = majorIdx + nextLabelIdx;
-                if(minorIdx >= 0 && minorIdx < allTickVals.length) {
-                    Lib.pushUnique(allTicklabelVals, allTickVals[minorIdx]);
-                }
-            });
-        });
-    }
-
-    if(hasMinor) {
-        var canOverlap =
-            (ax.minor.ticks === 'inside' && ax.ticks === 'outside') ||
-            (ax.minor.ticks === 'outside' && ax.ticks === 'inside');
-
-        if(!canOverlap) {
-            // remove duplicate minors
-
-            var majorValues = tickVals.map(function(d) { return d.value; });
-
-            var list = [];
-            for(var k = 0; k < minorTickVals.length; k++) {
-                var T = minorTickVals[k];
-                var v = T.value;
-                if(majorValues.indexOf(v) !== -1) {
-                    continue;
-                }
-                var found = false;
-                for(var q = 0; !found && (q < tickVals.length); q++) {
-                    if(
-                        // add 10e6 to eliminate problematic digits
-                        10e6 + tickVals[q].value ===
-                        10e6 + v
-                    ) {
-                        found = true;
-                    }
-                }
-                if(!found) list.push(T);
-            }
-            minorTickVals = list;
-        }
-    }
-
-    if(isPeriod) positionPeriodTicks(allTicklabelVals, ax, ax._definedDelta);
-
-    var i;
-    if(ax.rangebreaks) {
-        var flip = ax._id.charAt(0) === 'y';
-
-        var fontSize = 1; // one pixel minimum
-        if(ax.tickmode === 'auto') {
-            fontSize = ax.tickfont ? ax.tickfont.size : 12;
-        }
-
-        var prevL = NaN;
-        for(i = tickVals.length - 1; i > -1; i--) {
-            if(tickVals[i].drop) {
-                tickVals.splice(i, 1);
-                continue;
-            }
-
-            tickVals[i].value = moveOutsideBreak(tickVals[i].value, ax);
-
-            // avoid overlaps
-            var l = ax.c2p(tickVals[i].value);
-            if(flip ?
-                (prevL > l - fontSize) :
-                (prevL < l + fontSize)
-            ) { // ensure one pixel minimum
-                tickVals.splice(axrev ? i + 1 : i, 1);
-            } else {
-                prevL = l;
-            }
-        }
-    }
-
-    // If same angle over a full circle, the last tick vals is a duplicate.
-    // TODO must do something similar for angular date axes.
-    if(isAngular(ax) && Math.abs(rng[1] - rng[0]) === 360) {
-        tickVals.pop();
-    }
-
-    // save the last tick as well as first, so we can
-    // show the exponent only on the last one
-    ax._tmax = (tickVals[tickVals.length - 1] || {}).value;
-
-    // for showing the rest of a date when the main tick label is only the
-    // latter part: ax._prevDateHead holds what we showed most recently.
-    // Start with it cleared and mark that we're in calcTicks (ie calculating a
-    // whole string of these so we should care what the previous date head was!)
-    ax._prevDateHead = '';
-    ax._inCalcTicks = true;
-
-    var lastVisibleHead;
-    var hideLabel = function(tick) {
-        tick.text = '';
-        ax._prevDateHead = lastVisibleHead;
-    };
-
-    tickVals = tickVals.concat(minorTickVals);
-
-    function setTickLabel(ax, tickVal) {
-        var text = axes.tickText(
-            ax,
-            tickVal.value,
-            false, // hover
-            tickVal.simpleLabel // noSuffixPrefix
-        );
-        var p = tickVal.periodX;
-        if(p !== undefined) {
-            text.periodX = p;
-            if(p > maxRange || p < minRange) { // hide label if outside the range
-                if(p > maxRange) text.periodX = maxRange;
-                if(p < minRange) text.periodX = minRange;
-
-                hideLabel(text);
-            }
-        }
-        return text;
-    }
-
-    var t;
-    for(i = 0; i < tickVals.length; i++) {
-        var _minor = tickVals[i].minor;
-        var _value = tickVals[i].value;
-
-        if(_minor) {
-            if(ticklabelIndex && allTicklabelVals.indexOf(tickVals[i]) !== -1) {
-                t = setTickLabel(ax, tickVals[i]);
-            } else {
-                t = { x: _value };
-            }
-            t.minor = true;
-            minorTicks.push(t);
-        } else {
-            lastVisibleHead = ax._prevDateHead;
-            t = setTickLabel(ax, tickVals[i]);
-            if(tickVals[i].skipLabel ||
-                ticklabelIndex && allTicklabelVals.indexOf(tickVals[i]) === -1) {
-                hideLabel(t);
-            }
-
-            ticksOut.push(t);
-        }
-    }
-    ticksOut = ticksOut.concat(minorTicks);
-
-    ax._inCalcTicks = false;
-
-    if(isPeriod && ticksOut.length) {
-        // drop very first tick that we added to handle period
-        ticksOut[0].noTick = true;
-    }
-
-    return ticksOut;
-};
-
-function filterRangeBreaks(ax, ticksOut) {
-    if(ax.rangebreaks) {
-        // remove ticks falling inside rangebreaks
-        ticksOut = ticksOut.filter(function(d) {
-            return ax.maskBreaks(d.x) !== BADNUM;
-        });
-    }
-
-    return ticksOut;
-}
-
-function syncTicks(ax) {
-    // get the overlaying axis
-    var baseAxis = ax._mainAxis;
-
-    var ticksOut = [];
-    if(baseAxis._vals) {
-        for(var i = 0; i < baseAxis._vals.length; i++) {
-            // filter vals with noTick flag
-            if(baseAxis._vals[i].noTick) {
-                continue;
-            }
-
-            // get the position of the every tick
-            var pos = baseAxis.l2p(baseAxis._vals[i].x);
-
-            // get the tick for the current axis based on position
-            var vali = ax.p2l(pos);
-            var obj = axes.tickText(ax, vali);
-
-            // assign minor ticks
-            if(baseAxis._vals[i].minor) {
-                obj.minor = true;
-                obj.text = '';
-            }
-
-            ticksOut.push(obj);
-        }
-    }
-
-    ticksOut = filterRangeBreaks(ax, ticksOut);
-
-    return ticksOut;
-}
-
-function arrayTicks(ax, majorOnly) {
-    var rng = Lib.simpleMap(ax.range, ax.r2l);
-    var exRng = expandRange(rng);
-    var tickMin = Math.min(exRng[0], exRng[1]);
-    var tickMax = Math.max(exRng[0], exRng[1]);
-
-    // make sure showing ticks doesn't accidentally add new categories
-    // TODO multicategory, if we allow ticktext / tickvals
-    var tickVal2l = ax.type === 'category' ? ax.d2l_noadd : ax.d2l;
-
-    // array ticks on log axes always show the full number
-    // (if no explicit ticktext overrides it)
-    if(ax.type === 'log' && String(ax.dtick).charAt(0) !== 'L') {
-        ax.dtick = 'L' + Math.pow(10, Math.floor(Math.min(ax.range[0], ax.range[1])) - 1);
-    }
-
-    var ticksOut = [];
-    for(var isMinor = 0; isMinor <= 1; isMinor++) {
-        if((majorOnly !== undefined) && ((majorOnly && isMinor) || (majorOnly === false && !isMinor))) continue;
-        if(isMinor && !ax.minor) continue;
-        var vals = !isMinor ? ax.tickvals : ax.minor.tickvals;
-        var text = !isMinor ? ax.ticktext : [];
-        if(!vals) continue;
-
-
-        // without a text array, just format the given values as any other ticks
-        // except with more precision to the numbers
-        if(!Lib.isArrayOrTypedArray(text)) text = [];
-
-        for(var i = 0; i < vals.length; i++) {
-            var vali = tickVal2l(vals[i]);
-            if(vali > tickMin && vali < tickMax) {
-                var obj = axes.tickText(ax, vali, false, String(text[i]));
-                if(isMinor) {
-                    obj.minor = true;
-                    obj.text = '';
-                }
-
-                ticksOut.push(obj);
-            }
-        }
-    }
-
-    ticksOut = filterRangeBreaks(ax, ticksOut);
-
-    return ticksOut;
+        ticksOut.push(obj);
+      }
+    }
+  }
+
+  ticksOut = filterRangeBreaks(ax, ticksOut);
+
+  return ticksOut;
 }
 
 var roundBase10 = [2, 5, 10];
@@ -1374,13 +1442,15 @@
 var roundDays = [1, 2, 3, 7, 14];
 // approx. tick positions for log axes, showing all (1) and just 1, 2, 5 (2)
 // these don't have to be exact, just close enough to round to the right value
-var roundLog1 = [-0.046, 0, 0.301, 0.477, 0.602, 0.699, 0.778, 0.845, 0.903, 0.954, 1];
+var roundLog1 = [
+  -0.046, 0, 0.301, 0.477, 0.602, 0.699, 0.778, 0.845, 0.903, 0.954, 1,
+];
 var roundLog2 = [-0.301, 0, 0.301, 0.699, 1];
 // N.B. `thetaunit; 'radians' angular axes must be converted to degrees
 var roundAngles = [15, 30, 45, 90, 180];
 
 function roundDTick(roughDTick, base, roundingSet) {
-    return base * Lib.roundUp(roughDTick / base, roundingSet);
+  return base * Lib.roundUp(roughDTick / base, roundingSet);
 }
 
 // autoTicks: calculate best guess at pleasant ticks for this axis
@@ -1399,106 +1469,109 @@
 //      log with linear ticks: L# where # is the linear tick spacing
 //      log showing powers plus some intermediates:
 //          D1 shows all digits, D2 shows 2 and 5
-axes.autoTicks = function(ax, roughDTick, isMinor) {
-    var base;
-
-    function getBase(v) {
-        return Math.pow(v, Math.floor(Math.log(roughDTick) / Math.LN10));
-    }
-
-    if(ax.type === 'date') {
-        ax.tick0 = Lib.dateTick0(ax.calendar, 0);
-
-        // the criteria below are all based on the rough spacing we calculate
-        // being > half of the final unit - so precalculate twice the rough val
-        var roughX2 = 2 * roughDTick;
-
-        if(roughX2 > ONEAVGYEAR) {
-            roughDTick /= ONEAVGYEAR;
-            base = getBase(10);
-            ax.dtick = 'M' + (12 * roundDTick(roughDTick, base, roundBase10));
-        } else if(roughX2 > ONEAVGMONTH) {
-            roughDTick /= ONEAVGMONTH;
-            ax.dtick = 'M' + roundDTick(roughDTick, 1, roundBase24);
-        } else if(roughX2 > ONEDAY) {
-            ax.dtick = roundDTick(roughDTick, ONEDAY, ax._hasDayOfWeekBreaks ? [1, 2, 7, 14] : roundDays);
-            if(!isMinor) {
-                // get week ticks on sunday
-                // this will also move the base tick off 2000-01-01 if dtick is
-                // 2 or 3 days... but that's a weird enough case that we'll ignore it.
-                var tickformat = axes.getTickFormat(ax);
-                var isPeriod = ax.ticklabelmode === 'period';
-                if(isPeriod) ax._rawTick0 = ax.tick0;
-
-                if(/%[uVW]/.test(tickformat)) {
-                    ax.tick0 = Lib.dateTick0(ax.calendar, 2); // Monday
-                } else {
-                    ax.tick0 = Lib.dateTick0(ax.calendar, 1); // Sunday
-                }
-
-                if(isPeriod) ax._dowTick0 = ax.tick0;
-            }
-        } else if(roughX2 > ONEHOUR) {
-            ax.dtick = roundDTick(roughDTick, ONEHOUR, roundBase24);
-        } else if(roughX2 > ONEMIN) {
-            ax.dtick = roundDTick(roughDTick, ONEMIN, roundBase60);
-        } else if(roughX2 > ONESEC) {
-            ax.dtick = roundDTick(roughDTick, ONESEC, roundBase60);
+axes.autoTicks = function (ax, roughDTick, isMinor) {
+  var base;
+
+  function getBase(v) {
+    return Math.pow(v, Math.floor(Math.log(roughDTick) / Math.LN10));
+  }
+
+  if (ax.type === "date") {
+    ax.tick0 = Lib.dateTick0(ax.calendar, 0);
+
+    // the criteria below are all based on the rough spacing we calculate
+    // being > half of the final unit - so precalculate twice the rough val
+    var roughX2 = 2 * roughDTick;
+
+    if (roughX2 > ONEAVGYEAR) {
+      roughDTick /= ONEAVGYEAR;
+      base = getBase(10);
+      ax.dtick = "M" + 12 * roundDTick(roughDTick, base, roundBase10);
+    } else if (roughX2 > ONEAVGMONTH) {
+      roughDTick /= ONEAVGMONTH;
+      ax.dtick = "M" + roundDTick(roughDTick, 1, roundBase24);
+    } else if (roughX2 > ONEDAY) {
+      ax.dtick = roundDTick(
+        roughDTick,
+        ONEDAY,
+        ax._hasDayOfWeekBreaks ? [1, 2, 7, 14] : roundDays
+      );
+      if (!isMinor) {
+        // get week ticks on sunday
+        // this will also move the base tick off 2000-01-01 if dtick is
+        // 2 or 3 days... but that's a weird enough case that we'll ignore it.
+        var tickformat = axes.getTickFormat(ax);
+        var isPeriod = ax.ticklabelmode === "period";
+        if (isPeriod) ax._rawTick0 = ax.tick0;
+
+        if (/%[uVW]/.test(tickformat)) {
+          ax.tick0 = Lib.dateTick0(ax.calendar, 2); // Monday
         } else {
-            // milliseconds
-            base = getBase(10);
-            ax.dtick = roundDTick(roughDTick, base, roundBase10);
+          ax.tick0 = Lib.dateTick0(ax.calendar, 1); // Sunday
         }
-    } else if(ax.type === 'log') {
-        ax.tick0 = 0;
-        var rng = Lib.simpleMap(ax.range, ax.r2l);
-        if(ax._isMinor) {
-            // Log axes by default get MORE than nTicks based on the metrics below
-            // But for minor ticks we don't want this increase, we already have
-            // the major ticks.
-            roughDTick *= 1.5;
-        }
-        if(roughDTick > 0.7) {
-            // only show powers of 10
-            ax.dtick = Math.ceil(roughDTick);
-        } else if(Math.abs(rng[1] - rng[0]) < 1) {
-            // span is less than one power of 10
-            var nt = 1.5 * Math.abs((rng[1] - rng[0]) / roughDTick);
-
-            // ticks on a linear scale, labeled fully
-            roughDTick = Math.abs(Math.pow(10, rng[1]) -
-                Math.pow(10, rng[0])) / nt;
-            base = getBase(10);
-            ax.dtick = 'L' + roundDTick(roughDTick, base, roundBase10);
-        } else {
-            // include intermediates between powers of 10,
-            // labeled with small digits
-            // ax.dtick = "D2" (show 2 and 5) or "D1" (show all digits)
-            ax.dtick = (roughDTick > 0.3) ? 'D2' : 'D1';
-        }
-    } else if(ax.type === 'category' || ax.type === 'multicategory') {
-        ax.tick0 = 0;
-        ax.dtick = Math.ceil(Math.max(roughDTick, 1));
-    } else if(isAngular(ax)) {
-        ax.tick0 = 0;
-        base = 1;
-        ax.dtick = roundDTick(roughDTick, base, roundAngles);
+
+        if (isPeriod) ax._dowTick0 = ax.tick0;
+      }
+    } else if (roughX2 > ONEHOUR) {
+      ax.dtick = roundDTick(roughDTick, ONEHOUR, roundBase24);
+    } else if (roughX2 > ONEMIN) {
+      ax.dtick = roundDTick(roughDTick, ONEMIN, roundBase60);
+    } else if (roughX2 > ONESEC) {
+      ax.dtick = roundDTick(roughDTick, ONESEC, roundBase60);
     } else {
-        // auto ticks always start at 0
-        ax.tick0 = 0;
-        base = getBase(10);
-        ax.dtick = roundDTick(roughDTick, base, roundBase10);
-    }
-
-    // prevent infinite loops
-    if(ax.dtick === 0) ax.dtick = 1;
-
-    // TODO: this is from log axis histograms with autorange off
-    if(!isNumeric(ax.dtick) && typeof ax.dtick !== 'string') {
-        var olddtick = ax.dtick;
-        ax.dtick = 1;
-        throw 'ax.dtick error: ' + String(olddtick);
-    }
+      // milliseconds
+      base = getBase(10);
+      ax.dtick = roundDTick(roughDTick, base, roundBase10);
+    }
+  } else if (ax.type === "log") {
+    ax.tick0 = 0;
+    var rng = Lib.simpleMap(ax.range, ax.r2l);
+    if (ax._isMinor) {
+      // Log axes by default get MORE than nTicks based on the metrics below
+      // But for minor ticks we don't want this increase, we already have
+      // the major ticks.
+      roughDTick *= 1.5;
+    }
+    if (roughDTick > 0.7) {
+      // only show powers of 10
+      ax.dtick = Math.ceil(roughDTick);
+    } else if (Math.abs(rng[1] - rng[0]) < 1) {
+      // span is less than one power of 10
+      var nt = 1.5 * Math.abs((rng[1] - rng[0]) / roughDTick);
+
+      // ticks on a linear scale, labeled fully
+      roughDTick = Math.abs(Math.pow(10, rng[1]) - Math.pow(10, rng[0])) / nt;
+      base = getBase(10);
+      ax.dtick = "L" + roundDTick(roughDTick, base, roundBase10);
+    } else {
+      // include intermediates between powers of 10,
+      // labeled with small digits
+      // ax.dtick = "D2" (show 2 and 5) or "D1" (show all digits)
+      ax.dtick = roughDTick > 0.3 ? "D2" : "D1";
+    }
+  } else if (ax.type === "category" || ax.type === "multicategory") {
+    ax.tick0 = 0;
+    ax.dtick = Math.ceil(Math.max(roughDTick, 1));
+  } else if (isAngular(ax)) {
+    ax.tick0 = 0;
+    base = 1;
+    ax.dtick = roundDTick(roughDTick, base, roundAngles);
+  } else {
+    // auto ticks always start at 0
+    ax.tick0 = 0;
+    base = getBase(10);
+    ax.dtick = roundDTick(roughDTick, base, roundBase10);
+  }
+
+  // prevent infinite loops
+  if (ax.dtick === 0) ax.dtick = 1;
+
+  // TODO: this is from log axis histograms with autorange off
+  if (!isNumeric(ax.dtick) && typeof ax.dtick !== "string") {
+    var olddtick = ax.dtick;
+    ax.dtick = 1;
+    throw "ax.dtick error: " + String(olddtick);
+  }
 };
 
 // after dtick is already known, find tickround = precision
@@ -1507,65 +1580,74 @@
 //   for date ticks, the last date part to show (y,m,d,H,M,S)
 //      or an integer # digits past seconds
 function autoTickRound(ax) {
-    var dtick = ax.dtick;
-
-    ax._tickexponent = 0;
-    if(!isNumeric(dtick) && typeof dtick !== 'string') {
-        dtick = 1;
-    }
-
-    if(ax.type === 'category' || ax.type === 'multicategory') {
-        ax._tickround = null;
-    }
-    if(ax.type === 'date') {
-        // If tick0 is unusual, give tickround a bit more information
-        // not necessarily *all* the information in tick0 though, if it's really odd
-        // minimal string length for tick0: 'd' is 10, 'M' is 16, 'S' is 19
-        // take off a leading minus (year < 0) and i (intercalary month) so length is consistent
-        var tick0ms = ax.r2l(ax.tick0);
-        var tick0str = ax.l2r(tick0ms).replace(/(^-|i)/g, '');
-        var tick0len = tick0str.length;
-
-        if(String(dtick).charAt(0) === 'M') {
-            // any tick0 more specific than a year: alway show the full date
-            if(tick0len > 10 || tick0str.substr(5) !== '01-01') ax._tickround = 'd';
-            // show the month unless ticks are full multiples of a year
-            else ax._tickround = (+(dtick.substr(1)) % 12 === 0) ? 'y' : 'm';
-        } else if((dtick >= ONEDAY && tick0len <= 10) || (dtick >= ONEDAY * 15)) ax._tickround = 'd';
-        else if((dtick >= ONEMIN && tick0len <= 16) || (dtick >= ONEHOUR)) ax._tickround = 'M';
-        else if((dtick >= ONESEC && tick0len <= 19) || (dtick >= ONEMIN)) ax._tickround = 'S';
-        else {
-            // tickround is a number of digits of fractional seconds
-            // of any two adjacent ticks, at least one will have the maximum fractional digits
-            // of all possible ticks - so take the max. length of tick0 and the next one
-            var tick1len = ax.l2r(tick0ms + dtick).replace(/^-/, '').length;
-            ax._tickround = Math.max(tick0len, tick1len) - 20;
-
-            // We shouldn't get here... but in case there's a situation I'm
-            // not thinking of where tick0str and tick1str are identical or
-            // something, fall back on maximum precision
-            if(ax._tickround < 0) ax._tickround = 4;
-        }
-    } else if(isNumeric(dtick) || dtick.charAt(0) === 'L') {
-        // linear or log (except D1, D2)
-        var rng = ax.range.map(ax.r2d || Number);
-        if(!isNumeric(dtick)) dtick = Number(dtick.substr(1));
-        // 2 digits past largest digit of dtick
-        ax._tickround = 2 - Math.floor(Math.log(dtick) / Math.LN10 + 0.01);
-
-        var maxend = Math.max(Math.abs(rng[0]), Math.abs(rng[1]));
-        var rangeexp = Math.floor(Math.log(maxend) / Math.LN10 + 0.01);
-        var minexponent = ax.minexponent === undefined ? 3 : ax.minexponent;
-        if(Math.abs(rangeexp) > minexponent) {
-            if((isSIFormat(ax.exponentformat) && ax.exponentformat !== 'SI extended' && !beyondSI(rangeexp)) || 
-            (isSIFormat(ax.exponentformat) && ax.exponentformat === 'SI extended' && !beyondSIExtended(rangeexp))) {
-                ax._tickexponent = 3 * Math.round((rangeexp - 1) / 3);
-            } else ax._tickexponent = rangeexp;
-        }
-    } else {
-        // D1 or D2 (log)
-        ax._tickround = null;
-    }
+  var dtick = ax.dtick;
+
+  ax._tickexponent = 0;
+  if (!isNumeric(dtick) && typeof dtick !== "string") {
+    dtick = 1;
+  }
+
+  if (ax.type === "category" || ax.type === "multicategory") {
+    ax._tickround = null;
+  }
+  if (ax.type === "date") {
+    // If tick0 is unusual, give tickround a bit more information
+    // not necessarily *all* the information in tick0 though, if it's really odd
+    // minimal string length for tick0: 'd' is 10, 'M' is 16, 'S' is 19
+    // take off a leading minus (year < 0) and i (intercalary month) so length is consistent
+    var tick0ms = ax.r2l(ax.tick0);
+    var tick0str = ax.l2r(tick0ms).replace(/(^-|i)/g, "");
+    var tick0len = tick0str.length;
+
+    if (String(dtick).charAt(0) === "M") {
+      // any tick0 more specific than a year: alway show the full date
+      if (tick0len > 10 || tick0str.substr(5) !== "01-01") ax._tickround = "d";
+      // show the month unless ticks are full multiples of a year
+      else ax._tickround = +dtick.substr(1) % 12 === 0 ? "y" : "m";
+    } else if ((dtick >= ONEDAY && tick0len <= 10) || dtick >= ONEDAY * 15)
+      ax._tickround = "d";
+    else if ((dtick >= ONEMIN && tick0len <= 16) || dtick >= ONEHOUR)
+      ax._tickround = "M";
+    else if ((dtick >= ONESEC && tick0len <= 19) || dtick >= ONEMIN)
+      ax._tickround = "S";
+    else {
+      // tickround is a number of digits of fractional seconds
+      // of any two adjacent ticks, at least one will have the maximum fractional digits
+      // of all possible ticks - so take the max. length of tick0 and the next one
+      var tick1len = ax.l2r(tick0ms + dtick).replace(/^-/, "").length;
+      ax._tickround = Math.max(tick0len, tick1len) - 20;
+
+      // We shouldn't get here... but in case there's a situation I'm
+      // not thinking of where tick0str and tick1str are identical or
+      // something, fall back on maximum precision
+      if (ax._tickround < 0) ax._tickround = 4;
+    }
+  } else if (isNumeric(dtick) || dtick.charAt(0) === "L") {
+    // linear or log (except D1, D2)
+    var rng = ax.range.map(ax.r2d || Number);
+    if (!isNumeric(dtick)) dtick = Number(dtick.substr(1));
+    // 2 digits past largest digit of dtick
+    ax._tickround = 2 - Math.floor(Math.log(dtick) / Math.LN10 + 0.01);
+
+    var maxend = Math.max(Math.abs(rng[0]), Math.abs(rng[1]));
+    var rangeexp = Math.floor(Math.log(maxend) / Math.LN10 + 0.01);
+    var minexponent = ax.minexponent === undefined ? 3 : ax.minexponent;
+    if (Math.abs(rangeexp) > minexponent) {
+      if (
+        (isSIFormat(ax.exponentformat) &&
+          ax.exponentformat !== "SI extended" &&
+          !beyondSI(rangeexp)) ||
+        (isSIFormat(ax.exponentformat) &&
+          ax.exponentformat === "SI extended" &&
+          !beyondSIExtended(rangeexp))
+      ) {
+        ax._tickexponent = 3 * Math.round((rangeexp - 1) / 3);
+      } else ax._tickexponent = rangeexp;
+    }
+  } else {
+    // D1 or D2 (log)
+    ax._tickround = null;
+  }
 }
 
 // months and years don't have constant millisecond values
@@ -1574,95 +1656,104 @@
 // for pure powers of 10
 // numeric ticks always have constant differences, other datetime ticks
 // can all be calculated as constant number of milliseconds
-axes.tickIncrement = function(x, dtick, axrev, calendar) {
-    var axSign = axrev ? -1 : 1;
-
-    // includes linear, all dates smaller than month, and pure 10^n in log
-    if(isNumeric(dtick)) return Lib.increment(x, axSign * dtick);
-
-    // everything else is a string, one character plus a number
-    var tType = dtick.charAt(0);
-    var dtSigned = axSign * Number(dtick.substr(1));
-
-    // Dates: months (or years - see Lib.incrementMonth)
-    if(tType === 'M') return Lib.incrementMonth(x, dtSigned, calendar);
-
+axes.tickIncrement = function (x, dtick, axrev, calendar) {
+  var axSign = axrev ? -1 : 1;
+
+  // includes linear, all dates smaller than month, and pure 10^n in log
+  if (isNumeric(dtick)) return Lib.increment(x, axSign * dtick);
+
+  // everything else is a string, one character plus a number
+  var tType = dtick.charAt(0);
+  var dtSigned = axSign * Number(dtick.substr(1));
+
+  // Dates: months (or years - see Lib.incrementMonth)
+  if (tType === "M") return Lib.incrementMonth(x, dtSigned, calendar);
+
+  // Log scales: Linear, Digits
+  if (tType === "L") return Math.log(Math.pow(10, x) + dtSigned) / Math.LN10;
+
+  // log10 of 2,5,10, or all digits (logs just have to be
+  // close enough to round)
+  if (tType === "D") {
+    var tickset = dtick === "D2" ? roundLog2 : roundLog1;
+    var x2 = x + axSign * 0.01;
+    var frac = Lib.roundUp(Lib.mod(x2, 1), tickset, axrev);
+
+    return (
+      Math.floor(x2) + Math.log(d3.round(Math.pow(10, frac), 1)) / Math.LN10
+    );
+  }
+
+  throw "unrecognized dtick " + String(dtick);
+};
+
+// calculate the first tick on an axis
+axes.tickFirst = function (ax, opts) {
+  var r2l = ax.r2l || Number;
+  var rng = Lib.simpleMap(ax.range, r2l, undefined, undefined, opts);
+  var axrev = rng[1] < rng[0];
+  var sRound = axrev ? Math.floor : Math.ceil;
+  // add a tiny extra bit to make sure we get ticks
+  // that may have been rounded out
+  var r0 = expandRange(rng)[0];
+  var dtick = ax.dtick;
+  var tick0 = r2l(ax.tick0);
+
+  if (isNumeric(dtick)) {
+    var tmin = sRound((r0 - tick0) / dtick) * dtick + tick0;
+
+    // make sure no ticks outside the category list
+    if (ax.type === "category" || ax.type === "multicategory") {
+      tmin = Lib.constrain(tmin, 0, ax._categories.length - 1);
+    }
+    return tmin;
+  }
+
+  var tType = dtick.charAt(0);
+  var dtNum = Number(dtick.substr(1));
+
+  // Dates: months (or years)
+  if (tType === "M") {
+    var cnt = 0;
+    var t0 = tick0;
+    var t1, mult, newDTick;
+
+    // This algorithm should work for *any* nonlinear (but close to linear!)
+    // tick spacing. Limit to 10 iterations, for gregorian months it's normally <=3.
+    while (cnt < 10) {
+      t1 = axes.tickIncrement(t0, dtick, axrev, ax.calendar);
+      if ((t1 - r0) * (t0 - r0) <= 0) {
+        // t1 and t0 are on opposite sides of r0! we've succeeded!
+        if (axrev) return Math.min(t0, t1);
+        return Math.max(t0, t1);
+      }
+      mult = (r0 - (t0 + t1) / 2) / (t1 - t0);
+      newDTick = tType + (Math.abs(Math.round(mult)) || 1) * dtNum;
+      t0 = axes.tickIncrement(
+        t0,
+        newDTick,
+        mult < 0 ? !axrev : axrev,
+        ax.calendar
+      );
+      cnt++;
+    }
+    Lib.error("tickFirst did not converge", ax);
+    return t0;
+  } else if (tType === "L") {
     // Log scales: Linear, Digits
-    if(tType === 'L') return Math.log(Math.pow(10, x) + dtSigned) / Math.LN10;
-
-    // log10 of 2,5,10, or all digits (logs just have to be
-    // close enough to round)
-    if(tType === 'D') {
-        var tickset = (dtick === 'D2') ? roundLog2 : roundLog1;
-        var x2 = x + axSign * 0.01;
-        var frac = Lib.roundUp(Lib.mod(x2, 1), tickset, axrev);
-
-        return Math.floor(x2) +
-            Math.log(d3.round(Math.pow(10, frac), 1)) / Math.LN10;
-    }
-
-    throw 'unrecognized dtick ' + String(dtick);
-};
-
-// calculate the first tick on an axis
-axes.tickFirst = function(ax, opts) {
-    var r2l = ax.r2l || Number;
-    var rng = Lib.simpleMap(ax.range, r2l, undefined, undefined, opts);
-    var axrev = rng[1] < rng[0];
-    var sRound = axrev ? Math.floor : Math.ceil;
-    // add a tiny extra bit to make sure we get ticks
-    // that may have been rounded out
-    var r0 = expandRange(rng)[0];
-    var dtick = ax.dtick;
-    var tick0 = r2l(ax.tick0);
-
-    if(isNumeric(dtick)) {
-        var tmin = sRound((r0 - tick0) / dtick) * dtick + tick0;
-
-        // make sure no ticks outside the category list
-        if(ax.type === 'category' || ax.type === 'multicategory') {
-            tmin = Lib.constrain(tmin, 0, ax._categories.length - 1);
-        }
-        return tmin;
-    }
-
-    var tType = dtick.charAt(0);
-    var dtNum = Number(dtick.substr(1));
-
-    // Dates: months (or years)
-    if(tType === 'M') {
-        var cnt = 0;
-        var t0 = tick0;
-        var t1, mult, newDTick;
-
-        // This algorithm should work for *any* nonlinear (but close to linear!)
-        // tick spacing. Limit to 10 iterations, for gregorian months it's normally <=3.
-        while(cnt < 10) {
-            t1 = axes.tickIncrement(t0, dtick, axrev, ax.calendar);
-            if((t1 - r0) * (t0 - r0) <= 0) {
-                // t1 and t0 are on opposite sides of r0! we've succeeded!
-                if(axrev) return Math.min(t0, t1);
-                return Math.max(t0, t1);
-            }
-            mult = (r0 - ((t0 + t1) / 2)) / (t1 - t0);
-            newDTick = tType + ((Math.abs(Math.round(mult)) || 1) * dtNum);
-            t0 = axes.tickIncrement(t0, newDTick, mult < 0 ? !axrev : axrev, ax.calendar);
-            cnt++;
-        }
-        Lib.error('tickFirst did not converge', ax);
-        return t0;
-    } else if(tType === 'L') {
-        // Log scales: Linear, Digits
-
-        return Math.log(sRound(
-            (Math.pow(10, r0) - tick0) / dtNum) * dtNum + tick0) / Math.LN10;
-    } else if(tType === 'D') {
-        var tickset = (dtick === 'D2') ? roundLog2 : roundLog1;
-        var frac = Lib.roundUp(Lib.mod(r0, 1), tickset, axrev);
-
-        return Math.floor(r0) +
-            Math.log(d3.round(Math.pow(10, frac), 1)) / Math.LN10;
-    } else throw 'unrecognized dtick ' + String(dtick);
+
+    return (
+      Math.log(sRound((Math.pow(10, r0) - tick0) / dtNum) * dtNum + tick0) /
+      Math.LN10
+    );
+  } else if (tType === "D") {
+    var tickset = dtick === "D2" ? roundLog2 : roundLog1;
+    var frac = Lib.roundUp(Lib.mod(r0, 1), tickset, axrev);
+
+    return (
+      Math.floor(r0) + Math.log(d3.round(Math.pow(10, frac), 1)) / Math.LN10
+    );
+  } else throw "unrecognized dtick " + String(dtick);
 };
 
 // draw the text for one tick.
@@ -1671,81 +1762,79 @@
 // ax is the axis layout, x is the tick value
 // hover is a (truthy) flag for whether to show numbers with a bit
 // more precision for hovertext
-axes.tickText = function(ax, x, hover, noSuffixPrefix) {
-    var out = tickTextObj(ax, x);
-    var arrayMode = ax.tickmode === 'array';
-    var extraPrecision = hover || arrayMode;
-    var axType = ax.type;
-    // TODO multicategory, if we allow ticktext / tickvals
-    var tickVal2l = axType === 'category' ? ax.d2l_noadd : ax.d2l;
-    var i;
-
-    var inbounds = function(v) {
-        var p = ax.l2p(v);
-        return p >= 0 && p <= ax._length ? v : null;
-    };
-    if(arrayMode && Lib.isArrayOrTypedArray(ax.ticktext)) {
-        var rng = Lib.simpleMap(ax.range, ax.r2l);
-        var minDiff = (Math.abs(rng[1] - rng[0]) - (ax._lBreaks || 0)) / 10000;
-
-        for(i = 0; i < ax.ticktext.length; i++) {
-            if(Math.abs(x - tickVal2l(ax.tickvals[i])) < minDiff) break;
-        }
-        if(i < ax.ticktext.length) {
-            out.text = String(ax.ticktext[i]);
-
-            out.xbnd = [
-                inbounds(out.x - 0.5),
-                inbounds(out.x + ax.dtick - 0.5)
-            ];
-            return out;
-        }
-    }
-
-    function isHidden(showAttr) {
-        if(showAttr === undefined) return true;
-        if(hover) return showAttr === 'none';
-
-        var firstOrLast = {
-            first: ax._tmin,
-            last: ax._tmax
-        }[showAttr];
-
-        return showAttr !== 'all' && x !== firstOrLast;
-    }
-
-    var hideexp = hover ?
-        'never' :
-        ax.exponentformat !== 'none' && isHidden(ax.showexponent) ? 'hide' : '';
-
-    if(axType === 'date') formatDate(ax, out, hover, extraPrecision);
-    else if(axType === 'log') formatLog(ax, out, hover, extraPrecision, hideexp);
-    else if(axType === 'category') formatCategory(ax, out);
-    else if(axType === 'multicategory') formatMultiCategory(ax, out, hover);
-    else if(isAngular(ax)) formatAngle(ax, out, hover, extraPrecision, hideexp);
-    else formatLinear(ax, out, hover, extraPrecision, hideexp);
-
-    // add prefix and suffix
-    if(!noSuffixPrefix) {
-        if(ax.tickprefix && !isHidden(ax.showtickprefix)) out.text = ax.tickprefix + out.text;
-        if(ax.ticksuffix && !isHidden(ax.showticksuffix)) out.text += ax.ticksuffix;
-    }
-
-    if(ax.labelalias && ax.labelalias.hasOwnProperty(out.text)) {
-        var t = ax.labelalias[out.text];
-        if(typeof t === 'string') out.text = t;
-    }
-
-    // Setup ticks and grid lines boundaries
-    // at 1/2 a 'category' to the left/bottom
-    if(ax.tickson === 'boundaries' || ax.showdividers) {
-        out.xbnd = [
-            inbounds(out.x - 0.5),
-            inbounds(out.x + ax.dtick - 0.5)
-        ];
-    }
-
-    return out;
+axes.tickText = function (ax, x, hover, noSuffixPrefix) {
+  var out = tickTextObj(ax, x);
+  var arrayMode = ax.tickmode === "array";
+  var extraPrecision = hover || arrayMode;
+  var axType = ax.type;
+  // TODO multicategory, if we allow ticktext / tickvals
+  var tickVal2l = axType === "category" ? ax.d2l_noadd : ax.d2l;
+  var i;
+
+  var inbounds = function (v) {
+    var p = ax.l2p(v);
+    return p >= 0 && p <= ax._length ? v : null;
+  };
+  if (arrayMode && Lib.isArrayOrTypedArray(ax.ticktext)) {
+    var rng = Lib.simpleMap(ax.range, ax.r2l);
+    var minDiff = (Math.abs(rng[1] - rng[0]) - (ax._lBreaks || 0)) / 10000;
+
+    for (i = 0; i < ax.ticktext.length; i++) {
+      if (Math.abs(x - tickVal2l(ax.tickvals[i])) < minDiff) break;
+    }
+    if (i < ax.ticktext.length) {
+      out.text = String(ax.ticktext[i]);
+
+      out.xbnd = [inbounds(out.x - 0.5), inbounds(out.x + ax.dtick - 0.5)];
+      return out;
+    }
+  }
+
+  function isHidden(showAttr) {
+    if (showAttr === undefined) return true;
+    if (hover) return showAttr === "none";
+
+    var firstOrLast = {
+      first: ax._tmin,
+      last: ax._tmax,
+    }[showAttr];
+
+    return showAttr !== "all" && x !== firstOrLast;
+  }
+
+  var hideexp = hover
+    ? "never"
+    : ax.exponentformat !== "none" && isHidden(ax.showexponent)
+    ? "hide"
+    : "";
+
+  if (axType === "date") formatDate(ax, out, hover, extraPrecision);
+  else if (axType === "log") formatLog(ax, out, hover, extraPrecision, hideexp);
+  else if (axType === "category") formatCategory(ax, out);
+  else if (axType === "multicategory") formatMultiCategory(ax, out, hover);
+  else if (isAngular(ax)) formatAngle(ax, out, hover, extraPrecision, hideexp);
+  else formatLinear(ax, out, hover, extraPrecision, hideexp);
+
+  // add prefix and suffix
+  if (!noSuffixPrefix) {
+    if (ax.tickprefix && !isHidden(ax.showtickprefix))
+      out.text = ax.tickprefix + out.text;
+    if (ax.ticksuffix && !isHidden(ax.showticksuffix))
+      out.text += ax.ticksuffix;
+  }
+
+  if (ax.labelalias && ax.labelalias.hasOwnProperty(out.text)) {
+    var t = ax.labelalias[out.text];
+    if (typeof t === "string") out.text = t;
+  }
+
+  // Setup ticks and grid lines boundaries
+  // at 1/2 a 'category' to the left/bottom
+  if (ax.tickson === "boundaries" || ax.showdividers) {
+    out.xbnd = [inbounds(out.x - 0.5), inbounds(out.x + ax.dtick - 0.5)];
+  }
+
+  return out;
 };
 
 /**
@@ -1760,323 +1849,366 @@
  *     first value and second value as a range (ie '<val1> - <val2>') if the second value is provided and
  *     it's different from the first value.
  */
-axes.hoverLabelText = function(ax, values, hoverformat) {
-    if(hoverformat) ax = Lib.extendFlat({}, ax, {hoverformat: hoverformat});
-
-    var val = Lib.isArrayOrTypedArray(values) ? values[0] : values;
-    var val2 = Lib.isArrayOrTypedArray(values) ? values[1] : undefined;
-    if(val2 !== undefined && val2 !== val) {
-        return (
-            axes.hoverLabelText(ax, val, hoverformat) + ' - ' +
-            axes.hoverLabelText(ax, val2, hoverformat)
-        );
-    }
-
-    var logOffScale = (ax.type === 'log' && val <= 0);
-    var tx = axes.tickText(ax, ax.c2l(logOffScale ? -val : val), 'hover').text;
-
-    if(logOffScale) {
-        return val === 0 ? '0' : MINUS_SIGN + tx;
-    }
-
-    // TODO: should we do something special if the axis calendar and
-    // the data calendar are different? Somehow display both dates with
-    // their system names? Right now it will just display in the axis calendar
-    // but users could add the other one as text.
-    return tx;
+axes.hoverLabelText = function (ax, values, hoverformat) {
+  if (hoverformat) ax = Lib.extendFlat({}, ax, { hoverformat: hoverformat });
+
+  var val = Lib.isArrayOrTypedArray(values) ? values[0] : values;
+  var val2 = Lib.isArrayOrTypedArray(values) ? values[1] : undefined;
+  if (val2 !== undefined && val2 !== val) {
+    return (
+      axes.hoverLabelText(ax, val, hoverformat) +
+      " - " +
+      axes.hoverLabelText(ax, val2, hoverformat)
+    );
+  }
+
+  var logOffScale = ax.type === "log" && val <= 0;
+  var tx = axes.tickText(ax, ax.c2l(logOffScale ? -val : val), "hover").text;
+
+  if (logOffScale) {
+    return val === 0 ? "0" : MINUS_SIGN + tx;
+  }
+
+  // TODO: should we do something special if the axis calendar and
+  // the data calendar are different? Somehow display both dates with
+  // their system names? Right now it will just display in the axis calendar
+  // but users could add the other one as text.
+  return tx;
 };
 
 function tickTextObj(ax, x, text) {
-    var tf = ax.tickfont || {};
-
-    return {
-        x: x,
-        dx: 0,
-        dy: 0,
-        text: text || '',
-        fontSize: tf.size,
-        font: tf.family,
-        fontWeight: tf.weight,
-        fontStyle: tf.style,
-        fontVariant: tf.variant,
-        fontTextcase: tf.textcase,
-        fontLineposition: tf.lineposition,
-        fontShadow: tf.shadow,
-        fontColor: tf.color
-    };
+  var tf = ax.tickfont || {};
+
+  return {
+    x: x,
+    dx: 0,
+    dy: 0,
+    text: text || "",
+    fontSize: tf.size,
+    font: tf.family,
+    fontWeight: tf.weight,
+    fontStyle: tf.style,
+    fontVariant: tf.variant,
+    fontTextcase: tf.textcase,
+    fontLineposition: tf.lineposition,
+    fontShadow: tf.shadow,
+    fontColor: tf.color,
+  };
 }
 
 function formatDate(ax, out, hover, extraPrecision) {
-    var tr = ax._tickround;
-    var fmt = (hover && ax.hoverformat) || axes.getTickFormat(ax);
-
-    // Only apply extra precision if no explicit format was provided.
-    extraPrecision = !fmt && extraPrecision;
-
-    if(extraPrecision) {
-        // second or sub-second precision: extra always shows max digits.
-        // for other fields, extra precision just adds one field.
-        if(isNumeric(tr)) tr = 4;
-        else tr = {y: 'm', m: 'd', d: 'M', M: 'S', S: 4}[tr];
-    }
-
-    var dateStr = Lib.formatDate(out.x, fmt, tr, ax._dateFormat, ax.calendar, ax._extraFormat);
-    var headStr;
-
-    var splitIndex = dateStr.indexOf('\n');
-    if(splitIndex !== -1) {
-        headStr = dateStr.substr(splitIndex + 1);
-        dateStr = dateStr.substr(0, splitIndex);
-    }
-
-    if(extraPrecision) {
-        // if extraPrecision led to trailing zeros, strip them off
-        // actually, this can lead to removing even more zeros than
-        // in the original rounding, but that's fine because in these
-        // contexts uniformity is not so important (if there's even
-        // anything to be uniform with!)
-
-        // can we remove the whole time part?
-        if(headStr !== undefined && (dateStr === '00:00:00' || dateStr === '00:00')) {
-            dateStr = headStr;
-            headStr = '';
-        } else if(dateStr.length === 8) {
-            // strip off seconds if they're zero (zero fractional seconds
-            // are already omitted)
-            // but we never remove minutes and leave just hours
-            dateStr = dateStr.replace(/:00$/, '');
+  var tr = ax._tickround;
+  var fmt = (hover && ax.hoverformat) || axes.getTickFormat(ax);
+
+  // Only apply extra precision if no explicit format was provided.
+  extraPrecision = !fmt && extraPrecision;
+
+  if (extraPrecision) {
+    // second or sub-second precision: extra always shows max digits.
+    // for other fields, extra precision just adds one field.
+    if (isNumeric(tr)) tr = 4;
+    else tr = { y: "m", m: "d", d: "M", M: "S", S: 4 }[tr];
+  }
+
+  var dateStr = Lib.formatDate(
+    out.x,
+    fmt,
+    tr,
+    ax._dateFormat,
+    ax.calendar,
+    ax._extraFormat
+  );
+  var headStr;
+
+  var splitIndex = dateStr.indexOf("\n");
+  if (splitIndex !== -1) {
+    headStr = dateStr.substr(splitIndex + 1);
+    dateStr = dateStr.substr(0, splitIndex);
+  }
+
+  if (extraPrecision) {
+    // if extraPrecision led to trailing zeros, strip them off
+    // actually, this can lead to removing even more zeros than
+    // in the original rounding, but that's fine because in these
+    // contexts uniformity is not so important (if there's even
+    // anything to be uniform with!)
+
+    // can we remove the whole time part?
+    if (
+      headStr !== undefined &&
+      (dateStr === "00:00:00" || dateStr === "00:00")
+    ) {
+      dateStr = headStr;
+      headStr = "";
+    } else if (dateStr.length === 8) {
+      // strip off seconds if they're zero (zero fractional seconds
+      // are already omitted)
+      // but we never remove minutes and leave just hours
+      dateStr = dateStr.replace(/:00$/, "");
+    }
+  }
+
+  if (headStr) {
+    if (hover) {
+      // hover puts it all on one line, so headPart works best up front
+      // except for year headPart: turn this into "Jan 1, 2000" etc.
+      if (tr === "d") dateStr += ", " + headStr;
+      else dateStr = headStr + (dateStr ? ", " + dateStr : "");
+    } else {
+      if (!ax._inCalcTicks || ax._prevDateHead !== headStr) {
+        ax._prevDateHead = headStr;
+        dateStr += "<br>" + headStr;
+      } else {
+        var isInside = insideTicklabelposition(ax);
+        var side = ax._trueSide || ax.side; // polar mocks the side of the radial axis
+        if ((!isInside && side === "top") || (isInside && side === "bottom")) {
+          dateStr += "<br> ";
         }
-    }
-
-    if(headStr) {
-        if(hover) {
-            // hover puts it all on one line, so headPart works best up front
-            // except for year headPart: turn this into "Jan 1, 2000" etc.
-            if(tr === 'd') dateStr += ', ' + headStr;
-            else dateStr = headStr + (dateStr ? ', ' + dateStr : '');
+      }
+    }
+  }
+
+  out.text = dateStr;
+}
+
+function formatLog(ax, out, hover, extraPrecision, hideexp) {
+  var dtick = ax.dtick;
+  var x = out.x;
+  var tickformat = ax.tickformat;
+  var dtChar0 = typeof dtick === "string" && dtick.charAt(0);
+
+  if (hideexp === "never") {
+    // If this is a hover label, then we must *never* hide the exponent
+    // for the sake of display, which could give the wrong value by
+    // potentially many orders of magnitude. If hideexp was 'never', then
+    // it's now succeeded by preventing the other condition from automating
+    // this choice. Thus we can unset it so that the axis formatting takes
+    // precedence.
+    hideexp = "";
+  }
+
+  if (extraPrecision && dtChar0 !== "L") {
+    dtick = "L3";
+    dtChar0 = "L";
+  }
+
+  if (tickformat || dtChar0 === "L") {
+    out.text = numFormat(Math.pow(10, x), ax, hideexp, extraPrecision);
+  } else if (
+    isNumeric(dtick) ||
+    (dtChar0 === "D" &&
+      (ax.minorloglabels === "complete" || Lib.mod(x + 0.01, 1) < 0.1))
+  ) {
+    var isMinor;
+    if (ax.minorloglabels === "complete" && !(Lib.mod(x + 0.01, 1) < 0.1)) {
+      isMinor = true;
+      out.fontSize *= 0.75;
+    }
+
+    var exponentialString = Math.pow(10, x).toExponential(0);
+    var parts = exponentialString.split("e");
+
+    var p = +parts[1];
+    var absP = Math.abs(p);
+    var exponentFormat = ax.exponentformat;
+    if (
+      exponentFormat === "power" ||
+      (isSIFormat(exponentFormat) &&
+        exponentFormat !== "SI extended" &&
+        beyondSI(p)) ||
+      (isSIFormat(exponentFormat) &&
+        exponentFormat === "SI extended" &&
+        beyondSIExtended(p))
+    ) {
+      out.text = parts[0];
+      if (absP > 0) out.text += "x10";
+      if (out.text === "1x10") out.text = "10";
+      if (p !== 0 && p !== 1)
+        out.text += "<sup>" + (p > 0 ? "" : MINUS_SIGN) + absP + "</sup>";
+
+      out.fontSize *= 1.25;
+    } else if ((exponentFormat === "e" || exponentFormat === "E") && absP > 2) {
+      out.text = parts[0] + exponentFormat + (p > 0 ? "+" : MINUS_SIGN) + absP;
+    } else {
+      out.text = numFormat(Math.pow(10, x), ax, "", "fakehover");
+      if (dtick === "D1" && ax._id.charAt(0) === "y") {
+        out.dy -= out.fontSize / 6;
+      }
+    }
+  } else if (dtChar0 === "D") {
+    out.text =
+      ax.minorloglabels === "none"
+        ? ""
+        : /* ax.minorloglabels === 'small digits' */ String(
+            Math.round(Math.pow(10, Lib.mod(x, 1)))
+          );
+
+    out.fontSize *= 0.75;
+  } else throw "unrecognized dtick " + String(dtick);
+
+  // if 9's are printed on log scale, move the 10's away a bit
+  if (ax.dtick === "D1") {
+    var firstChar = String(out.text).charAt(0);
+    if (firstChar === "0" || firstChar === "1") {
+      if (ax._id.charAt(0) === "y") {
+        out.dx -= out.fontSize / 4;
+      } else {
+        out.dy += out.fontSize / 2;
+        out.dx +=
+          (ax.range[1] > ax.range[0] ? 1 : -1) *
+          out.fontSize *
+          (x < 0 ? 0.5 : 0.25);
+      }
+    }
+  }
+}
+
+function formatCategory(ax, out) {
+  var tt = ax._categories[Math.round(out.x)];
+  if (tt === undefined) tt = "";
+  out.text = String(tt);
+}
+
+function formatMultiCategory(ax, out, hover) {
+  var v = Math.round(out.x);
+  var cats = ax._categories[v] || [];
+  var tt = cats[1] === undefined ? "" : String(cats[1]);
+  var tt2 = cats[0] === undefined ? "" : String(cats[0]);
+
+  if (hover) {
+    // TODO is this what we want?
+    out.text = tt2 + " - " + tt;
+  } else {
+    // setup for secondary labels
+    out.text = tt;
+    out.text2 = tt2;
+  }
+}
+
+function formatLinear(ax, out, hover, extraPrecision, hideexp) {
+  if (hideexp === "never") {
+    // If this is a hover label, then we must *never* hide the exponent
+    // for the sake of display, which could give the wrong value by
+    // potentially many orders of magnitude. If hideexp was 'never', then
+    // it's now succeeded by preventing the other condition from automating
+    // this choice. Thus we can unset it so that the axis formatting takes
+    // precedence.
+    hideexp = "";
+  } else if (ax.showexponent === "all" && Math.abs(out.x / ax.dtick) < 1e-6) {
+    // don't add an exponent to zero if we're showing all exponents
+    // so the only reason you'd show an exponent on zero is if it's the
+    // ONLY tick to get an exponent (first or last)
+    hideexp = "hide";
+  }
+  out.text = numFormat(out.x, ax, hideexp, extraPrecision);
+}
+
+function formatAngle(ax, out, hover, extraPrecision, hideexp) {
+  if (ax.thetaunit === "radians" && !hover) {
+    var num = out.x / 180;
+
+    if (num === 0) {
+      out.text = "0";
+    } else {
+      var frac = num2frac(num);
+
+      if (frac[1] >= 100) {
+        out.text = numFormat(Lib.deg2rad(out.x), ax, hideexp, extraPrecision);
+      } else {
+        var isNeg = out.x < 0;
+
+        if (frac[1] === 1) {
+          if (frac[0] === 1) out.text = "π";
+          else out.text = frac[0] + "π";
         } else {
-            if(
-                !ax._inCalcTicks ||
-                ax._prevDateHead !== headStr
-            ) {
-                ax._prevDateHead = headStr;
-                dateStr += '<br>' + headStr;
-            } else {
-                var isInside = insideTicklabelposition(ax);
-                var side = ax._trueSide || ax.side; // polar mocks the side of the radial axis
-                if(
-                    (!isInside && side === 'top') ||
-                    (isInside && side === 'bottom')
-                ) {
-                    dateStr += '<br> ';
-                }
-            }
+          out.text = [
+            "<sup>",
+            frac[0],
+            "</sup>",
+            "⁄",
+            "<sub>",
+            frac[1],
+            "</sub>",
+            "π",
+          ].join("");
         }
-    }
-
-    out.text = dateStr;
-}
-
-function formatLog(ax, out, hover, extraPrecision, hideexp) {
-    var dtick = ax.dtick;
-    var x = out.x;
-    var tickformat = ax.tickformat;
-    var dtChar0 = typeof dtick === 'string' && dtick.charAt(0);
-
-    if(hideexp === 'never') {
-        // If this is a hover label, then we must *never* hide the exponent
-        // for the sake of display, which could give the wrong value by
-        // potentially many orders of magnitude. If hideexp was 'never', then
-        // it's now succeeded by preventing the other condition from automating
-        // this choice. Thus we can unset it so that the axis formatting takes
-        // precedence.
-        hideexp = '';
-    }
-
-    if(extraPrecision && (dtChar0 !== 'L')) {
-        dtick = 'L3';
-        dtChar0 = 'L';
-    }
-
-    if(tickformat || (dtChar0 === 'L')) {
-        out.text = numFormat(Math.pow(10, x), ax, hideexp, extraPrecision);
-    } else if(isNumeric(dtick) || ((dtChar0 === 'D') &&
-        (ax.minorloglabels === 'complete' || Lib.mod(x + 0.01, 1) < 0.1))) {
-
-        var isMinor;
-        if(ax.minorloglabels === 'complete' && !(Lib.mod(x + 0.01, 1) < 0.1)) {
-            isMinor = true;
-            out.fontSize *= 0.75;
-        }
-
-        var exponentialString = Math.pow(10, x).toExponential(0);
-        var parts = exponentialString.split('e');
-
-        var p = +parts[1];
-        var absP = Math.abs(p);
-        var exponentFormat = ax.exponentformat;
-<<<<<<< HEAD
-        if(exponentFormat === 'power' || (isSIFormat(exponentFormat) && exponentFormat !== 'SI extended' && beyondSI(p)) ||
-        (isSIFormat(exponentFormat) && exponentFormat === 'SI extended' && beyondSIExtended(p))) {
-            if(p === 0) out.text = 1;
-            else if(p === 1) out.text = '10';
-            else out.text = '10<sup>' + (p > 1 ? '' : MINUS_SIGN) + absP + '</sup>';
-=======
-        if(exponentFormat === 'power' || (isSIFormat(exponentFormat) && beyondSI(p))) {
-            out.text = parts[0];
-            if(absP > 0) out.text += 'x10';
-            if(out.text === '1x10') out.text = '10';
-            if(p !== 0 && p !== 1) out.text += '<sup>' + (p > 0 ? '' : MINUS_SIGN) + absP + '</sup>';
->>>>>>> 7d51eddb
-
-            out.fontSize *= 1.25;
-        } else if((exponentFormat === 'e' || exponentFormat === 'E') && absP > 2) {
-            out.text = parts[0] + exponentFormat + (p > 0 ? '+' : MINUS_SIGN) + absP;
-        } else {
-            out.text = numFormat(Math.pow(10, x), ax, '', 'fakehover');
-            if(dtick === 'D1' && ax._id.charAt(0) === 'y') {
-                out.dy -= out.fontSize / 6;
-            }
-        }
-    } else if(dtChar0 === 'D') {
-        out.text =
-            ax.minorloglabels === 'none' ? '' :
-            /* ax.minorloglabels === 'small digits' */ String(Math.round(Math.pow(10, Lib.mod(x, 1))));
-
-        out.fontSize *= 0.75;
-    } else throw 'unrecognized dtick ' + String(dtick);
-
-    // if 9's are printed on log scale, move the 10's away a bit
-    if(ax.dtick === 'D1') {
-        var firstChar = String(out.text).charAt(0);
-        if(firstChar === '0' || firstChar === '1') {
-            if(ax._id.charAt(0) === 'y') {
-                out.dx -= out.fontSize / 4;
-            } else {
-                out.dy += out.fontSize / 2;
-                out.dx += (ax.range[1] > ax.range[0] ? 1 : -1) *
-                    out.fontSize * (x < 0 ? 0.5 : 0.25);
-            }
-        }
-    }
-}
-
-function formatCategory(ax, out) {
-    var tt = ax._categories[Math.round(out.x)];
-    if(tt === undefined) tt = '';
-    out.text = String(tt);
-}
-
-function formatMultiCategory(ax, out, hover) {
-    var v = Math.round(out.x);
-    var cats = ax._categories[v] || [];
-    var tt = cats[1] === undefined ? '' : String(cats[1]);
-    var tt2 = cats[0] === undefined ? '' : String(cats[0]);
-
-    if(hover) {
-        // TODO is this what we want?
-        out.text = tt2 + ' - ' + tt;
-    } else {
-        // setup for secondary labels
-        out.text = tt;
-        out.text2 = tt2;
-    }
-}
-
-function formatLinear(ax, out, hover, extraPrecision, hideexp) {
-    if(hideexp === 'never') {
-        // If this is a hover label, then we must *never* hide the exponent
-        // for the sake of display, which could give the wrong value by
-        // potentially many orders of magnitude. If hideexp was 'never', then
-        // it's now succeeded by preventing the other condition from automating
-        // this choice. Thus we can unset it so that the axis formatting takes
-        // precedence.
-        hideexp = '';
-    } else if(ax.showexponent === 'all' && Math.abs(out.x / ax.dtick) < 1e-6) {
-        // don't add an exponent to zero if we're showing all exponents
-        // so the only reason you'd show an exponent on zero is if it's the
-        // ONLY tick to get an exponent (first or last)
-        hideexp = 'hide';
-    }
+
+        if (isNeg) out.text = MINUS_SIGN + out.text;
+      }
+    }
+  } else {
     out.text = numFormat(out.x, ax, hideexp, extraPrecision);
-}
-
-function formatAngle(ax, out, hover, extraPrecision, hideexp) {
-    if(ax.thetaunit === 'radians' && !hover) {
-        var num = out.x / 180;
-
-        if(num === 0) {
-            out.text = '0';
-        } else {
-            var frac = num2frac(num);
-
-            if(frac[1] >= 100) {
-                out.text = numFormat(Lib.deg2rad(out.x), ax, hideexp, extraPrecision);
-            } else {
-                var isNeg = out.x < 0;
-
-                if(frac[1] === 1) {
-                    if(frac[0] === 1) out.text = 'π';
-                    else out.text = frac[0] + 'π';
-                } else {
-                    out.text = [
-                        '<sup>', frac[0], '</sup>',
-                        '⁄',
-                        '<sub>', frac[1], '</sub>',
-                        'π'
-                    ].join('');
-                }
-
-                if(isNeg) out.text = MINUS_SIGN + out.text;
-            }
-        }
-    } else {
-        out.text = numFormat(out.x, ax, hideexp, extraPrecision);
-    }
+  }
 }
 
 // inspired by
 // https://github.com/yisibl/num2fraction/blob/master/index.js
 function num2frac(num) {
-    function almostEq(a, b) {
-        return Math.abs(a - b) <= 1e-6;
-    }
-
-    function findGCD(a, b) {
-        return almostEq(b, 0) ? a : findGCD(b, a % b);
-    }
-
-    function findPrecision(n) {
-        var e = 1;
-        while(!almostEq(Math.round(n * e) / e, n)) {
-            e *= 10;
-        }
-        return e;
-    }
-
-    var precision = findPrecision(num);
-    var number = num * precision;
-    var gcd = Math.abs(findGCD(number, precision));
-
-    return [
-        // numerator
-        Math.round(number / gcd),
-        // denominator
-        Math.round(precision / gcd)
-    ];
+  function almostEq(a, b) {
+    return Math.abs(a - b) <= 1e-6;
+  }
+
+  function findGCD(a, b) {
+    return almostEq(b, 0) ? a : findGCD(b, a % b);
+  }
+
+  function findPrecision(n) {
+    var e = 1;
+    while (!almostEq(Math.round(n * e) / e, n)) {
+      e *= 10;
+    }
+    return e;
+  }
+
+  var precision = findPrecision(num);
+  var number = num * precision;
+  var gcd = Math.abs(findGCD(number, precision));
+
+  return [
+    // numerator
+    Math.round(number / gcd),
+    // denominator
+    Math.round(precision / gcd),
+  ];
 }
 
 // format a number (tick value) according to the axis settings
 // new, more reliable procedure than d3.round or similar:
 // add half the rounding increment, then stringify and truncate
 // also automatically switch to sci. notation
-var SIPREFIXES = ['f', 'p', 'n', 'μ', 'm', '', 'k', 'M', 'G', 'T'];
+var SIPREFIXES = ["f", "p", "n", "μ", "m", "", "k", "M", "G", "T"];
 
 // extending SI prefixes
-var SIPREFIXES_EXTENDED = ['q', 'r', 'y', 'z', 'a', 'f', 'p', 'n', 'μ', 'm', '', 'k', 'M', 'G', 'T', 'P', 'E', 'Z', 'Y', 'R', 'Q'];
+var SIPREFIXES_EXTENDED = [
+  "q",
+  "r",
+  "y",
+  "z",
+  "a",
+  "f",
+  "p",
+  "n",
+  "μ",
+  "m",
+  "",
+  "k",
+  "M",
+  "G",
+  "T",
+  "P",
+  "E",
+  "Z",
+  "Y",
+  "R",
+  "Q",
+];
 
 function isSIFormat(exponentFormat) {
-    return exponentFormat === 'SI' || exponentFormat === 'SI extended' || exponentFormat === 'B';
+  return (
+    exponentFormat === "SI" ||
+    exponentFormat === "SI extended" ||
+    exponentFormat === "B"
+  );
 }
 
 // are we beyond the range of common SI prefixes?
@@ -2087,188 +2219,218 @@
 // 10^15 -> 1x10^15
 // 10^16 -> 1x10^16
 function beyondSI(exponent) {
-    return exponent > 14 || exponent < -15;
+  return exponent > 14 || exponent < -15;
 }
 
 function beyondSIExtended(exponent) {
-    return exponent > 32 || exponent < -30;
+  return exponent > 32 || exponent < -30;
 }
 
 function numFormat(v, ax, fmtoverride, hover) {
-    var isNeg = v < 0;
-    // max number of digits past decimal point to show
-    var tickRound = ax._tickround;
-    var exponentFormat = fmtoverride || ax.exponentformat || 'B';
-    var exponent = ax._tickexponent;
-    var tickformat = axes.getTickFormat(ax);
-    var separatethousands = ax.separatethousands;
-
-    // special case for hover: set exponent just for this value, and
-    // add a couple more digits of precision over tick labels
-    if(hover) {
-        // make a dummy axis obj to get the auto rounding and exponent
-        var ah = {
-            exponentformat: exponentFormat,
-            minexponent: ax.minexponent,
-            dtick: ax.showexponent === 'none' ? ax.dtick :
-                (isNumeric(v) ? Math.abs(v) || 1 : 1),
-            // if not showing any exponents, don't change the exponent
-            // from what we calculate
-            range: ax.showexponent === 'none' ? ax.range.map(ax.r2d) : [0, v || 1]
-        };
-        autoTickRound(ah);
-        tickRound = (Number(ah._tickround) || 0) + 4;
-        exponent = ah._tickexponent;
-        if(ax.hoverformat) tickformat = ax.hoverformat;
-    }
-
-    if(tickformat) return ax._numFormat(tickformat)(v).replace(/-/g, MINUS_SIGN);
-
-    // 'epsilon' - rounding increment
-    var e = Math.pow(10, -tickRound) / 2;
-
-    // exponentFormat codes:
-    // 'e' (1.2e+6, default)
-    // 'E' (1.2E+6)
-    // 'SI' (1.2M)
-    // 'B' (same as SI except 10^9=B not G)
-    // 'none' (1200000)
-    // 'power' (1.2x10^6)
-    // 'hide' (1.2, use 3rd argument=='hide' to eg
-    //      only show exponent on last tick)
-    if(exponentFormat === 'none') exponent = 0;
-
-    // take the sign out, put it back manually at the end
-    // - makes cases easier
-    v = Math.abs(v);
-    if(v < e) {
-        // 0 is just 0, but may get exponent if it's the last tick
-        v = '0';
-        isNeg = false;
+  var isNeg = v < 0;
+  // max number of digits past decimal point to show
+  var tickRound = ax._tickround;
+  var exponentFormat = fmtoverride || ax.exponentformat || "B";
+  var exponent = ax._tickexponent;
+  var tickformat = axes.getTickFormat(ax);
+  var separatethousands = ax.separatethousands;
+
+  // special case for hover: set exponent just for this value, and
+  // add a couple more digits of precision over tick labels
+  if (hover) {
+    // make a dummy axis obj to get the auto rounding and exponent
+    var ah = {
+      exponentformat: exponentFormat,
+      minexponent: ax.minexponent,
+      dtick:
+        ax.showexponent === "none"
+          ? ax.dtick
+          : isNumeric(v)
+          ? Math.abs(v) || 1
+          : 1,
+      // if not showing any exponents, don't change the exponent
+      // from what we calculate
+      range: ax.showexponent === "none" ? ax.range.map(ax.r2d) : [0, v || 1],
+    };
+    autoTickRound(ah);
+    tickRound = (Number(ah._tickround) || 0) + 4;
+    exponent = ah._tickexponent;
+    if (ax.hoverformat) tickformat = ax.hoverformat;
+  }
+
+  if (tickformat) return ax._numFormat(tickformat)(v).replace(/-/g, MINUS_SIGN);
+
+  // 'epsilon' - rounding increment
+  var e = Math.pow(10, -tickRound) / 2;
+
+  // exponentFormat codes:
+  // 'e' (1.2e+6, default)
+  // 'E' (1.2E+6)
+  // 'SI' (1.2M)
+  // 'B' (same as SI except 10^9=B not G)
+  // 'none' (1200000)
+  // 'power' (1.2x10^6)
+  // 'hide' (1.2, use 3rd argument=='hide' to eg
+  //      only show exponent on last tick)
+  if (exponentFormat === "none") exponent = 0;
+
+  // take the sign out, put it back manually at the end
+  // - makes cases easier
+  v = Math.abs(v);
+  if (v < e) {
+    // 0 is just 0, but may get exponent if it's the last tick
+    v = "0";
+    isNeg = false;
+  } else {
+    v += e;
+    // take out a common exponent, if any
+    if (exponent) {
+      v *= Math.pow(10, -exponent);
+      tickRound += exponent;
+    }
+    // round the mantissa
+    if (tickRound === 0) v = String(Math.floor(v));
+    else if (tickRound < 0) {
+      v = String(Math.round(v));
+      v = v.substr(0, v.length + tickRound);
+      for (var i = tickRound; i < 0; i++) v += "0";
     } else {
-        v += e;
-        // take out a common exponent, if any
-        if(exponent) {
-            v *= Math.pow(10, -exponent);
-            tickRound += exponent;
+      v = String(v);
+      var dp = v.indexOf(".") + 1;
+      if (dp) v = v.substr(0, dp + tickRound).replace(/\.?0+$/, "");
+    }
+    // insert appropriate decimal point and thousands separator
+    v = Lib.numSeparate(v, ax._separators, separatethousands);
+  }
+
+  // add exponent
+  if (exponent && exponentFormat !== "hide") {
+    if (
+      (isSIFormat(exponentFormat) &&
+        exponentFormat !== "SI extended" &&
+        beyondSI(exponent)) ||
+      (isSIFormat(exponentFormat) &&
+        exponentFormat === "SI extended" &&
+        beyondSIExtended(exponent))
+    )
+      exponentFormat = "power";
+
+    var signedExponent;
+    if (exponent < 0) signedExponent = MINUS_SIGN + -exponent;
+    else if (exponentFormat !== "power") signedExponent = "+" + exponent;
+    else signedExponent = String(exponent);
+
+    if (exponentFormat === "e" || exponentFormat === "E") {
+      v += exponentFormat + signedExponent;
+    } else if (exponentFormat === "power") {
+      v += "×10<sup>" + signedExponent + "</sup>";
+    } else if (exponentFormat === "B" && exponent === 9) {
+      v += "B";
+    } else if (isSIFormat(exponentFormat)) {
+      if (exponentFormat !== "SI extended") {
+        v += SIPREFIXES[exponent / 3 + 5];
+      } else if (exponentFormat === "SI extended") {
+        v += SIPREFIXES_EXTENDED[exponent / 3 + 10];
+      }
+    }
+  }
+
+  // put sign back in and return
+  // replace standard minus character (which is technically a hyphen)
+  // with a true minus sign
+  if (isNeg) return MINUS_SIGN + v;
+  return v;
+}
+
+axes.getTickFormat = function (ax) {
+  var i;
+
+  function convertToMs(dtick) {
+    return typeof dtick !== "string"
+      ? dtick
+      : Number(dtick.replace("M", "")) * ONEAVGMONTH;
+  }
+
+  function compareLogTicks(left, right) {
+    var priority = ["L", "D"];
+    if (typeof left === typeof right) {
+      if (typeof left === "number") {
+        return left - right;
+      } else {
+        var leftPriority = priority.indexOf(left.charAt(0));
+        var rightPriority = priority.indexOf(right.charAt(0));
+        if (leftPriority === rightPriority) {
+          return (
+            Number(left.replace(/(L|D)/g, "")) -
+            Number(right.replace(/(L|D)/g, ""))
+          );
+        } else {
+          return leftPriority - rightPriority;
         }
-        // round the mantissa
-        if(tickRound === 0) v = String(Math.floor(v));
-        else if(tickRound < 0) {
-            v = String(Math.round(v));
-            v = v.substr(0, v.length + tickRound);
-            for(var i = tickRound; i < 0; i++) v += '0';
-        } else {
-            v = String(v);
-            var dp = v.indexOf('.') + 1;
-            if(dp) v = v.substr(0, dp + tickRound).replace(/\.?0+$/, '');
+      }
+    } else {
+      return typeof left === "number" ? 1 : -1;
+    }
+  }
+
+  function isProperStop(dtick, range, convert) {
+    var convertFn =
+      convert ||
+      function (x) {
+        return x;
+      };
+    var leftDtick = range[0];
+    var rightDtick = range[1];
+    return (
+      ((!leftDtick && typeof leftDtick !== "number") ||
+        convertFn(leftDtick) <= convertFn(dtick)) &&
+      ((!rightDtick && typeof rightDtick !== "number") ||
+        convertFn(rightDtick) >= convertFn(dtick))
+    );
+  }
+
+  function isProperLogStop(dtick, range) {
+    var isLeftDtickNull = range[0] === null;
+    var isRightDtickNull = range[1] === null;
+    var isDtickInRangeLeft = compareLogTicks(dtick, range[0]) >= 0;
+    var isDtickInRangeRight = compareLogTicks(dtick, range[1]) <= 0;
+    return (
+      (isLeftDtickNull || isDtickInRangeLeft) &&
+      (isRightDtickNull || isDtickInRangeRight)
+    );
+  }
+
+  var tickstop, stopi;
+  if (ax.tickformatstops && ax.tickformatstops.length > 0) {
+    switch (ax.type) {
+      case "date":
+      case "linear": {
+        for (i = 0; i < ax.tickformatstops.length; i++) {
+          stopi = ax.tickformatstops[i];
+          if (
+            stopi.enabled &&
+            isProperStop(ax.dtick, stopi.dtickrange, convertToMs)
+          ) {
+            tickstop = stopi;
+            break;
+          }
         }
-        // insert appropriate decimal point and thousands separator
-        v = Lib.numSeparate(v, ax._separators, separatethousands);
-    }
-
-    // add exponent
-    if(exponent && exponentFormat !== 'hide') {
-        if((isSIFormat(exponentFormat) && exponentFormat !== 'SI extended' && beyondSI(exponent)) ||
-        (isSIFormat(exponentFormat) && exponentFormat === 'SI extended' && beyondSIExtended(exponent))) exponentFormat = 'power';
-
-        var signedExponent;
-        if(exponent < 0) signedExponent = MINUS_SIGN + -exponent;
-        else if(exponentFormat !== 'power') signedExponent = '+' + exponent;
-        else signedExponent = String(exponent);
-
-        if(exponentFormat === 'e' || exponentFormat === 'E') {
-            v += exponentFormat + signedExponent;
-        } else if(exponentFormat === 'power') {
-            v += '×10<sup>' + signedExponent + '</sup>';
-        } else if(exponentFormat === 'B' && exponent === 9) {
-            v += 'B';
-        } else if(isSIFormat(exponentFormat)) {
-            if(exponentFormat !== 'SI extended') {
-                v += SIPREFIXES[exponent / 3 + 5];
-            } else if(exponentFormat === 'SI extended') {
-                v += SIPREFIXES_EXTENDED[exponent / 3 + 10];
-            }
+        break;
+      }
+      case "log": {
+        for (i = 0; i < ax.tickformatstops.length; i++) {
+          stopi = ax.tickformatstops[i];
+          if (stopi.enabled && isProperLogStop(ax.dtick, stopi.dtickrange)) {
+            tickstop = stopi;
+            break;
+          }
         }
-    }
-
-    // put sign back in and return
-    // replace standard minus character (which is technically a hyphen)
-    // with a true minus sign
-    if(isNeg) return MINUS_SIGN + v;
-    return v;
-}
-
-axes.getTickFormat = function(ax) {
-    var i;
-
-    function convertToMs(dtick) {
-        return typeof dtick !== 'string' ? dtick : Number(dtick.replace('M', '')) * ONEAVGMONTH;
-    }
-
-    function compareLogTicks(left, right) {
-        var priority = ['L', 'D'];
-        if(typeof left === typeof right) {
-            if(typeof left === 'number') {
-                return left - right;
-            } else {
-                var leftPriority = priority.indexOf(left.charAt(0));
-                var rightPriority = priority.indexOf(right.charAt(0));
-                if(leftPriority === rightPriority) {
-                    return Number(left.replace(/(L|D)/g, '')) - Number(right.replace(/(L|D)/g, ''));
-                } else {
-                    return leftPriority - rightPriority;
-                }
-            }
-        } else {
-            return typeof left === 'number' ? 1 : -1;
-        }
-    }
-
-    function isProperStop(dtick, range, convert) {
-        var convertFn = convert || function(x) { return x;};
-        var leftDtick = range[0];
-        var rightDtick = range[1];
-        return ((!leftDtick && typeof leftDtick !== 'number') || convertFn(leftDtick) <= convertFn(dtick)) &&
-               ((!rightDtick && typeof rightDtick !== 'number') || convertFn(rightDtick) >= convertFn(dtick));
-    }
-
-    function isProperLogStop(dtick, range) {
-        var isLeftDtickNull = range[0] === null;
-        var isRightDtickNull = range[1] === null;
-        var isDtickInRangeLeft = compareLogTicks(dtick, range[0]) >= 0;
-        var isDtickInRangeRight = compareLogTicks(dtick, range[1]) <= 0;
-        return (isLeftDtickNull || isDtickInRangeLeft) && (isRightDtickNull || isDtickInRangeRight);
-    }
-
-    var tickstop, stopi;
-    if(ax.tickformatstops && ax.tickformatstops.length > 0) {
-        switch(ax.type) {
-            case 'date':
-            case 'linear': {
-                for(i = 0; i < ax.tickformatstops.length; i++) {
-                    stopi = ax.tickformatstops[i];
-                    if(stopi.enabled && isProperStop(ax.dtick, stopi.dtickrange, convertToMs)) {
-                        tickstop = stopi;
-                        break;
-                    }
-                }
-                break;
-            }
-            case 'log': {
-                for(i = 0; i < ax.tickformatstops.length; i++) {
-                    stopi = ax.tickformatstops[i];
-                    if(stopi.enabled && isProperLogStop(ax.dtick, stopi.dtickrange)) {
-                        tickstop = stopi;
-                        break;
-                    }
-                }
-                break;
-            }
-            default:
-        }
-    }
-    return tickstop ? tickstop.value : ax.tickformat;
+        break;
+      }
+      default:
+    }
+  }
+  return tickstop ? tickstop.value : ax.tickformat;
 };
 
 // getSubplots - extract all subplot IDs we need
@@ -2278,83 +2440,92 @@
 //
 // NOTE: this is currently only used OUTSIDE plotly.js (toolpanel, webapp)
 // ideally we get rid of it there (or just copy this there) and remove it here
-axes.getSubplots = function(gd, ax) {
-    var subplotObj = gd._fullLayout._subplots;
-    var allSubplots = subplotObj.cartesian.concat(subplotObj.gl2d || []);
-
-    var out = ax ? axes.findSubplotsWithAxis(allSubplots, ax) : allSubplots;
-
-    out.sort(function(a, b) {
-        var aParts = a.substr(1).split('y');
-        var bParts = b.substr(1).split('y');
-
-        if(aParts[0] === bParts[0]) return +aParts[1] - +bParts[1];
-        return +aParts[0] - +bParts[0];
-    });
-
-    return out;
+axes.getSubplots = function (gd, ax) {
+  var subplotObj = gd._fullLayout._subplots;
+  var allSubplots = subplotObj.cartesian.concat(subplotObj.gl2d || []);
+
+  var out = ax ? axes.findSubplotsWithAxis(allSubplots, ax) : allSubplots;
+
+  out.sort(function (a, b) {
+    var aParts = a.substr(1).split("y");
+    var bParts = b.substr(1).split("y");
+
+    if (aParts[0] === bParts[0]) return +aParts[1] - +bParts[1];
+    return +aParts[0] - +bParts[0];
+  });
+
+  return out;
 };
 
 // find all subplots with axis 'ax'
 // NOTE: this is only used in axes.getSubplots (only used outside plotly.js) and
 // gl2d/convert (where it restricts axis subplots to only those with gl2d)
-axes.findSubplotsWithAxis = function(subplots, ax) {
-    var axMatch = new RegExp(
-        (ax._id.charAt(0) === 'x') ? ('^' + ax._id + 'y') : (ax._id + '$')
-    );
-    var subplotsWithAx = [];
-
-    for(var i = 0; i < subplots.length; i++) {
-        var sp = subplots[i];
-        if(axMatch.test(sp)) subplotsWithAx.push(sp);
-    }
-
-    return subplotsWithAx;
+axes.findSubplotsWithAxis = function (subplots, ax) {
+  var axMatch = new RegExp(
+    ax._id.charAt(0) === "x" ? "^" + ax._id + "y" : ax._id + "$"
+  );
+  var subplotsWithAx = [];
+
+  for (var i = 0; i < subplots.length; i++) {
+    var sp = subplots[i];
+    if (axMatch.test(sp)) subplotsWithAx.push(sp);
+  }
+
+  return subplotsWithAx;
 };
 
 // makeClipPaths: prepare clipPaths for all single axes and all possible xy pairings
-axes.makeClipPaths = function(gd) {
-    var fullLayout = gd._fullLayout;
-
-    // for more info: https://github.com/plotly/plotly.js/issues/2595
-    if(fullLayout._hasOnlyLargeSploms) return;
-
-    var fullWidth = {_offset: 0, _length: fullLayout.width, _id: ''};
-    var fullHeight = {_offset: 0, _length: fullLayout.height, _id: ''};
-    var xaList = axes.list(gd, 'x', true);
-    var yaList = axes.list(gd, 'y', true);
-    var clipList = [];
-    var i, j;
-
-    for(i = 0; i < xaList.length; i++) {
-        clipList.push({x: xaList[i], y: fullHeight});
-        for(j = 0; j < yaList.length; j++) {
-            if(i === 0) clipList.push({x: fullWidth, y: yaList[j]});
-            clipList.push({x: xaList[i], y: yaList[j]});
-        }
-    }
-
-    // selectors don't work right with camelCase tags,
-    // have to use class instead
-    // https://groups.google.com/forum/#!topic/d3-js/6EpAzQ2gU9I
-    var axClips = fullLayout._clips.selectAll('.axesclip')
-        .data(clipList, function(d) { return d.x._id + d.y._id; });
-
-    axClips.enter().append('clipPath')
-        .classed('axesclip', true)
-        .attr('id', function(d) { return 'clip' + fullLayout._uid + d.x._id + d.y._id; })
-      .append('rect');
-
-    axClips.exit().remove();
-
-    axClips.each(function(d) {
-        d3.select(this).select('rect').attr({
-            x: d.x._offset || 0,
-            y: d.y._offset || 0,
-            width: d.x._length || 1,
-            height: d.y._length || 1
-        });
+axes.makeClipPaths = function (gd) {
+  var fullLayout = gd._fullLayout;
+
+  // for more info: https://github.com/plotly/plotly.js/issues/2595
+  if (fullLayout._hasOnlyLargeSploms) return;
+
+  var fullWidth = { _offset: 0, _length: fullLayout.width, _id: "" };
+  var fullHeight = { _offset: 0, _length: fullLayout.height, _id: "" };
+  var xaList = axes.list(gd, "x", true);
+  var yaList = axes.list(gd, "y", true);
+  var clipList = [];
+  var i, j;
+
+  for (i = 0; i < xaList.length; i++) {
+    clipList.push({ x: xaList[i], y: fullHeight });
+    for (j = 0; j < yaList.length; j++) {
+      if (i === 0) clipList.push({ x: fullWidth, y: yaList[j] });
+      clipList.push({ x: xaList[i], y: yaList[j] });
+    }
+  }
+
+  // selectors don't work right with camelCase tags,
+  // have to use class instead
+  // https://groups.google.com/forum/#!topic/d3-js/6EpAzQ2gU9I
+  var axClips = fullLayout._clips
+    .selectAll(".axesclip")
+    .data(clipList, function (d) {
+      return d.x._id + d.y._id;
     });
+
+  axClips
+    .enter()
+    .append("clipPath")
+    .classed("axesclip", true)
+    .attr("id", function (d) {
+      return "clip" + fullLayout._uid + d.x._id + d.y._id;
+    })
+    .append("rect");
+
+  axClips.exit().remove();
+
+  axClips.each(function (d) {
+    d3.select(this)
+      .select("rect")
+      .attr({
+        x: d.x._offset || 0,
+        y: d.y._offset || 0,
+        width: d.x._length || 1,
+        height: d.y._length || 1,
+      });
+  });
 };
 
 /**
@@ -2380,81 +2551,90 @@
  * - ax._r (stored range for use by zoom/pan)
  * - ax._rl (stored linearized range for use by zoom/pan)
  */
-axes.draw = function(gd, arg, opts) {
-    var fullLayout = gd._fullLayout;
-
-    if(arg === 'redraw') {
-        fullLayout._paper.selectAll('g.subplot').each(function(d) {
-            var id = d[0];
-            var plotinfo = fullLayout._plots[id];
-            if(plotinfo) {
-                var xa = plotinfo.xaxis;
-                var ya = plotinfo.yaxis;
-
-                plotinfo.xaxislayer.selectAll('.' + xa._id + 'tick').remove();
-                plotinfo.yaxislayer.selectAll('.' + ya._id + 'tick').remove();
-                plotinfo.xaxislayer.selectAll('.' + xa._id + 'tick2').remove();
-                plotinfo.yaxislayer.selectAll('.' + ya._id + 'tick2').remove();
-                plotinfo.xaxislayer.selectAll('.' + xa._id + 'divider').remove();
-                plotinfo.yaxislayer.selectAll('.' + ya._id + 'divider').remove();
-
-                if(plotinfo.minorGridlayer) plotinfo.minorGridlayer.selectAll('path').remove();
-                if(plotinfo.gridlayer) plotinfo.gridlayer.selectAll('path').remove();
-                if(plotinfo.zerolinelayer) plotinfo.zerolinelayer.selectAll('path').remove();
-                if(plotinfo.zerolinelayerAbove) plotinfo.zerolinelayerAbove.selectAll('path').remove();
-
-                fullLayout._infolayer.select('.g-' + xa._id + 'title').remove();
-                fullLayout._infolayer.select('.g-' + ya._id + 'title').remove();
-            }
-        });
-    }
-
-    var axList = (!arg || arg === 'redraw') ? axes.listIds(gd) : arg;
-
-    var fullAxList = axes.list(gd);
-    // Get the list of the overlaying axis for all 'shift' axes
-    var overlayingShiftedAx = fullAxList.filter(function(ax) {
-        return ax.autoshift;
-    }).map(function(ax) {
-        return ax.overlaying;
+axes.draw = function (gd, arg, opts) {
+  var fullLayout = gd._fullLayout;
+
+  if (arg === "redraw") {
+    fullLayout._paper.selectAll("g.subplot").each(function (d) {
+      var id = d[0];
+      var plotinfo = fullLayout._plots[id];
+      if (plotinfo) {
+        var xa = plotinfo.xaxis;
+        var ya = plotinfo.yaxis;
+
+        plotinfo.xaxislayer.selectAll("." + xa._id + "tick").remove();
+        plotinfo.yaxislayer.selectAll("." + ya._id + "tick").remove();
+        plotinfo.xaxislayer.selectAll("." + xa._id + "tick2").remove();
+        plotinfo.yaxislayer.selectAll("." + ya._id + "tick2").remove();
+        plotinfo.xaxislayer.selectAll("." + xa._id + "divider").remove();
+        plotinfo.yaxislayer.selectAll("." + ya._id + "divider").remove();
+
+        if (plotinfo.minorGridlayer)
+          plotinfo.minorGridlayer.selectAll("path").remove();
+        if (plotinfo.gridlayer) plotinfo.gridlayer.selectAll("path").remove();
+        if (plotinfo.zerolinelayer)
+          plotinfo.zerolinelayer.selectAll("path").remove();
+        if (plotinfo.zerolinelayerAbove)
+          plotinfo.zerolinelayerAbove.selectAll("path").remove();
+
+        fullLayout._infolayer.select(".g-" + xa._id + "title").remove();
+        fullLayout._infolayer.select(".g-" + ya._id + "title").remove();
+      }
     });
-
-    // order axes that have dependency to other axes
-    axList.map(function(axId) {
+  }
+
+  var axList = !arg || arg === "redraw" ? axes.listIds(gd) : arg;
+
+  var fullAxList = axes.list(gd);
+  // Get the list of the overlaying axis for all 'shift' axes
+  var overlayingShiftedAx = fullAxList
+    .filter(function (ax) {
+      return ax.autoshift;
+    })
+    .map(function (ax) {
+      return ax.overlaying;
+    });
+
+  // order axes that have dependency to other axes
+  axList.map(function (axId) {
+    var ax = axes.getFromId(gd, axId);
+
+    if (ax.tickmode === "sync" && ax.overlaying) {
+      var overlayingIndex = axList.findIndex(function (axis) {
+        return axis === ax.overlaying;
+      });
+
+      if (overlayingIndex >= 0) {
+        axList.unshift(axList.splice(overlayingIndex, 1).shift());
+      }
+    }
+  });
+
+  var axShifts = { false: { left: 0, right: 0 } };
+
+  return Lib.syncOrAsync(
+    axList.map(function (axId) {
+      return function () {
+        if (!axId) return;
+
         var ax = axes.getFromId(gd, axId);
 
-        if(ax.tickmode === 'sync' && ax.overlaying) {
-            var overlayingIndex = axList.findIndex(function(axis) {return axis === ax.overlaying;});
-
-            if(overlayingIndex >= 0) {
-                axList.unshift(axList.splice(overlayingIndex, 1).shift());
-            }
+        if (!opts) opts = {};
+        opts.axShifts = axShifts;
+        opts.overlayingShiftedAx = overlayingShiftedAx;
+
+        var axDone = axes.drawOne(gd, ax, opts);
+
+        if (ax._shiftPusher) {
+          incrementShift(ax, ax._fullDepth || 0, axShifts, true);
         }
-    });
-
-    var axShifts = {false: {left: 0, right: 0}};
-
-    return Lib.syncOrAsync(axList.map(function(axId) {
-        return function() {
-            if(!axId) return;
-
-            var ax = axes.getFromId(gd, axId);
-
-            if(!opts) opts = {};
-            opts.axShifts = axShifts;
-            opts.overlayingShiftedAx = overlayingShiftedAx;
-
-            var axDone = axes.drawOne(gd, ax, opts);
-
-            if(ax._shiftPusher) {
-                incrementShift(ax, ax._fullDepth || 0, axShifts, true);
-            }
-            ax._r = ax.range.slice();
-            ax._rl = Lib.simpleMap(ax._r, ax.r2l);
-
-            return axDone;
-        };
-    }));
+        ax._r = ax.range.slice();
+        ax._rl = Lib.simpleMap(ax._r, ax.r2l);
+
+        return axDone;
+      };
+    })
+  );
 };
 
 /**
@@ -2484,537 +2664,606 @@
  * - ax._depth (when required only):
  * - and calls ax.setScale
  */
-axes.drawOne = function(gd, ax, opts) {
-    opts = opts || {};
-
-    var axShifts = opts.axShifts || {};
-    var overlayingShiftedAx = opts.overlayingShiftedAx || [];
-
-    var i, sp, plotinfo;
-
-    ax.setScale();
-
-    var fullLayout = gd._fullLayout;
-    var axId = ax._id;
-    var axLetter = axId.charAt(0);
-    var counterLetter = axes.counterLetter(axId);
-    var mainPlotinfo = fullLayout._plots[ax._mainSubplot];
-    var zerolineIsAbove = ax.zerolinelayer === 'above traces';
-
-    // this happens when updating matched group with 'missing' axes
-    if(!mainPlotinfo) return;
-
-    ax._shiftPusher = ax.autoshift ||
-        overlayingShiftedAx.indexOf(ax._id) !== -1 ||
-        overlayingShiftedAx.indexOf(ax.overlaying) !== -1;
-    // An axis is also shifted by 1/2 of its own linewidth and inside tick length if applicable
-    // as well as its manually specified `shift` val if we're in the context of `autoshift`
-    if(ax._shiftPusher & ax.anchor === 'free') {
-        var selfPush = (ax.linewidth / 2 || 0);
-        if(ax.ticks === 'inside') {
-            selfPush += ax.ticklen;
+axes.drawOne = function (gd, ax, opts) {
+  opts = opts || {};
+
+  var axShifts = opts.axShifts || {};
+  var overlayingShiftedAx = opts.overlayingShiftedAx || [];
+
+  var i, sp, plotinfo;
+
+  ax.setScale();
+
+  var fullLayout = gd._fullLayout;
+  var axId = ax._id;
+  var axLetter = axId.charAt(0);
+  var counterLetter = axes.counterLetter(axId);
+  var mainPlotinfo = fullLayout._plots[ax._mainSubplot];
+  var zerolineIsAbove = ax.zerolinelayer === "above traces";
+
+  // this happens when updating matched group with 'missing' axes
+  if (!mainPlotinfo) return;
+
+  ax._shiftPusher =
+    ax.autoshift ||
+    overlayingShiftedAx.indexOf(ax._id) !== -1 ||
+    overlayingShiftedAx.indexOf(ax.overlaying) !== -1;
+  // An axis is also shifted by 1/2 of its own linewidth and inside tick length if applicable
+  // as well as its manually specified `shift` val if we're in the context of `autoshift`
+  if (ax._shiftPusher & (ax.anchor === "free")) {
+    var selfPush = ax.linewidth / 2 || 0;
+    if (ax.ticks === "inside") {
+      selfPush += ax.ticklen;
+    }
+    incrementShift(ax, selfPush, axShifts, true);
+    incrementShift(ax, ax.shift || 0, axShifts, false);
+  }
+
+  // Somewhat inelegant way of making sure that the shift value is only updated when the
+  // Axes.DrawOne() function is called from the right context. An issue when redrawing the
+  // axis as result of using the dragbox, for example.
+  if (opts.skipTitle !== true || ax._shift === undefined)
+    ax._shift = setShiftVal(ax, axShifts);
+
+  var mainAxLayer = mainPlotinfo[axLetter + "axislayer"];
+  var mainLinePosition = ax._mainLinePosition;
+  var mainLinePositionShift = (mainLinePosition += ax._shift);
+  var mainMirrorPosition = ax._mainMirrorPosition;
+
+  var vals = (ax._vals = axes.calcTicks(ax));
+
+  // Add a couple of axis properties that should cause us to recreate
+  // elements. Used in d3 data function.
+  var axInfo = [ax.mirror, mainLinePositionShift, mainMirrorPosition].join("_");
+  for (i = 0; i < vals.length; i++) {
+    vals[i].axInfo = axInfo;
+  }
+
+  // stash selections to avoid DOM queries e.g.
+  // - stash tickLabels selection, so that drawTitle can use it to scoot title
+  ax._selections = {};
+  // stash tick angle (including the computed 'auto' values) per tick-label class
+  // linkup 'previous' tick angles on redraws
+  if (ax._tickAngles) ax._prevTickAngles = ax._tickAngles;
+  ax._tickAngles = {};
+  // measure [in px] between axis position and outward-most part of bounding box
+  // (touching either the tick label or ticks)
+  // depth can be expansive to compute, so we only do so when required
+  ax._depth = null;
+
+  // calcLabelLevelBbox can be expensive,
+  // so make sure to not call it twice during the same Axes.drawOne call
+  // by stashing label-level bounding boxes per tick-label class
+  var llbboxes = {};
+  function getLabelLevelBbox(suffix) {
+    var cls = axId + (suffix || "tick");
+    if (!llbboxes[cls])
+      llbboxes[cls] = calcLabelLevelBbox(ax, cls, mainLinePositionShift);
+    return llbboxes[cls];
+  }
+
+  if (!ax.visible) return;
+
+  var transTickFn = axes.makeTransTickFn(ax);
+  var transTickLabelFn = axes.makeTransTickLabelFn(ax);
+
+  var tickVals;
+  // We remove zero lines, grid lines, and inside ticks if they're within 1px of the end
+  // The key case here is removing zero lines when the axis bound is zero
+  var valsClipped;
+
+  var insideTicks = ax.ticks === "inside";
+  var outsideTicks = ax.ticks === "outside";
+
+  if (ax.tickson === "boundaries") {
+    var boundaryVals = getBoundaryVals(ax, vals);
+    valsClipped = axes.clipEnds(ax, boundaryVals);
+    tickVals = insideTicks ? valsClipped : boundaryVals;
+  } else {
+    valsClipped = axes.clipEnds(ax, vals);
+    tickVals =
+      insideTicks && ax.ticklabelmode !== "period" ? valsClipped : vals;
+  }
+
+  var gridVals = (ax._gridVals = valsClipped);
+  var dividerVals = getDividerVals(ax, vals);
+
+  if (!fullLayout._hasOnlyLargeSploms) {
+    var subplotsWithAx = ax._subplotsWith;
+
+    // keep track of which subplots (by main counter axis) we've already
+    // drawn grids for, so we don't overdraw overlaying subplots
+    var finishedGrids = {};
+
+    for (i = 0; i < subplotsWithAx.length; i++) {
+      sp = subplotsWithAx[i];
+      plotinfo = fullLayout._plots[sp];
+
+      var counterAxis = plotinfo[counterLetter + "axis"];
+      var mainCounterID = counterAxis._mainAxis._id;
+      if (finishedGrids[mainCounterID]) continue;
+      finishedGrids[mainCounterID] = 1;
+
+      var gridPath =
+        axLetter === "x"
+          ? "M0," + counterAxis._offset + "v" + counterAxis._length
+          : "M" + counterAxis._offset + ",0h" + counterAxis._length;
+
+      axes.drawGrid(gd, ax, {
+        vals: gridVals,
+        counterAxis: counterAxis,
+        layer: plotinfo.gridlayer.select("." + axId),
+        minorLayer: plotinfo.minorGridlayer.select("." + axId),
+        path: gridPath,
+        transFn: transTickFn,
+      });
+      axes.drawZeroLine(gd, ax, {
+        counterAxis: counterAxis,
+        layer: zerolineIsAbove
+          ? plotinfo.zerolinelayerAbove
+          : plotinfo.zerolinelayer,
+        path: gridPath,
+        transFn: transTickFn,
+      });
+    }
+  }
+
+  var tickPath;
+
+  var majorTickSigns = axes.getTickSigns(ax);
+  var minorTickSigns = axes.getTickSigns(ax, "minor");
+
+  if (ax.ticks || (ax.minor && ax.minor.ticks)) {
+    var majorTickPath = axes.makeTickPath(
+      ax,
+      mainLinePositionShift,
+      majorTickSigns[2]
+    );
+    var minorTickPath = axes.makeTickPath(
+      ax,
+      mainLinePositionShift,
+      minorTickSigns[2],
+      { minor: true }
+    );
+
+    var mirrorMajorTickPath;
+    var mirrorMinorTickPath;
+
+    var fullMajorTickPath;
+    var fullMinorTickPath;
+
+    if (ax._anchorAxis && ax.mirror && ax.mirror !== true) {
+      mirrorMajorTickPath = axes.makeTickPath(
+        ax,
+        mainMirrorPosition,
+        majorTickSigns[3]
+      );
+      mirrorMinorTickPath = axes.makeTickPath(
+        ax,
+        mainMirrorPosition,
+        minorTickSigns[3],
+        { minor: true }
+      );
+
+      fullMajorTickPath = majorTickPath + mirrorMajorTickPath;
+      fullMinorTickPath = minorTickPath + mirrorMinorTickPath;
+    } else {
+      mirrorMajorTickPath = "";
+      mirrorMinorTickPath = "";
+      fullMajorTickPath = majorTickPath;
+      fullMinorTickPath = minorTickPath;
+    }
+
+    if (ax.showdividers && outsideTicks && ax.tickson === "boundaries") {
+      var dividerLookup = {};
+      for (i = 0; i < dividerVals.length; i++) {
+        dividerLookup[dividerVals[i].x] = 1;
+      }
+      tickPath = function (d) {
+        return dividerLookup[d.x] ? mirrorMajorTickPath : fullMajorTickPath;
+      };
+    } else {
+      tickPath = function (d) {
+        return d.minor ? fullMinorTickPath : fullMajorTickPath;
+      };
+    }
+  }
+
+  axes.drawTicks(gd, ax, {
+    vals: tickVals,
+    layer: mainAxLayer,
+    path: tickPath,
+    transFn: transTickFn,
+  });
+
+  if (ax.mirror === "allticks") {
+    var tickSubplots = Object.keys(ax._linepositions || {});
+
+    for (i = 0; i < tickSubplots.length; i++) {
+      sp = tickSubplots[i];
+      plotinfo = fullLayout._plots[sp];
+      // [bottom or left, top or right], free and main are handled above
+      var linepositions = ax._linepositions[sp] || [];
+
+      var p0 = linepositions[0];
+      var p1 = linepositions[1];
+      var isMinor = linepositions[2];
+
+      var spTickPath =
+        axes.makeTickPath(
+          ax,
+          p0,
+          isMinor ? majorTickSigns[0] : minorTickSigns[0],
+          { minor: isMinor }
+        ) +
+        axes.makeTickPath(
+          ax,
+          p1,
+          isMinor ? majorTickSigns[1] : minorTickSigns[1],
+          { minor: isMinor }
+        );
+
+      axes.drawTicks(gd, ax, {
+        vals: tickVals,
+        layer: plotinfo[axLetter + "axislayer"],
+        path: spTickPath,
+        transFn: transTickFn,
+      });
+    }
+  }
+
+  var seq = [];
+
+  // tick labels - for now just the main labels.
+  // TODO: mirror labels, esp for subplots
+
+  seq.push(function () {
+    return axes.drawLabels(gd, ax, {
+      vals: vals,
+      layer: mainAxLayer,
+      plotinfo: plotinfo,
+      transFn: transTickLabelFn,
+      labelFns: axes.makeLabelFns(ax, mainLinePositionShift),
+    });
+  });
+
+  if (ax.type === "multicategory") {
+    var pad = { x: 2, y: 10 }[axLetter];
+
+    seq.push(function () {
+      var bboxKey = { x: "height", y: "width" }[axLetter];
+      var standoff =
+        getLabelLevelBbox()[bboxKey] +
+        pad +
+        (ax._tickAngles[axId + "tick"] ? ax.tickfont.size * LINE_SPACING : 0);
+
+      return axes.drawLabels(gd, ax, {
+        vals: getSecondaryLabelVals(ax, vals),
+        layer: mainAxLayer,
+        cls: axId + "tick2",
+        repositionOnUpdate: true,
+        secondary: true,
+        transFn: transTickFn,
+        labelFns: axes.makeLabelFns(
+          ax,
+          mainLinePositionShift + standoff * majorTickSigns[4]
+        ),
+      });
+    });
+
+    seq.push(function () {
+      ax._depth =
+        majorTickSigns[4] *
+        (getLabelLevelBbox("tick2")[ax.side] - mainLinePositionShift);
+
+      return drawDividers(gd, ax, {
+        vals: dividerVals,
+        layer: mainAxLayer,
+        path: axes.makeTickPath(ax, mainLinePositionShift, majorTickSigns[4], {
+          len: ax._depth,
+        }),
+        transFn: transTickFn,
+      });
+    });
+  } else if (ax.title.hasOwnProperty("standoff")) {
+    seq.push(function () {
+      ax._depth =
+        majorTickSigns[4] *
+        (getLabelLevelBbox()[ax.side] - mainLinePositionShift);
+    });
+  }
+
+  var hasRangeSlider = Registry.getComponentMethod(
+    "rangeslider",
+    "isVisible"
+  )(ax);
+
+  if (!opts.skipTitle && !(hasRangeSlider && ax.side === "bottom")) {
+    seq.push(function () {
+      return drawTitle(gd, ax);
+    });
+  }
+
+  seq.push(function () {
+    var s = ax.side.charAt(0);
+    var sMirror = OPPOSITE_SIDE[ax.side].charAt(0);
+    var pos = axes.getPxPosition(gd, ax);
+    var outsideTickLen = outsideTicks ? ax.ticklen : 0;
+    var llbbox;
+
+    var push;
+    var mirrorPush;
+    var rangeSliderPush;
+
+    if (ax.automargin || hasRangeSlider || ax._shiftPusher) {
+      if (ax.type === "multicategory") {
+        llbbox = getLabelLevelBbox("tick2");
+      } else {
+        llbbox = getLabelLevelBbox();
+        if (axLetter === "x" && s === "b") {
+          ax._depth = Math.max(
+            llbbox.width > 0 ? llbbox.bottom - pos : 0,
+            outsideTickLen
+          );
         }
-        incrementShift(ax, selfPush, axShifts, true);
-        incrementShift(ax, (ax.shift || 0), axShifts, false);
-    }
-
-    // Somewhat inelegant way of making sure that the shift value is only updated when the
-    // Axes.DrawOne() function is called from the right context. An issue when redrawing the
-    // axis as result of using the dragbox, for example.
-    if(opts.skipTitle !== true || ax._shift === undefined) ax._shift = setShiftVal(ax, axShifts);
-
-    var mainAxLayer = mainPlotinfo[axLetter + 'axislayer'];
-    var mainLinePosition = ax._mainLinePosition;
-    var mainLinePositionShift = mainLinePosition += ax._shift;
-    var mainMirrorPosition = ax._mainMirrorPosition;
-
-    var vals = ax._vals = axes.calcTicks(ax);
-
-    // Add a couple of axis properties that should cause us to recreate
-    // elements. Used in d3 data function.
-    var axInfo = [ax.mirror, mainLinePositionShift, mainMirrorPosition].join('_');
-    for(i = 0; i < vals.length; i++) {
-        vals[i].axInfo = axInfo;
-    }
-
-    // stash selections to avoid DOM queries e.g.
-    // - stash tickLabels selection, so that drawTitle can use it to scoot title
-    ax._selections = {};
-    // stash tick angle (including the computed 'auto' values) per tick-label class
-    // linkup 'previous' tick angles on redraws
-    if(ax._tickAngles) ax._prevTickAngles = ax._tickAngles;
-    ax._tickAngles = {};
-    // measure [in px] between axis position and outward-most part of bounding box
-    // (touching either the tick label or ticks)
-    // depth can be expansive to compute, so we only do so when required
-    ax._depth = null;
-
-    // calcLabelLevelBbox can be expensive,
-    // so make sure to not call it twice during the same Axes.drawOne call
-    // by stashing label-level bounding boxes per tick-label class
-    var llbboxes = {};
-    function getLabelLevelBbox(suffix) {
-        var cls = axId + (suffix || 'tick');
-        if(!llbboxes[cls]) llbboxes[cls] = calcLabelLevelBbox(ax, cls, mainLinePositionShift);
-        return llbboxes[cls];
-    }
-
-    if(!ax.visible) return;
-
-    var transTickFn = axes.makeTransTickFn(ax);
-    var transTickLabelFn = axes.makeTransTickLabelFn(ax);
-
-    var tickVals;
-    // We remove zero lines, grid lines, and inside ticks if they're within 1px of the end
-    // The key case here is removing zero lines when the axis bound is zero
-    var valsClipped;
-
-    var insideTicks = ax.ticks === 'inside';
-    var outsideTicks = ax.ticks === 'outside';
-
-    if(ax.tickson === 'boundaries') {
-        var boundaryVals = getBoundaryVals(ax, vals);
-        valsClipped = axes.clipEnds(ax, boundaryVals);
-        tickVals = insideTicks ? valsClipped : boundaryVals;
+      }
+    }
+
+    var axDepth = 0;
+    var titleDepth = 0;
+    if (ax._shiftPusher) {
+      axDepth = Math.max(
+        outsideTickLen,
+        llbbox.height > 0
+          ? s === "l"
+            ? pos - llbbox.left
+            : llbbox.right - pos
+          : 0
+      );
+      if (ax.title.text !== fullLayout._dfltTitle[axLetter]) {
+        titleDepth = (ax._titleStandoff || 0) + (ax._titleScoot || 0);
+        if (s === "l") {
+          titleDepth += approxTitleDepth(ax);
+        }
+      }
+
+      ax._fullDepth = Math.max(axDepth, titleDepth);
+    }
+
+    if (ax.automargin) {
+      push = { x: 0, y: 0, r: 0, l: 0, t: 0, b: 0 };
+      var domainIndices = [0, 1];
+      var shift = typeof ax._shift === "number" ? ax._shift : 0;
+      if (axLetter === "x") {
+        if (s === "b") {
+          push[s] = ax._depth;
+        } else {
+          push[s] = ax._depth = Math.max(
+            llbbox.width > 0 ? pos - llbbox.top : 0,
+            outsideTickLen
+          );
+          domainIndices.reverse();
+        }
+
+        if (llbbox.width > 0) {
+          var rExtra = llbbox.right - (ax._offset + ax._length);
+          if (rExtra > 0) {
+            push.xr = 1;
+            push.r = rExtra;
+          }
+          var lExtra = ax._offset - llbbox.left;
+          if (lExtra > 0) {
+            push.xl = 0;
+            push.l = lExtra;
+          }
+        }
+      } else {
+        if (s === "l") {
+          ax._depth = Math.max(
+            llbbox.height > 0 ? pos - llbbox.left : 0,
+            outsideTickLen
+          );
+          push[s] = ax._depth - shift;
+        } else {
+          ax._depth = Math.max(
+            llbbox.height > 0 ? llbbox.right - pos : 0,
+            outsideTickLen
+          );
+          push[s] = ax._depth + shift;
+          domainIndices.reverse();
+        }
+
+        if (llbbox.height > 0) {
+          var bExtra = llbbox.bottom - (ax._offset + ax._length);
+          if (bExtra > 0) {
+            push.yb = 0;
+            push.b = bExtra;
+          }
+          var tExtra = ax._offset - llbbox.top;
+          if (tExtra > 0) {
+            push.yt = 1;
+            push.t = tExtra;
+          }
+        }
+      }
+
+      push[counterLetter] =
+        ax.anchor === "free"
+          ? ax.position
+          : ax._anchorAxis.domain[domainIndices[0]];
+
+      if (ax.title.text !== fullLayout._dfltTitle[axLetter]) {
+        push[s] += approxTitleDepth(ax) + (ax.title.standoff || 0);
+      }
+
+      if (ax.mirror && ax.anchor !== "free") {
+        mirrorPush = { x: 0, y: 0, r: 0, l: 0, t: 0, b: 0 };
+
+        mirrorPush[sMirror] = ax.linewidth;
+        if (ax.mirror && ax.mirror !== true)
+          mirrorPush[sMirror] += outsideTickLen;
+
+        if (ax.mirror === true || ax.mirror === "ticks") {
+          mirrorPush[counterLetter] = ax._anchorAxis.domain[domainIndices[1]];
+        } else if (ax.mirror === "all" || ax.mirror === "allticks") {
+          mirrorPush[counterLetter] = [
+            ax._counterDomainMin,
+            ax._counterDomainMax,
+          ][domainIndices[1]];
+        }
+      }
+    }
+    if (hasRangeSlider) {
+      rangeSliderPush = Registry.getComponentMethod(
+        "rangeslider",
+        "autoMarginOpts"
+      )(gd, ax);
+    }
+
+    if (typeof ax.automargin === "string") {
+      filterPush(push, ax.automargin);
+      filterPush(mirrorPush, ax.automargin);
+    }
+
+    Plots.autoMargin(gd, axAutoMarginID(ax), push);
+    Plots.autoMargin(gd, axMirrorAutoMarginID(ax), mirrorPush);
+    Plots.autoMargin(gd, rangeSliderAutoMarginID(ax), rangeSliderPush);
+  });
+
+  return Lib.syncOrAsync(seq);
+};
+
+function filterPush(push, automargin) {
+  if (!push) return;
+
+  var keepMargin = Object.keys(MARGIN_MAPPING).reduce(function (data, nextKey) {
+    if (automargin.indexOf(nextKey) !== -1) {
+      MARGIN_MAPPING[nextKey].forEach(function (key) {
+        data[key] = 1;
+      });
+    }
+    return data;
+  }, {});
+  Object.keys(push).forEach(function (key) {
+    if (!keepMargin[key]) {
+      if (key.length === 1) push[key] = 0;
+      else delete push[key];
+    }
+  });
+}
+
+function getBoundaryVals(ax, vals) {
+  var out = [];
+  var i;
+
+  // boundaryVals are never used for labels;
+  // no need to worry about the other tickTextObj keys
+  var _push = function (d, bndIndex) {
+    var xb = d.xbnd[bndIndex];
+    if (xb !== null) {
+      out.push(Lib.extendFlat({}, d, { x: xb }));
+    }
+  };
+
+  if (vals.length) {
+    for (i = 0; i < vals.length; i++) {
+      _push(vals[i], 0);
+    }
+    _push(vals[i - 1], 1);
+  }
+
+  return out;
+}
+
+function getSecondaryLabelVals(ax, vals) {
+  var out = [];
+  var lookup = {};
+
+  for (var i = 0; i < vals.length; i++) {
+    var d = vals[i];
+    if (lookup[d.text2]) {
+      lookup[d.text2].push(d.x);
     } else {
-        valsClipped = axes.clipEnds(ax, vals);
-        tickVals = (insideTicks && ax.ticklabelmode !== 'period') ? valsClipped : vals;
-    }
-
-    var gridVals = ax._gridVals = valsClipped;
-    var dividerVals = getDividerVals(ax, vals);
-
-    if(!fullLayout._hasOnlyLargeSploms) {
-        var subplotsWithAx = ax._subplotsWith;
-
-        // keep track of which subplots (by main counter axis) we've already
-        // drawn grids for, so we don't overdraw overlaying subplots
-        var finishedGrids = {};
-
-        for(i = 0; i < subplotsWithAx.length; i++) {
-            sp = subplotsWithAx[i];
-            plotinfo = fullLayout._plots[sp];
-
-            var counterAxis = plotinfo[counterLetter + 'axis'];
-            var mainCounterID = counterAxis._mainAxis._id;
-            if(finishedGrids[mainCounterID]) continue;
-            finishedGrids[mainCounterID] = 1;
-
-            var gridPath = axLetter === 'x' ?
-                'M0,' + counterAxis._offset + 'v' + counterAxis._length :
-                'M' + counterAxis._offset + ',0h' + counterAxis._length;
-
-            axes.drawGrid(gd, ax, {
-                vals: gridVals,
-                counterAxis: counterAxis,
-                layer: plotinfo.gridlayer.select('.' + axId),
-                minorLayer: plotinfo.minorGridlayer.select('.' + axId),
-                path: gridPath,
-                transFn: transTickFn
-            });
-            axes.drawZeroLine(gd, ax, {
-                counterAxis: counterAxis,
-                layer: zerolineIsAbove ? plotinfo.zerolinelayerAbove : plotinfo.zerolinelayer,
-                path: gridPath,
-                transFn: transTickFn
-            });
-        }
-    }
-
-    var tickPath;
-
-    var majorTickSigns = axes.getTickSigns(ax);
-    var minorTickSigns = axes.getTickSigns(ax, 'minor');
-
-    if(ax.ticks || (ax.minor && ax.minor.ticks)) {
-        var majorTickPath = axes.makeTickPath(ax, mainLinePositionShift, majorTickSigns[2]);
-        var minorTickPath = axes.makeTickPath(ax, mainLinePositionShift, minorTickSigns[2], { minor: true });
-
-        var mirrorMajorTickPath;
-        var mirrorMinorTickPath;
-
-        var fullMajorTickPath;
-        var fullMinorTickPath;
-
-        if(ax._anchorAxis && ax.mirror && ax.mirror !== true) {
-            mirrorMajorTickPath = axes.makeTickPath(ax, mainMirrorPosition, majorTickSigns[3]);
-            mirrorMinorTickPath = axes.makeTickPath(ax, mainMirrorPosition, minorTickSigns[3], { minor: true });
-
-            fullMajorTickPath = majorTickPath + mirrorMajorTickPath;
-            fullMinorTickPath = minorTickPath + mirrorMinorTickPath;
-        } else {
-            mirrorMajorTickPath = '';
-            mirrorMinorTickPath = '';
-            fullMajorTickPath = majorTickPath;
-            fullMinorTickPath = minorTickPath;
-        }
-
-        if(ax.showdividers && outsideTicks && ax.tickson === 'boundaries') {
-            var dividerLookup = {};
-            for(i = 0; i < dividerVals.length; i++) {
-                dividerLookup[dividerVals[i].x] = 1;
-            }
-            tickPath = function(d) {
-                return dividerLookup[d.x] ? mirrorMajorTickPath : fullMajorTickPath;
-            };
-        } else {
-            tickPath = function(d) {
-                return d.minor ? fullMinorTickPath : fullMajorTickPath;
-            };
-        }
-    }
-
-    axes.drawTicks(gd, ax, {
-        vals: tickVals,
-        layer: mainAxLayer,
-        path: tickPath,
-        transFn: transTickFn
+      lookup[d.text2] = [d.x];
+    }
+  }
+
+  for (var k in lookup) {
+    out.push(tickTextObj(ax, Lib.interp(lookup[k], 0.5), k));
+  }
+
+  return out;
+}
+
+function getDividerVals(ax, vals) {
+  var out = [];
+  var i, current;
+
+  var reversed = vals.length && vals[vals.length - 1].x < vals[0].x;
+
+  // never used for labels;
+  // no need to worry about the other tickTextObj keys
+  var _push = function (d, bndIndex) {
+    var xb = d.xbnd[bndIndex];
+    if (xb !== null) {
+      out.push(Lib.extendFlat({}, d, { x: xb }));
+    }
+  };
+
+  if (ax.showdividers && vals.length) {
+    for (i = 0; i < vals.length; i++) {
+      var d = vals[i];
+      if (d.text2 !== current) {
+        _push(d, reversed ? 1 : 0);
+      }
+      current = d.text2;
+    }
+    _push(vals[i - 1], reversed ? 0 : 1);
+  }
+
+  return out;
+}
+
+function calcLabelLevelBbox(ax, cls, mainLinePositionShift) {
+  var top, bottom;
+  var left, right;
+
+  if (ax._selections[cls].size()) {
+    top = Infinity;
+    bottom = -Infinity;
+    left = Infinity;
+    right = -Infinity;
+    ax._selections[cls].each(function () {
+      var thisLabel = selectTickLabel(this);
+      // Use parent node <g.(x|y)tick>, to make Drawing.bBox
+      // retrieve a bbox computed with transform info
+      //
+      // To improve perf, it would be nice to use `thisLabel.node()`
+      // (like in fixLabelOverlaps) instead and use Axes.getPxPosition
+      // together with the makeLabelFns outputs and `tickangle`
+      // to compute one bbox per (tick value x tick style)
+      if (thisLabel.node().style.display !== "none") {
+        var bb = Drawing.bBox(thisLabel.node().parentNode);
+        top = Math.min(top, bb.top);
+        bottom = Math.max(bottom, bb.bottom);
+        left = Math.min(left, bb.left);
+        right = Math.max(right, bb.right);
+      }
     });
-
-    if(ax.mirror === 'allticks') {
-        var tickSubplots = Object.keys(ax._linepositions || {});
-
-        for(i = 0; i < tickSubplots.length; i++) {
-            sp = tickSubplots[i];
-            plotinfo = fullLayout._plots[sp];
-            // [bottom or left, top or right], free and main are handled above
-            var linepositions = ax._linepositions[sp] || [];
-
-            var p0 = linepositions[0];
-            var p1 = linepositions[1];
-            var isMinor = linepositions[2];
-
-            var spTickPath =
-                axes.makeTickPath(ax, p0,
-                    isMinor ? majorTickSigns[0] : minorTickSigns[0],
-                    { minor: isMinor }
-                ) +
-                axes.makeTickPath(ax, p1,
-                    isMinor ? majorTickSigns[1] : minorTickSigns[1],
-                    { minor: isMinor }
-                );
-
-            axes.drawTicks(gd, ax, {
-                vals: tickVals,
-                layer: plotinfo[axLetter + 'axislayer'],
-                path: spTickPath,
-                transFn: transTickFn
-            });
-        }
-    }
-
-    var seq = [];
-
-    // tick labels - for now just the main labels.
-    // TODO: mirror labels, esp for subplots
-
-    seq.push(function() {
-        return axes.drawLabels(gd, ax, {
-            vals: vals,
-            layer: mainAxLayer,
-            plotinfo: plotinfo,
-            transFn: transTickLabelFn,
-            labelFns: axes.makeLabelFns(ax, mainLinePositionShift)
-        });
-    });
-
-    if(ax.type === 'multicategory') {
-        var pad = {x: 2, y: 10}[axLetter];
-
-        seq.push(function() {
-            var bboxKey = {x: 'height', y: 'width'}[axLetter];
-            var standoff = getLabelLevelBbox()[bboxKey] + pad +
-                (ax._tickAngles[axId + 'tick'] ? ax.tickfont.size * LINE_SPACING : 0);
-
-            return axes.drawLabels(gd, ax, {
-                vals: getSecondaryLabelVals(ax, vals),
-                layer: mainAxLayer,
-                cls: axId + 'tick2',
-                repositionOnUpdate: true,
-                secondary: true,
-                transFn: transTickFn,
-                labelFns: axes.makeLabelFns(ax, mainLinePositionShift + standoff * majorTickSigns[4])
-            });
-        });
-
-        seq.push(function() {
-            ax._depth = majorTickSigns[4] * (getLabelLevelBbox('tick2')[ax.side] - mainLinePositionShift);
-
-            return drawDividers(gd, ax, {
-                vals: dividerVals,
-                layer: mainAxLayer,
-                path: axes.makeTickPath(ax, mainLinePositionShift, majorTickSigns[4], { len: ax._depth }),
-                transFn: transTickFn
-            });
-        });
-    } else if(ax.title.hasOwnProperty('standoff')) {
-        seq.push(function() {
-            ax._depth = majorTickSigns[4] * (getLabelLevelBbox()[ax.side] - mainLinePositionShift);
-        });
-    }
-
-    var hasRangeSlider = Registry.getComponentMethod('rangeslider', 'isVisible')(ax);
-
-    if(!opts.skipTitle &&
-        !(hasRangeSlider && ax.side === 'bottom')
-    ) {
-        seq.push(function() { return drawTitle(gd, ax); });
-    }
-
-    seq.push(function() {
-        var s = ax.side.charAt(0);
-        var sMirror = OPPOSITE_SIDE[ax.side].charAt(0);
-        var pos = axes.getPxPosition(gd, ax);
-        var outsideTickLen = outsideTicks ? ax.ticklen : 0;
-        var llbbox;
-
-        var push;
-        var mirrorPush;
-        var rangeSliderPush;
-
-        if(ax.automargin || hasRangeSlider || ax._shiftPusher) {
-            if(ax.type === 'multicategory') {
-                llbbox = getLabelLevelBbox('tick2');
-            } else {
-                llbbox = getLabelLevelBbox();
-                if(axLetter === 'x' && s === 'b') {
-                    ax._depth = Math.max(llbbox.width > 0 ? llbbox.bottom - pos : 0, outsideTickLen);
-                }
-            }
-        }
-
-        var axDepth = 0;
-        var titleDepth = 0;
-        if(ax._shiftPusher) {
-            axDepth = Math.max(
-                outsideTickLen,
-                llbbox.height > 0 ? (s === 'l' ? pos - llbbox.left : llbbox.right - pos) : 0
-            );
-            if(ax.title.text !== fullLayout._dfltTitle[axLetter]) {
-                titleDepth = (ax._titleStandoff || 0) + (ax._titleScoot || 0);
-                if(s === 'l') {
-                    titleDepth += approxTitleDepth(ax);
-                }
-            }
-
-            ax._fullDepth = Math.max(axDepth, titleDepth);
-        }
-
-        if(ax.automargin) {
-            push = {x: 0, y: 0, r: 0, l: 0, t: 0, b: 0};
-            var domainIndices = [0, 1];
-            var shift = typeof ax._shift === 'number' ? ax._shift : 0;
-            if(axLetter === 'x') {
-                if(s === 'b') {
-                    push[s] = ax._depth;
-                } else {
-                    push[s] = ax._depth = Math.max(llbbox.width > 0 ? pos - llbbox.top : 0, outsideTickLen);
-                    domainIndices.reverse();
-                }
-
-                if(llbbox.width > 0) {
-                    var rExtra = llbbox.right - (ax._offset + ax._length);
-                    if(rExtra > 0) {
-                        push.xr = 1;
-                        push.r = rExtra;
-                    }
-                    var lExtra = ax._offset - llbbox.left;
-                    if(lExtra > 0) {
-                        push.xl = 0;
-                        push.l = lExtra;
-                    }
-                }
-            } else {
-                if(s === 'l') {
-                    ax._depth = Math.max(llbbox.height > 0 ? pos - llbbox.left : 0, outsideTickLen);
-                    push[s] = ax._depth - shift;
-                } else {
-                    ax._depth = Math.max(llbbox.height > 0 ? llbbox.right - pos : 0, outsideTickLen);
-                    push[s] = ax._depth + shift;
-                    domainIndices.reverse();
-                }
-
-                if(llbbox.height > 0) {
-                    var bExtra = llbbox.bottom - (ax._offset + ax._length);
-                    if(bExtra > 0) {
-                        push.yb = 0;
-                        push.b = bExtra;
-                    }
-                    var tExtra = ax._offset - llbbox.top;
-                    if(tExtra > 0) {
-                        push.yt = 1;
-                        push.t = tExtra;
-                    }
-                }
-            }
-
-            push[counterLetter] = ax.anchor === 'free' ?
-                ax.position :
-                ax._anchorAxis.domain[domainIndices[0]];
-
-            if(ax.title.text !== fullLayout._dfltTitle[axLetter]) {
-                push[s] += approxTitleDepth(ax) + (ax.title.standoff || 0);
-            }
-
-            if(ax.mirror && ax.anchor !== 'free') {
-                mirrorPush = {x: 0, y: 0, r: 0, l: 0, t: 0, b: 0};
-
-                mirrorPush[sMirror] = ax.linewidth;
-                if(ax.mirror && ax.mirror !== true) mirrorPush[sMirror] += outsideTickLen;
-
-                if(ax.mirror === true || ax.mirror === 'ticks') {
-                    mirrorPush[counterLetter] = ax._anchorAxis.domain[domainIndices[1]];
-                } else if(ax.mirror === 'all' || ax.mirror === 'allticks') {
-                    mirrorPush[counterLetter] = [ax._counterDomainMin, ax._counterDomainMax][domainIndices[1]];
-                }
-            }
-        }
-        if(hasRangeSlider) {
-            rangeSliderPush = Registry.getComponentMethod('rangeslider', 'autoMarginOpts')(gd, ax);
-        }
-
-        if(typeof ax.automargin === 'string') {
-            filterPush(push, ax.automargin);
-            filterPush(mirrorPush, ax.automargin);
-        }
-
-        Plots.autoMargin(gd, axAutoMarginID(ax), push);
-        Plots.autoMargin(gd, axMirrorAutoMarginID(ax), mirrorPush);
-        Plots.autoMargin(gd, rangeSliderAutoMarginID(ax), rangeSliderPush);
-    });
-
-    return Lib.syncOrAsync(seq);
-};
-
-function filterPush(push, automargin) {
-    if(!push) return;
-
-    var keepMargin = Object.keys(MARGIN_MAPPING).reduce(function(data, nextKey) {
-        if(automargin.indexOf(nextKey) !== -1) {
-            MARGIN_MAPPING[nextKey].forEach(function(key) { data[key] = 1;});
-        }
-        return data;
-    }, {});
-    Object.keys(push).forEach(function(key) {
-        if(!keepMargin[key]) {
-            if(key.length === 1) push[key] = 0;
-            else delete push[key];
-        }
-    });
-}
-
-function getBoundaryVals(ax, vals) {
-    var out = [];
-    var i;
-
-    // boundaryVals are never used for labels;
-    // no need to worry about the other tickTextObj keys
-    var _push = function(d, bndIndex) {
-        var xb = d.xbnd[bndIndex];
-        if(xb !== null) {
-            out.push(Lib.extendFlat({}, d, {x: xb}));
-        }
-    };
-
-    if(vals.length) {
-        for(i = 0; i < vals.length; i++) {
-            _push(vals[i], 0);
-        }
-        _push(vals[i - 1], 1);
-    }
-
-    return out;
-}
-
-function getSecondaryLabelVals(ax, vals) {
-    var out = [];
-    var lookup = {};
-
-    for(var i = 0; i < vals.length; i++) {
-        var d = vals[i];
-        if(lookup[d.text2]) {
-            lookup[d.text2].push(d.x);
-        } else {
-            lookup[d.text2] = [d.x];
-        }
-    }
-
-    for(var k in lookup) {
-        out.push(tickTextObj(ax, Lib.interp(lookup[k], 0.5), k));
-    }
-
-    return out;
-}
-
-function getDividerVals(ax, vals) {
-    var out = [];
-    var i, current;
-
-    var reversed = (vals.length && vals[vals.length - 1].x < vals[0].x);
-
-    // never used for labels;
-    // no need to worry about the other tickTextObj keys
-    var _push = function(d, bndIndex) {
-        var xb = d.xbnd[bndIndex];
-        if(xb !== null) {
-            out.push(Lib.extendFlat({}, d, {x: xb}));
-        }
-    };
-
-    if(ax.showdividers && vals.length) {
-        for(i = 0; i < vals.length; i++) {
-            var d = vals[i];
-            if(d.text2 !== current) {
-                _push(d, reversed ? 1 : 0);
-            }
-            current = d.text2;
-        }
-        _push(vals[i - 1], reversed ? 0 : 1);
-    }
-
-    return out;
-}
-
-function calcLabelLevelBbox(ax, cls, mainLinePositionShift) {
-    var top, bottom;
-    var left, right;
-
-    if(ax._selections[cls].size()) {
-        top = Infinity;
-        bottom = -Infinity;
-        left = Infinity;
-        right = -Infinity;
-        ax._selections[cls].each(function() {
-            var thisLabel = selectTickLabel(this);
-            // Use parent node <g.(x|y)tick>, to make Drawing.bBox
-            // retrieve a bbox computed with transform info
-            //
-            // To improve perf, it would be nice to use `thisLabel.node()`
-            // (like in fixLabelOverlaps) instead and use Axes.getPxPosition
-            // together with the makeLabelFns outputs and `tickangle`
-            // to compute one bbox per (tick value x tick style)
-            if (thisLabel.node().style.display !== 'none') {
-                var bb = Drawing.bBox(thisLabel.node().parentNode);
-                top = Math.min(top, bb.top);
-                bottom = Math.max(bottom, bb.bottom);
-                left = Math.min(left, bb.left);
-                right = Math.max(right, bb.right);
-            }
-        });
-    } else {
-        var dummyCalc = axes.makeLabelFns(ax, mainLinePositionShift);
-        top = bottom = dummyCalc.yFn({dx: 0, dy: 0, fontSize: 0});
-        left = right = dummyCalc.xFn({dx: 0, dy: 0, fontSize: 0});
-    }
-
-    return {
-        top: top,
-        bottom: bottom,
-        left: left,
-        right: right,
-        height: bottom - top,
-        width: right - left
-    };
+  } else {
+    var dummyCalc = axes.makeLabelFns(ax, mainLinePositionShift);
+    top = bottom = dummyCalc.yFn({ dx: 0, dy: 0, fontSize: 0 });
+    left = right = dummyCalc.xFn({ dx: 0, dy: 0, fontSize: 0 });
+  }
+
+  return {
+    top: top,
+    bottom: bottom,
+    left: left,
+    right: right,
+    height: bottom - top,
+    width: right - left,
+  };
 }
 
 /**
@@ -3031,22 +3280,24 @@
  *  - [3]: sign for ticks mirroring 'ax.side'
  *  - [4]: sign of arrow starting at axis pointing towards margin
  */
-axes.getTickSigns = function(ax, minor) {
-    var axLetter = ax._id.charAt(0);
-    var sideOpposite = {x: 'top', y: 'right'}[axLetter];
-    var main = ax.side === sideOpposite ? 1 : -1;
-    var out = [-1, 1, main, -main];
-    // then we flip if outside XOR y axis
-
-    var ticks = minor ? (ax.minor || {}).ticks : ax.ticks;
-    if((ticks !== 'inside') === (axLetter === 'x')) {
-        out = out.map(function(v) { return -v; });
-    }
-    // independent of `ticks`; do not flip this one
-    if(ax.side) {
-        out.push({l: -1, t: -1, r: 1, b: 1}[ax.side.charAt(0)]);
-    }
-    return out;
+axes.getTickSigns = function (ax, minor) {
+  var axLetter = ax._id.charAt(0);
+  var sideOpposite = { x: "top", y: "right" }[axLetter];
+  var main = ax.side === sideOpposite ? 1 : -1;
+  var out = [-1, 1, main, -main];
+  // then we flip if outside XOR y axis
+
+  var ticks = minor ? (ax.minor || {}).ticks : ax.ticks;
+  if ((ticks !== "inside") === (axLetter === "x")) {
+    out = out.map(function (v) {
+      return -v;
+    });
+  }
+  // independent of `ticks`; do not flip this one
+  if (ax.side) {
+    out.push({ l: -1, t: -1, r: 1, b: 1 }[ax.side.charAt(0)]);
+  }
+  return out;
 };
 
 /**
@@ -3058,100 +3309,104 @@
  *  - {fn} l2p
  * @return {fn} function of calcTicks items
  */
-axes.makeTransTickFn = function(ax) {
-    return ax._id.charAt(0) === 'x' ?
-        function(d) { return strTranslate(ax._offset + ax.l2p(d.x), 0); } :
-        function(d) { return strTranslate(0, ax._offset + ax.l2p(d.x)); };
+axes.makeTransTickFn = function (ax) {
+  return ax._id.charAt(0) === "x"
+    ? function (d) {
+        return strTranslate(ax._offset + ax.l2p(d.x), 0);
+      }
+    : function (d) {
+        return strTranslate(0, ax._offset + ax.l2p(d.x));
+      };
 };
 
-axes.makeTransTickLabelFn = function(ax) {
-    var uv = getTickLabelUV(ax);
-    var shift = ax.ticklabelshift || 0;
-    var standoff = ax.ticklabelstandoff || 0;
-
-    var u = uv[0];
-    var v = uv[1];
-
-    var isReversed = ax.range[0] > ax.range[1];
-    var labelsInside = ax.ticklabelposition && ax.ticklabelposition.indexOf('inside') !== -1;
-    var labelsOutside = !labelsInside;
-
-    if(shift) {
-        var shiftSign = isReversed ? -1 : 1;
-        shift = shift * shiftSign;
-    }
-    if(standoff) {
-        var side = ax.side;
-        var standoffSign = (
-            (labelsInside && (side === 'top' || side === 'left')) ||
-            (labelsOutside && (side === 'bottom' || side === 'right'))
-        ) ? 1 : -1;
-        standoff = standoff * standoffSign;
-    }
-    return ax._id.charAt(0) === 'x' ?
-        function(d) {
-            return strTranslate(
-                u + ax._offset + ax.l2p(getPosX(d)) + shift,
-                v + standoff
-            );
-        } :
-        function(d) {
-            return strTranslate(
-                v + standoff,
-                u + ax._offset + ax.l2p(getPosX(d)) + shift
-            );
-        };
+axes.makeTransTickLabelFn = function (ax) {
+  var uv = getTickLabelUV(ax);
+  var shift = ax.ticklabelshift || 0;
+  var standoff = ax.ticklabelstandoff || 0;
+
+  var u = uv[0];
+  var v = uv[1];
+
+  var isReversed = ax.range[0] > ax.range[1];
+  var labelsInside =
+    ax.ticklabelposition && ax.ticklabelposition.indexOf("inside") !== -1;
+  var labelsOutside = !labelsInside;
+
+  if (shift) {
+    var shiftSign = isReversed ? -1 : 1;
+    shift = shift * shiftSign;
+  }
+  if (standoff) {
+    var side = ax.side;
+    var standoffSign =
+      (labelsInside && (side === "top" || side === "left")) ||
+      (labelsOutside && (side === "bottom" || side === "right"))
+        ? 1
+        : -1;
+    standoff = standoff * standoffSign;
+  }
+  return ax._id.charAt(0) === "x"
+    ? function (d) {
+        return strTranslate(
+          u + ax._offset + ax.l2p(getPosX(d)) + shift,
+          v + standoff
+        );
+      }
+    : function (d) {
+        return strTranslate(
+          v + standoff,
+          u + ax._offset + ax.l2p(getPosX(d)) + shift
+        );
+      };
 };
 
 function getPosX(d) {
-    return d.periodX !== undefined ? d.periodX : d.x;
+  return d.periodX !== undefined ? d.periodX : d.x;
 }
 
 // u is a shift along the axis,
 // v is a shift perpendicular to the axis
 function getTickLabelUV(ax) {
-    var ticklabelposition = ax.ticklabelposition || '';
-    var tickson = ax.tickson || '';
-    var has = function(str) {
-        return ticklabelposition.indexOf(str) !== -1;
-    };
-
-    var isTop = has('top');
-    var isLeft = has('left');
-    var isRight = has('right');
-    var isBottom = has('bottom');
-    var isInside = has('inside');
-
-    var isAligned = (tickson !== 'boundaries') && (isBottom || isLeft || isTop || isRight);
-
-    // early return
-    if(!isAligned && !isInside) return [0, 0];
-
-    var side = ax.side;
-
-    var u = isAligned ? (ax.tickwidth || 0) / 2 : 0;
-    var v = TEXTPAD;
-
-    var fontSize = ax.tickfont ? ax.tickfont.size : 12;
-    if(isBottom || isTop) {
-        u += fontSize * CAP_SHIFT;
-        v += (ax.linewidth || 0) / 2;
-    }
-    if(isLeft || isRight) {
-        u += (ax.linewidth || 0) / 2;
-        v += TEXTPAD;
-    }
-    if(isInside && side === 'top') {
-        v -= fontSize * (1 - CAP_SHIFT);
-    }
-
-    if(isLeft || isTop) u = -u;
-    if(side === 'bottom' || side === 'right') v = -v;
-
-    return [
-        isAligned ? u : 0,
-        isInside ? v : 0
-    ];
+  var ticklabelposition = ax.ticklabelposition || "";
+  var tickson = ax.tickson || "";
+  var has = function (str) {
+    return ticklabelposition.indexOf(str) !== -1;
+  };
+
+  var isTop = has("top");
+  var isLeft = has("left");
+  var isRight = has("right");
+  var isBottom = has("bottom");
+  var isInside = has("inside");
+
+  var isAligned =
+    tickson !== "boundaries" && (isBottom || isLeft || isTop || isRight);
+
+  // early return
+  if (!isAligned && !isInside) return [0, 0];
+
+  var side = ax.side;
+
+  var u = isAligned ? (ax.tickwidth || 0) / 2 : 0;
+  var v = TEXTPAD;
+
+  var fontSize = ax.tickfont ? ax.tickfont.size : 12;
+  if (isBottom || isTop) {
+    u += fontSize * CAP_SHIFT;
+    v += (ax.linewidth || 0) / 2;
+  }
+  if (isLeft || isRight) {
+    u += (ax.linewidth || 0) / 2;
+    v += TEXTPAD;
+  }
+  if (isInside && side === "top") {
+    v -= fontSize * (1 - CAP_SHIFT);
+  }
+
+  if (isLeft || isTop) u = -u;
+  if (side === "bottom" || side === "right") v = -v;
+
+  return [isAligned ? u : 0, isInside ? v : 0];
 }
 
 /**
@@ -3167,20 +3422,20 @@
  * - {number (optional)} len tick length
  * @return {string}
  */
-axes.makeTickPath = function(ax, shift, sgn, opts) {
-    if(!opts) opts = {};
-    var minor = opts.minor;
-    if(minor && !ax.minor) return '';
-
-    var len = opts.len !== undefined ? opts.len :
-        minor ? ax.minor.ticklen : ax.ticklen;
-
-    var axLetter = ax._id.charAt(0);
-    var pad = (ax.linewidth || 1) / 2;
-
-    return axLetter === 'x' ?
-        'M0,' + (shift + pad * sgn) + 'v' + (len * sgn) :
-        'M' + (shift + pad * sgn) + ',0h' + (len * sgn);
+axes.makeTickPath = function (ax, shift, sgn, opts) {
+  if (!opts) opts = {};
+  var minor = opts.minor;
+  if (minor && !ax.minor) return "";
+
+  var len =
+    opts.len !== undefined ? opts.len : minor ? ax.minor.ticklen : ax.ticklen;
+
+  var axLetter = ax._id.charAt(0);
+  var pad = (ax.linewidth || 1) / 2;
+
+  return axLetter === "x"
+    ? "M0," + (shift + pad * sgn) + "v" + len * sgn
+    : "M" + (shift + pad * sgn) + ",0h" + len * sgn;
 };
 
 /**
@@ -3204,161 +3459,170 @@
  *  - {number} labelStandoff (gap parallel to ticks)
  *  - {number} labelShift (gap perpendicular to ticks)
  */
-axes.makeLabelFns = function(ax, shift, angle) {
-    var ticklabelposition = ax.ticklabelposition || '';
-    var tickson = ax.tickson || '';
-
-    var has = function(str) {
-        return ticklabelposition.indexOf(str) !== -1;
+axes.makeLabelFns = function (ax, shift, angle) {
+  var ticklabelposition = ax.ticklabelposition || "";
+  var tickson = ax.tickson || "";
+
+  var has = function (str) {
+    return ticklabelposition.indexOf(str) !== -1;
+  };
+
+  var isTop = has("top");
+  var isLeft = has("left");
+  var isRight = has("right");
+  var isBottom = has("bottom");
+  var isAligned =
+    tickson !== "boundaries" && (isBottom || isLeft || isTop || isRight);
+
+  var insideTickLabels = has("inside");
+  var labelsOverTicks =
+    (ticklabelposition === "inside" && ax.ticks === "inside") ||
+    (!insideTickLabels && ax.ticks === "outside" && tickson !== "boundaries");
+
+  var labelStandoff = 0;
+  var labelShift = 0;
+
+  var tickLen = labelsOverTicks ? ax.ticklen : 0;
+  if (insideTickLabels) {
+    tickLen *= -1;
+  } else if (isAligned) {
+    tickLen = 0;
+  }
+
+  if (labelsOverTicks) {
+    labelStandoff += tickLen;
+    if (angle) {
+      var rad = Lib.deg2rad(angle);
+      labelStandoff = tickLen * Math.cos(rad) + 1;
+      labelShift = tickLen * Math.sin(rad);
+    }
+  }
+
+  if (ax.showticklabels && (labelsOverTicks || ax.showline)) {
+    labelStandoff += 0.2 * ax.tickfont.size;
+  }
+  labelStandoff += ((ax.linewidth || 1) / 2) * (insideTickLabels ? -1 : 1);
+
+  var out = {
+    labelStandoff: labelStandoff,
+    labelShift: labelShift,
+  };
+
+  var x0, y0, ff, flipIt;
+  var xQ = 0;
+
+  var side = ax.side;
+  var axLetter = ax._id.charAt(0);
+  var tickangle = ax.tickangle;
+  var endSide;
+  if (axLetter === "x") {
+    endSide =
+      (!insideTickLabels && side === "bottom") ||
+      (insideTickLabels && side === "top");
+
+    flipIt = endSide ? 1 : -1;
+    if (insideTickLabels) flipIt *= -1;
+
+    x0 = labelShift * flipIt;
+    y0 = shift + labelStandoff * flipIt;
+    ff = endSide ? 1 : -0.2;
+    if (Math.abs(tickangle) === 90) {
+      if (insideTickLabels) {
+        ff += MID_SHIFT;
+      } else {
+        if (tickangle === -90 && side === "bottom") {
+          ff = CAP_SHIFT;
+        } else if (tickangle === 90 && side === "top") {
+          ff = MID_SHIFT;
+        } else {
+          ff = 0.5;
+        }
+      }
+
+      xQ = (MID_SHIFT / 2) * (tickangle / 90);
+    }
+
+    out.xFn = function (d) {
+      return d.dx + x0 + xQ * d.fontSize;
     };
-
-    var isTop = has('top');
-    var isLeft = has('left');
-    var isRight = has('right');
-    var isBottom = has('bottom');
-    var isAligned = (tickson !== 'boundaries') && (isBottom || isLeft || isTop || isRight);
-
-    var insideTickLabels = has('inside');
-    var labelsOverTicks =
-        (ticklabelposition === 'inside' && ax.ticks === 'inside') ||
-        (!insideTickLabels && ax.ticks === 'outside' && tickson !== 'boundaries');
-
-    var labelStandoff = 0;
-    var labelShift = 0;
-
-    var tickLen = labelsOverTicks ? ax.ticklen : 0;
-    if(insideTickLabels) {
-        tickLen *= -1;
-    } else if(isAligned) {
-        tickLen = 0;
-    }
-
-    if(labelsOverTicks) {
-        labelStandoff += tickLen;
-        if(angle) {
-            var rad = Lib.deg2rad(angle);
-            labelStandoff = tickLen * Math.cos(rad) + 1;
-            labelShift = tickLen * Math.sin(rad);
-        }
-    }
-
-    if(ax.showticklabels && (labelsOverTicks || ax.showline)) {
-        labelStandoff += 0.2 * ax.tickfont.size;
-    }
-    labelStandoff += (ax.linewidth || 1) / 2 * (insideTickLabels ? -1 : 1);
-
-    var out = {
-        labelStandoff: labelStandoff,
-        labelShift: labelShift
+    out.yFn = function (d) {
+      return d.dy + y0 + d.fontSize * ff;
     };
-
-    var x0, y0, ff, flipIt;
-    var xQ = 0;
-
-    var side = ax.side;
-    var axLetter = ax._id.charAt(0);
-    var tickangle = ax.tickangle;
-    var endSide;
-    if(axLetter === 'x') {
-        endSide =
-            (!insideTickLabels && side === 'bottom') ||
-            (insideTickLabels && side === 'top');
-
-        flipIt = endSide ? 1 : -1;
-        if(insideTickLabels) flipIt *= -1;
-
-        x0 = labelShift * flipIt;
-        y0 = shift + labelStandoff * flipIt;
-        ff = endSide ? 1 : -0.2;
-        if(Math.abs(tickangle) === 90) {
-            if(insideTickLabels) {
-                ff += MID_SHIFT;
-            } else {
-                if(tickangle === -90 && side === 'bottom') {
-                    ff = CAP_SHIFT;
-                } else if(tickangle === 90 && side === 'top') {
-                    ff = MID_SHIFT;
-                } else {
-                    ff = 0.5;
-                }
-            }
-
-            xQ = (MID_SHIFT / 2) * (tickangle / 90);
-        }
-
-        out.xFn = function(d) { return d.dx + x0 + xQ * d.fontSize; };
-        out.yFn = function(d) { return d.dy + y0 + d.fontSize * ff; };
-        out.anchorFn = function(d, a) {
-            if(isAligned) {
-                if(isLeft) return 'end';
-                if(isRight) return 'start';
-            }
-
-            if(!isNumeric(a) || a === 0 || a === 180) {
-                return 'middle';
-            }
-
-            return ((a * flipIt < 0) !== insideTickLabels) ? 'end' : 'start';
-        };
-        out.heightFn = function(d, a, h) {
-            return (a < -60 || a > 60) ? -0.5 * h :
-                ((ax.side === 'top') !== insideTickLabels) ? -h :
-                0;
-        };
-    } else if(axLetter === 'y') {
-        endSide =
-            (!insideTickLabels && side === 'left') ||
-            (insideTickLabels && side === 'right');
-
-        flipIt = endSide ? 1 : -1;
-        if(insideTickLabels) flipIt *= -1;
-
-        x0 = labelStandoff;
-        y0 = labelShift * flipIt;
+    out.anchorFn = function (d, a) {
+      if (isAligned) {
+        if (isLeft) return "end";
+        if (isRight) return "start";
+      }
+
+      if (!isNumeric(a) || a === 0 || a === 180) {
+        return "middle";
+      }
+
+      return a * flipIt < 0 !== insideTickLabels ? "end" : "start";
+    };
+    out.heightFn = function (d, a, h) {
+      return a < -60 || a > 60
+        ? -0.5 * h
+        : (ax.side === "top") !== insideTickLabels
+        ? -h
+        : 0;
+    };
+  } else if (axLetter === "y") {
+    endSide =
+      (!insideTickLabels && side === "left") ||
+      (insideTickLabels && side === "right");
+
+    flipIt = endSide ? 1 : -1;
+    if (insideTickLabels) flipIt *= -1;
+
+    x0 = labelStandoff;
+    y0 = labelShift * flipIt;
+    ff = 0;
+    if (!insideTickLabels && Math.abs(tickangle) === 90) {
+      if (
+        (tickangle === -90 && side === "left") ||
+        (tickangle === 90 && side === "right")
+      ) {
+        ff = CAP_SHIFT;
+      } else {
+        ff = 0.5;
+      }
+    }
+
+    if (insideTickLabels) {
+      var ang = isNumeric(tickangle) ? +tickangle : 0;
+      if (ang !== 0) {
+        var rA = Lib.deg2rad(ang);
+        xQ = Math.abs(Math.sin(rA)) * CAP_SHIFT * flipIt;
         ff = 0;
-        if(!insideTickLabels && Math.abs(tickangle) === 90) {
-            if(
-                (tickangle === -90 && side === 'left') ||
-                (tickangle === 90 && side === 'right')
-            ) {
-                ff = CAP_SHIFT;
-            } else {
-                ff = 0.5;
-            }
-        }
-
-        if(insideTickLabels) {
-            var ang = isNumeric(tickangle) ? +tickangle : 0;
-            if(ang !== 0) {
-                var rA = Lib.deg2rad(ang);
-                xQ = Math.abs(Math.sin(rA)) * CAP_SHIFT * flipIt;
-                ff = 0;
-            }
-        }
-
-        out.xFn = function(d) { return d.dx + shift - (x0 + d.fontSize * ff) * flipIt + xQ * d.fontSize; };
-        out.yFn = function(d) { return d.dy + y0 + d.fontSize * MID_SHIFT; };
-        out.anchorFn = function(d, a) {
-            if(isNumeric(a) && Math.abs(a) === 90) {
-                return 'middle';
-            }
-
-            return endSide ? 'end' : 'start';
-        };
-        out.heightFn = function(d, a, h) {
-            if(ax.side === 'right') a *= -1;
-
-            return a < -30 ? -h :
-                a < 30 ? -0.5 * h :
-                0;
-        };
-    }
-
-    return out;
+      }
+    }
+
+    out.xFn = function (d) {
+      return d.dx + shift - (x0 + d.fontSize * ff) * flipIt + xQ * d.fontSize;
+    };
+    out.yFn = function (d) {
+      return d.dy + y0 + d.fontSize * MID_SHIFT;
+    };
+    out.anchorFn = function (d, a) {
+      if (isNumeric(a) && Math.abs(a) === 90) {
+        return "middle";
+      }
+
+      return endSide ? "end" : "start";
+    };
+    out.heightFn = function (d, a, h) {
+      if (ax.side === "right") a *= -1;
+
+      return a < -30 ? -h : a < 30 ? -0.5 * h : 0;
+    };
+  }
+
+  return out;
 };
 
 function tickDataFn(d) {
-    return [d.text, d.x, d.axInfo, d.font, d.fontSize, d.fontColor].join('_');
+  return [d.text, d.x, d.axInfo, d.font, d.fontSize, d.fontColor].join("_");
 }
 
 /**
@@ -3377,48 +3641,57 @@
  * - {fn} transFn
  * - {boolean} crisp (set to false to unset crisp-edge SVG rendering)
  */
-axes.drawTicks = function(gd, ax, opts) {
-    opts = opts || {};
-
-    var cls = ax._id + 'tick';
-
-    var vals = []
-        .concat(ax.minor && ax.minor.ticks ?
-            // minor vals
-            opts.vals.filter(function(d) { return d.minor && !d.noTick; }) :
-            []
-        )
-        .concat(ax.ticks ?
-            // major vals
-            opts.vals.filter(function(d) { return !d.minor && !d.noTick; }) :
-            []
-        );
-
-    var ticks = opts.layer.selectAll('path.' + cls)
-        .data(vals, tickDataFn);
-
-    ticks.exit().remove();
-
-    ticks.enter().append('path')
-        .classed(cls, 1)
-        .classed('ticks', 1)
-        .classed('crisp', opts.crisp !== false)
-        .each(function(d) {
-            return Color.stroke(d3.select(this), d.minor ? ax.minor.tickcolor : ax.tickcolor);
-        })
-        .style('stroke-width', function(d) {
-            return Drawing.crispRound(
-                gd,
-                d.minor ? ax.minor.tickwidth : ax.tickwidth,
-                1
-            ) + 'px';
-        })
-        .attr('d', opts.path)
-        .style('display', null); // visible
-
-    hideCounterAxisInsideTickLabels(ax, [TICK_PATH]);
-
-    ticks.attr('transform', opts.transFn);
+axes.drawTicks = function (gd, ax, opts) {
+  opts = opts || {};
+
+  var cls = ax._id + "tick";
+
+  var vals = []
+    .concat(
+      ax.minor && ax.minor.ticks
+        ? // minor vals
+          opts.vals.filter(function (d) {
+            return d.minor && !d.noTick;
+          })
+        : []
+    )
+    .concat(
+      ax.ticks
+        ? // major vals
+          opts.vals.filter(function (d) {
+            return !d.minor && !d.noTick;
+          })
+        : []
+    );
+
+  var ticks = opts.layer.selectAll("path." + cls).data(vals, tickDataFn);
+
+  ticks.exit().remove();
+
+  ticks
+    .enter()
+    .append("path")
+    .classed(cls, 1)
+    .classed("ticks", 1)
+    .classed("crisp", opts.crisp !== false)
+    .each(function (d) {
+      return Color.stroke(
+        d3.select(this),
+        d.minor ? ax.minor.tickcolor : ax.tickcolor
+      );
+    })
+    .style("stroke-width", function (d) {
+      return (
+        Drawing.crispRound(gd, d.minor ? ax.minor.tickwidth : ax.tickwidth, 1) +
+        "px"
+      );
+    })
+    .attr("d", opts.path)
+    .style("display", null); // visible
+
+  hideCounterAxisInsideTickLabels(ax, [TICK_PATH]);
+
+  ticks.attr("transform", opts.transFn);
 };
 
 /**
@@ -3443,80 +3716,90 @@
  * - {fn} transFn
  * - {boolean} crisp (set to false to unset crisp-edge SVG rendering)
  */
-axes.drawGrid = function(gd, ax, opts) {
-    opts = opts || {};
-
-    if(ax.tickmode === 'sync') {
-        // for tickmode sync we use the overlaying axis grid
-        return;
-    }
-
-    var cls = ax._id + 'grid';
-
-    var hasMinor = ax.minor && ax.minor.showgrid;
-    var minorVals = hasMinor ? opts.vals.filter(function(d) { return d.minor; }) : [];
-    var majorVals = ax.showgrid ? opts.vals.filter(function(d) { return !d.minor; }) : [];
-
-    var counterAx = opts.counterAxis;
-    if(counterAx && axes.shouldShowZeroLine(gd, ax, counterAx)) {
-        var isArrayMode = ax.tickmode === 'array';
-        for(var i = 0; i < majorVals.length; i++) {
-            var xi = majorVals[i].x;
-            if(isArrayMode ? !xi : (Math.abs(xi) < ax.dtick / 100)) {
-                majorVals = majorVals.slice(0, i).concat(majorVals.slice(i + 1));
-                // In array mode you can in principle have multiple
-                // ticks at 0, so test them all. Otherwise once we found
-                // one we can stop.
-                if(isArrayMode) i--;
-                else break;
-            }
-        }
-    }
-
-    ax._gw =
-        Drawing.crispRound(gd, ax.gridwidth, 1);
-
-    var wMinor = !hasMinor ? 0 :
-        Drawing.crispRound(gd, ax.minor.gridwidth, 1);
-
-    var majorLayer = opts.layer;
-    var minorLayer = opts.minorLayer;
-    for(var major = 1; major >= 0; major--) {
-        var layer = major ? majorLayer : minorLayer;
-        if(!layer) continue;
-
-        var grid = layer.selectAll('path.' + cls)
-            .data(major ? majorVals : minorVals, tickDataFn);
-
-        grid.exit().remove();
-
-        grid.enter().append('path')
-            .classed(cls, 1)
-            .classed('crisp', opts.crisp !== false);
-
-        grid.attr('transform', opts.transFn)
-            .attr('d', opts.path)
-            .each(function(d) {
-                return Color.stroke(d3.select(this), d.minor ?
-                    ax.minor.gridcolor :
-                    (ax.gridcolor || '#ddd')
-                );
-            })
-            .style('stroke-dasharray', function(d) {
-                return Drawing.dashStyle(
-                    d.minor ? ax.minor.griddash : ax.griddash,
-                    d.minor ? ax.minor.gridwidth : ax.gridwidth
-                );
-            })
-            .style('stroke-width', function(d) {
-                return (d.minor ? wMinor : ax._gw) + 'px';
-            })
-            .style('display', null); // visible
-
-        if(typeof opts.path === 'function') grid.attr('d', opts.path);
-    }
-
-    hideCounterAxisInsideTickLabels(ax, [GRID_PATH, MINORGRID_PATH]);
+axes.drawGrid = function (gd, ax, opts) {
+  opts = opts || {};
+
+  if (ax.tickmode === "sync") {
+    // for tickmode sync we use the overlaying axis grid
+    return;
+  }
+
+  var cls = ax._id + "grid";
+
+  var hasMinor = ax.minor && ax.minor.showgrid;
+  var minorVals = hasMinor
+    ? opts.vals.filter(function (d) {
+        return d.minor;
+      })
+    : [];
+  var majorVals = ax.showgrid
+    ? opts.vals.filter(function (d) {
+        return !d.minor;
+      })
+    : [];
+
+  var counterAx = opts.counterAxis;
+  if (counterAx && axes.shouldShowZeroLine(gd, ax, counterAx)) {
+    var isArrayMode = ax.tickmode === "array";
+    for (var i = 0; i < majorVals.length; i++) {
+      var xi = majorVals[i].x;
+      if (isArrayMode ? !xi : Math.abs(xi) < ax.dtick / 100) {
+        majorVals = majorVals.slice(0, i).concat(majorVals.slice(i + 1));
+        // In array mode you can in principle have multiple
+        // ticks at 0, so test them all. Otherwise once we found
+        // one we can stop.
+        if (isArrayMode) i--;
+        else break;
+      }
+    }
+  }
+
+  ax._gw = Drawing.crispRound(gd, ax.gridwidth, 1);
+
+  var wMinor = !hasMinor ? 0 : Drawing.crispRound(gd, ax.minor.gridwidth, 1);
+
+  var majorLayer = opts.layer;
+  var minorLayer = opts.minorLayer;
+  for (var major = 1; major >= 0; major--) {
+    var layer = major ? majorLayer : minorLayer;
+    if (!layer) continue;
+
+    var grid = layer
+      .selectAll("path." + cls)
+      .data(major ? majorVals : minorVals, tickDataFn);
+
+    grid.exit().remove();
+
+    grid
+      .enter()
+      .append("path")
+      .classed(cls, 1)
+      .classed("crisp", opts.crisp !== false);
+
+    grid
+      .attr("transform", opts.transFn)
+      .attr("d", opts.path)
+      .each(function (d) {
+        return Color.stroke(
+          d3.select(this),
+          d.minor ? ax.minor.gridcolor : ax.gridcolor || "#ddd"
+        );
+      })
+      .style("stroke-dasharray", function (d) {
+        return Drawing.dashStyle(
+          d.minor ? ax.minor.griddash : ax.griddash,
+          d.minor ? ax.minor.gridwidth : ax.gridwidth
+        );
+      })
+      .style("stroke-width", function (d) {
+        return (d.minor ? wMinor : ax._gw) + "px";
+      })
+      .style("display", null); // visible
+
+    if (typeof opts.path === "function") grid.attr("d", opts.path);
+  }
+
+  hideCounterAxisInsideTickLabels(ax, [GRID_PATH, MINORGRID_PATH]);
 };
 
 /**
@@ -3536,37 +3819,42 @@
  * - {fn} transFn
  * - {boolean} crisp (set to false to unset crisp-edge SVG rendering)
  */
-axes.drawZeroLine = function(gd, ax, opts) {
-    opts = opts || opts;
-
-    var cls = ax._id + 'zl';
-    var show = axes.shouldShowZeroLine(gd, ax, opts.counterAxis);
-
-    var zl = opts.layer.selectAll('path.' + cls)
-        .data(show ? [{x: 0, id: ax._id}] : []);
-
-    zl.exit().remove();
-
-    zl.enter().append('path')
-        .classed(cls, 1)
-        .classed('zl', 1)
-        .classed('crisp', opts.crisp !== false)
-        .each(function() {
-            // use the fact that only one element can enter to trigger a sort.
-            // If several zerolines enter at the same time we will sort once per,
-            // but generally this should be a minimal overhead.
-            opts.layer.selectAll('path').sort(function(da, db) {
-                return idSort(da.id, db.id);
-            });
-        });
-
-    zl.attr('transform', opts.transFn)
-        .attr('d', opts.path)
-        .call(Color.stroke, ax.zerolinecolor || Color.defaultLine)
-        .style('stroke-width', Drawing.crispRound(gd, ax.zerolinewidth, ax._gw || 1) + 'px')
-        .style('display', null); // visible
-
-    hideCounterAxisInsideTickLabels(ax, [ZERO_PATH]);
+axes.drawZeroLine = function (gd, ax, opts) {
+  opts = opts || opts;
+
+  var cls = ax._id + "zl";
+  var show = axes.shouldShowZeroLine(gd, ax, opts.counterAxis);
+
+  var zl = opts.layer
+    .selectAll("path." + cls)
+    .data(show ? [{ x: 0, id: ax._id }] : []);
+
+  zl.exit().remove();
+
+  zl.enter()
+    .append("path")
+    .classed(cls, 1)
+    .classed("zl", 1)
+    .classed("crisp", opts.crisp !== false)
+    .each(function () {
+      // use the fact that only one element can enter to trigger a sort.
+      // If several zerolines enter at the same time we will sort once per,
+      // but generally this should be a minimal overhead.
+      opts.layer.selectAll("path").sort(function (da, db) {
+        return idSort(da.id, db.id);
+      });
+    });
+
+  zl.attr("transform", opts.transFn)
+    .attr("d", opts.path)
+    .call(Color.stroke, ax.zerolinecolor || Color.defaultLine)
+    .style(
+      "stroke-width",
+      Drawing.crispRound(gd, ax.zerolinewidth, ax._gw || 1) + "px"
+    )
+    .style("display", null); // visible
+
+  hideCounterAxisInsideTickLabels(ax, [ZERO_PATH]);
 };
 
 /**
@@ -3593,528 +3881,571 @@
  *  + {fn} anchorFn
  *  + {fn} heightFn
  */
-axes.drawLabels = function(gd, ax, opts) {
-    opts = opts || {};
-
-    var fullLayout = gd._fullLayout;
-    var axId = ax._id;
-    var zerolineIsAbove = ax.zerolinelayer === 'above traces';
-    var cls = opts.cls || axId + 'tick';
-
-    var vals = opts.vals.filter(function(d) { return d.text; });
-
-    var labelFns = opts.labelFns;
-    var tickAngle = opts.secondary ? 0 : ax.tickangle;
-
-    var prevAngle = (ax._prevTickAngles || {})[cls];
-
-    var tickLabels = opts.layer.selectAll('g.' + cls)
-        .data(ax.showticklabels ? vals : [], tickDataFn);
-
-    var labelsReady = [];
-
-    tickLabels.enter().append('g')
-        .classed(cls, 1)
-        .append('text')
-            // only so tex has predictable alignment that we can
-            // alter later
-            .attr('text-anchor', 'middle')
-            .each(function(d) {
-                var thisLabel = d3.select(this);
-                var newPromise = gd._promises.length;
-
-                thisLabel
-                    .call(svgTextUtils.positionText, labelFns.xFn(d), labelFns.yFn(d))
-                    .call(Drawing.font, {
-                        family: d.font,
-                        size: d.fontSize,
-                        color: d.fontColor,
-                        weight: d.fontWeight,
-                        style: d.fontStyle,
-                        variant: d.fontVariant,
-                        textcase: d.fontTextcase,
-                        lineposition: d.fontLineposition,
-                        shadow: d.fontShadow,
-                    })
-                    .text(d.text)
-                    .call(svgTextUtils.convertToTspans, gd);
-
-                if(gd._promises[newPromise]) {
-                    // if we have an async label, we'll deal with that
-                    // all here so take it out of gd._promises and
-                    // instead position the label and promise this in
-                    // labelsReady
-                    labelsReady.push(gd._promises.pop().then(function() {
-                        positionLabels(thisLabel, tickAngle);
-                    }));
-                } else {
-                    // sync label: just position it now.
-                    positionLabels(thisLabel, tickAngle);
-                }
+axes.drawLabels = function (gd, ax, opts) {
+  opts = opts || {};
+
+  var fullLayout = gd._fullLayout;
+  var axId = ax._id;
+  var zerolineIsAbove = ax.zerolinelayer === "above traces";
+  var cls = opts.cls || axId + "tick";
+
+  var vals = opts.vals.filter(function (d) {
+    return d.text;
+  });
+
+  var labelFns = opts.labelFns;
+  var tickAngle = opts.secondary ? 0 : ax.tickangle;
+
+  var prevAngle = (ax._prevTickAngles || {})[cls];
+
+  var tickLabels = opts.layer
+    .selectAll("g." + cls)
+    .data(ax.showticklabels ? vals : [], tickDataFn);
+
+  var labelsReady = [];
+
+  tickLabels
+    .enter()
+    .append("g")
+    .classed(cls, 1)
+    .append("text")
+    // only so tex has predictable alignment that we can
+    // alter later
+    .attr("text-anchor", "middle")
+    .each(function (d) {
+      var thisLabel = d3.select(this);
+      var newPromise = gd._promises.length;
+
+      thisLabel
+        .call(svgTextUtils.positionText, labelFns.xFn(d), labelFns.yFn(d))
+        .call(Drawing.font, {
+          family: d.font,
+          size: d.fontSize,
+          color: d.fontColor,
+          weight: d.fontWeight,
+          style: d.fontStyle,
+          variant: d.fontVariant,
+          textcase: d.fontTextcase,
+          lineposition: d.fontLineposition,
+          shadow: d.fontShadow,
+        })
+        .text(d.text)
+        .call(svgTextUtils.convertToTspans, gd);
+
+      if (gd._promises[newPromise]) {
+        // if we have an async label, we'll deal with that
+        // all here so take it out of gd._promises and
+        // instead position the label and promise this in
+        // labelsReady
+        labelsReady.push(
+          gd._promises.pop().then(function () {
+            positionLabels(thisLabel, tickAngle);
+          })
+        );
+      } else {
+        // sync label: just position it now.
+        positionLabels(thisLabel, tickAngle);
+      }
+    });
+
+  hideCounterAxisInsideTickLabels(ax, [TICK_TEXT]);
+
+  tickLabels.exit().remove();
+
+  if (opts.repositionOnUpdate) {
+    tickLabels.each(function (d) {
+      d3.select(this)
+        .select("text")
+        .call(svgTextUtils.positionText, labelFns.xFn(d), labelFns.yFn(d));
+    });
+  }
+
+  function positionLabels(s, angle) {
+    s.each(function (d) {
+      var thisLabel = d3.select(this);
+      var mathjaxGroup = thisLabel.select(".text-math-group");
+      var anchor = labelFns.anchorFn(d, angle);
+
+      var transform =
+        opts.transFn.call(thisLabel.node(), d) +
+        (isNumeric(angle) && +angle !== 0
+          ? " rotate(" +
+            angle +
+            "," +
+            labelFns.xFn(d) +
+            "," +
+            (labelFns.yFn(d) - d.fontSize / 2) +
+            ")"
+          : "");
+
+      // how much to shift a multi-line label to center it vertically.
+      var nLines = svgTextUtils.lineCount(thisLabel);
+      var lineHeight = LINE_SPACING * d.fontSize;
+      var anchorHeight = labelFns.heightFn(
+        d,
+        isNumeric(angle) ? +angle : 0,
+        (nLines - 1) * lineHeight
+      );
+
+      if (anchorHeight) {
+        transform += strTranslate(0, anchorHeight);
+      }
+
+      if (mathjaxGroup.empty()) {
+        var thisText = thisLabel.select("text");
+        thisText.attr({
+          transform: transform,
+          "text-anchor": anchor,
+        });
+
+        thisText.style("display", null); // visible
+
+        if (ax._adjustTickLabelsOverflow) {
+          ax._adjustTickLabelsOverflow();
+        }
+      } else {
+        var mjWidth = Drawing.bBox(mathjaxGroup.node()).width;
+        var mjShift = mjWidth * { end: -0.5, start: 0.5 }[anchor];
+        mathjaxGroup.attr("transform", transform + strTranslate(mjShift, 0));
+      }
+    });
+  }
+
+  ax._adjustTickLabelsOverflow = function () {
+    var ticklabeloverflow = ax.ticklabeloverflow;
+    if (!ticklabeloverflow || ticklabeloverflow === "allow") return;
+
+    var hideOverflow = ticklabeloverflow.indexOf("hide") !== -1;
+
+    var isX = ax._id.charAt(0) === "x";
+    // div positions
+    var p0 = 0;
+    var p1 = isX ? gd._fullLayout.width : gd._fullLayout.height;
+
+    if (ticklabeloverflow.indexOf("domain") !== -1) {
+      // domain positions
+      var rl = Lib.simpleMap(ax.range, ax.r2l);
+      p0 = ax.l2p(rl[0]) + ax._offset;
+      p1 = ax.l2p(rl[1]) + ax._offset;
+    }
+
+    var min = Math.min(p0, p1);
+    var max = Math.max(p0, p1);
+
+    var side = ax.side;
+
+    var visibleLabelMin = Infinity;
+    var visibleLabelMax = -Infinity;
+
+    tickLabels.each(function (d) {
+      var thisLabel = d3.select(this);
+      var mathjaxGroup = thisLabel.select(".text-math-group");
+
+      if (mathjaxGroup.empty()) {
+        var bb = Drawing.bBox(thisLabel.node());
+        var adjust = 0;
+        if (isX) {
+          if (bb.right > max) adjust = 1;
+          else if (bb.left < min) adjust = 1;
+        } else {
+          if (bb.bottom > max) adjust = 1;
+          else if (bb.top + (ax.tickangle ? 0 : d.fontSize / 4) < min)
+            adjust = 1;
+        }
+
+        var t = thisLabel.select("text");
+        if (adjust) {
+          if (hideOverflow) t.style("display", "none"); // hidden
+        } else if (t.node().style.display !== "none") {
+          t.style("display", null);
+
+          if (side === "bottom" || side === "right") {
+            visibleLabelMin = Math.min(visibleLabelMin, isX ? bb.top : bb.left);
+          } else {
+            visibleLabelMin = -Infinity;
+          }
+
+          if (side === "top" || side === "left") {
+            visibleLabelMax = Math.max(
+              visibleLabelMax,
+              isX ? bb.bottom : bb.right
+            );
+          } else {
+            visibleLabelMax = Infinity;
+          }
+        }
+      } // TODO: hide mathjax?
+    });
+
+    for (var subplot in fullLayout._plots) {
+      var plotinfo = fullLayout._plots[subplot];
+      if (ax._id !== plotinfo.xaxis._id && ax._id !== plotinfo.yaxis._id)
+        continue;
+      var anchorAx = isX ? plotinfo.yaxis : plotinfo.xaxis;
+      if (anchorAx) {
+        anchorAx["_visibleLabelMin_" + ax._id] = visibleLabelMin;
+        anchorAx["_visibleLabelMax_" + ax._id] = visibleLabelMax;
+      }
+    }
+  };
+
+  ax._hideCounterAxisInsideTickLabels = function (partialOpts) {
+    var isX = ax._id.charAt(0) === "x";
+
+    var anchoredAxes = [];
+    for (var subplot in fullLayout._plots) {
+      var plotinfo = fullLayout._plots[subplot];
+      if (ax._id !== plotinfo.xaxis._id && ax._id !== plotinfo.yaxis._id)
+        continue;
+      anchoredAxes.push(isX ? plotinfo.yaxis : plotinfo.xaxis);
+    }
+
+    anchoredAxes.forEach(function (anchorAx, idx) {
+      if (anchorAx && insideTicklabelposition(anchorAx)) {
+        (
+          partialOpts || [
+            ZERO_PATH,
+            MINORGRID_PATH,
+            GRID_PATH,
+            TICK_PATH,
+            TICK_TEXT,
+          ]
+        ).forEach(function (e) {
+          var isPeriodLabel =
+            e.K === "tick" && e.L === "text" && ax.ticklabelmode === "period";
+
+          var mainPlotinfo = fullLayout._plots[ax._mainSubplot];
+
+          var sel;
+          if (e.K === ZERO_PATH.K) {
+            var zerolineLayer = zerolineIsAbove
+              ? mainPlotinfo.zerolinelayerAbove
+              : mainPlotinfo.zerolinelayer;
+            sel = zerolineLayer.selectAll("." + ax._id + "zl");
+          } else if (e.K === MINORGRID_PATH.K)
+            sel = mainPlotinfo.minorGridlayer.selectAll("." + ax._id);
+          else if (e.K === GRID_PATH.K)
+            sel = mainPlotinfo.gridlayer.selectAll("." + ax._id);
+          else sel = mainPlotinfo[ax._id.charAt(0) + "axislayer"];
+
+          sel.each(function () {
+            var w = d3.select(this);
+            if (e.L) w = w.selectAll(e.L);
+
+            w.each(function (d) {
+              var q = ax.l2p(isPeriodLabel ? getPosX(d) : d.x) + ax._offset;
+
+              var t = d3.select(this);
+              if (
+                q < ax["_visibleLabelMax_" + anchorAx._id] &&
+                q > ax["_visibleLabelMin_" + anchorAx._id]
+              ) {
+                t.style("display", "none"); // hidden
+              } else if (
+                e.K === "tick" &&
+                !idx &&
+                t.node().style.display !== "none"
+              ) {
+                t.style("display", null); // visible
+              }
             });
-
-    hideCounterAxisInsideTickLabels(ax, [TICK_TEXT]);
-
-    tickLabels.exit().remove();
-
-    if(opts.repositionOnUpdate) {
-        tickLabels.each(function(d) {
-            d3.select(this).select('text')
-                .call(svgTextUtils.positionText, labelFns.xFn(d), labelFns.yFn(d));
+          });
         });
-    }
-
-    function positionLabels(s, angle) {
-        s.each(function(d) {
-            var thisLabel = d3.select(this);
-            var mathjaxGroup = thisLabel.select('.text-math-group');
-            var anchor = labelFns.anchorFn(d, angle);
-
-            var transform = opts.transFn.call(thisLabel.node(), d) +
-                ((isNumeric(angle) && +angle !== 0) ?
-                (' rotate(' + angle + ',' + labelFns.xFn(d) + ',' +
-                    (labelFns.yFn(d) - d.fontSize / 2) + ')') :
-                '');
-
-            // how much to shift a multi-line label to center it vertically.
-            var nLines = svgTextUtils.lineCount(thisLabel);
-            var lineHeight = LINE_SPACING * d.fontSize;
-            var anchorHeight = labelFns.heightFn(d, isNumeric(angle) ? +angle : 0, (nLines - 1) * lineHeight);
-
-            if(anchorHeight) {
-                transform += strTranslate(0, anchorHeight);
-            }
-
-            if(mathjaxGroup.empty()) {
-                var thisText = thisLabel.select('text');
-                thisText.attr({
-                    transform: transform,
-                    'text-anchor': anchor
-                });
-
-                thisText.style('display', null); // visible
-
-                if(ax._adjustTickLabelsOverflow) {
-                    ax._adjustTickLabelsOverflow();
-                }
-            } else {
-                var mjWidth = Drawing.bBox(mathjaxGroup.node()).width;
-                var mjShift = mjWidth * {end: -0.5, start: 0.5}[anchor];
-                mathjaxGroup.attr('transform', transform + strTranslate(mjShift, 0));
-            }
+      }
+    });
+  };
+
+  // make sure all labels are correctly positioned at their base angle
+  // the positionLabels call above is only for newly drawn labels.
+  // do this without waiting, using the last calculated angle to
+  // minimize flicker, then do it again when we know all labels are
+  // there, putting back the prescribed angle to check for overlaps.
+  positionLabels(tickLabels, prevAngle + 1 ? prevAngle : tickAngle);
+
+  function allLabelsReady() {
+    return labelsReady.length && Promise.all(labelsReady);
+  }
+
+  var autoangle = null;
+
+  function fixLabelOverlaps() {
+    positionLabels(tickLabels, tickAngle);
+
+    // check for auto-angling if x labels overlap
+    // don't auto-angle at all for log axes with
+    // base and digit format
+    if (
+      vals.length &&
+      ax.autotickangles &&
+      (ax.type !== "log" || String(ax.dtick).charAt(0) !== "D")
+    ) {
+      autoangle = ax.autotickangles[0];
+
+      var maxFontSize = 0;
+      var lbbArray = [];
+      var i;
+      var maxLines = 1;
+      tickLabels.each(function (d) {
+        maxFontSize = Math.max(maxFontSize, d.fontSize);
+
+        var x = ax.l2p(d.x);
+        var thisLabel = selectTickLabel(this);
+        var bb = Drawing.bBox(thisLabel.node());
+        maxLines = Math.max(maxLines, svgTextUtils.lineCount(thisLabel));
+
+        lbbArray.push({
+          // ignore about y, just deal with x overlaps
+          top: 0,
+          bottom: 10,
+          height: 10,
+          left: x - bb.width / 2,
+          // impose a 2px gap
+          right: x + bb.width / 2 + 2,
+          width: bb.width + 2,
         });
-    }
-
-    ax._adjustTickLabelsOverflow = function() {
-        var ticklabeloverflow = ax.ticklabeloverflow;
-        if(!ticklabeloverflow || ticklabeloverflow === 'allow') return;
-
-        var hideOverflow = ticklabeloverflow.indexOf('hide') !== -1;
-
-        var isX = ax._id.charAt(0) === 'x';
-        // div positions
-        var p0 = 0;
-        var p1 = isX ?
-            gd._fullLayout.width :
-            gd._fullLayout.height;
-
-        if(ticklabeloverflow.indexOf('domain') !== -1) {
-            // domain positions
-            var rl = Lib.simpleMap(ax.range, ax.r2l);
-            p0 = ax.l2p(rl[0]) + ax._offset;
-            p1 = ax.l2p(rl[1]) + ax._offset;
+      });
+
+      // autotickangles
+      // if there are dividers or ticks on boundaries, the labels will be in between and
+      // we need to prevent overlap with the next divider/tick. Else the labels will be on
+      // the ticks and we need to prevent overlap with the next label.
+
+      // TODO should secondary labels also fall into this fix-overlap regime?
+      var preventOverlapWithTick =
+        (ax.tickson === "boundaries" || ax.showdividers) && !opts.secondary;
+
+      var vLen = vals.length;
+      var tickSpacing =
+        Math.abs((vals[vLen - 1].x - vals[0].x) * ax._m) / (vLen - 1);
+
+      var adjacent = preventOverlapWithTick ? tickSpacing / 2 : tickSpacing;
+      var opposite = preventOverlapWithTick
+        ? ax.ticklen
+        : maxFontSize * 1.25 * maxLines;
+      var hypotenuse = Math.sqrt(Math.pow(adjacent, 2) + Math.pow(opposite, 2));
+      var maxCos = adjacent / hypotenuse;
+      var autoTickAnglesRadians = ax.autotickangles.map(function (degrees) {
+        return (degrees * Math.PI) / 180;
+      });
+      var angleRadians = autoTickAnglesRadians.find(function (angle) {
+        return Math.abs(Math.cos(angle)) <= maxCos;
+      });
+      if (angleRadians === undefined) {
+        // no angle with smaller cosine than maxCos, just pick the angle with smallest cosine
+        angleRadians = autoTickAnglesRadians.reduce(function (
+          currentMax,
+          nextAngle
+        ) {
+          return Math.abs(Math.cos(currentMax)) < Math.abs(Math.cos(nextAngle))
+            ? currentMax
+            : nextAngle;
+        },
+        autoTickAnglesRadians[0]);
+      }
+      var newAngle = angleRadians * (180 / Math.PI) /* to degrees */;
+
+      if (preventOverlapWithTick) {
+        var gap = 2;
+        if (ax.ticks) gap += ax.tickwidth / 2;
+
+        for (i = 0; i < lbbArray.length; i++) {
+          var xbnd = vals[i].xbnd;
+          var lbb = lbbArray[i];
+          if (
+            (xbnd[0] !== null && lbb.left - ax.l2p(xbnd[0]) < gap) ||
+            (xbnd[1] !== null && ax.l2p(xbnd[1]) - lbb.right < gap)
+          ) {
+            autoangle = newAngle;
+            break;
+          }
         }
-
-        var min = Math.min(p0, p1);
-        var max = Math.max(p0, p1);
-
-        var side = ax.side;
-
-        var visibleLabelMin = Infinity;
-        var visibleLabelMax = -Infinity;
-
-        tickLabels.each(function(d) {
-            var thisLabel = d3.select(this);
-            var mathjaxGroup = thisLabel.select('.text-math-group');
-
-            if(mathjaxGroup.empty()) {
-                var bb = Drawing.bBox(thisLabel.node());
-                var adjust = 0;
-                if(isX) {
-                    if(bb.right > max) adjust = 1;
-                    else if(bb.left < min) adjust = 1;
-                } else {
-                    if(bb.bottom > max) adjust = 1;
-                    else if(bb.top + (ax.tickangle ? 0 : d.fontSize / 4) < min) adjust = 1;
-                }
-
-                var t = thisLabel.select('text');
-                if(adjust) {
-                    if(hideOverflow) t.style('display', 'none'); // hidden
-                } else if(t.node().style.display !== 'none'){
-                    t.style('display', null);
-
-                    if(side === 'bottom' || side === 'right') {
-                        visibleLabelMin = Math.min(visibleLabelMin, isX ? bb.top : bb.left);
-                    } else {
-                        visibleLabelMin = -Infinity;
-                    }
-
-                    if(side === 'top' || side === 'left') {
-                        visibleLabelMax = Math.max(visibleLabelMax, isX ? bb.bottom : bb.right);
-                    } else {
-                        visibleLabelMax = Infinity;
-                    }
-                }
-            } // TODO: hide mathjax?
-        });
-
-        for(var subplot in fullLayout._plots) {
-            var plotinfo = fullLayout._plots[subplot];
-            if(ax._id !== plotinfo.xaxis._id && ax._id !== plotinfo.yaxis._id) continue;
-            var anchorAx = isX ? plotinfo.yaxis : plotinfo.xaxis;
-            if(anchorAx) {
-                anchorAx['_visibleLabelMin_' + ax._id] = visibleLabelMin;
-                anchorAx['_visibleLabelMax_' + ax._id] = visibleLabelMax;
-            }
+      } else {
+        var ticklabelposition = ax.ticklabelposition || "";
+        var tickson = ax.tickson || "";
+
+        var has = function (str) {
+          return ticklabelposition.indexOf(str) !== -1;
+        };
+        var isTop = has("top");
+        var isLeft = has("left");
+        var isRight = has("right");
+        var isBottom = has("bottom");
+        var isAligned =
+          tickson !== "boundaries" && (isBottom || isLeft || isTop || isRight);
+        var pad = !isAligned ? 0 : (ax.tickwidth || 0) + 2 * TEXTPAD;
+
+        for (i = 0; i < lbbArray.length - 1; i++) {
+          if (Lib.bBoxIntersect(lbbArray[i], lbbArray[i + 1], pad)) {
+            autoangle = newAngle;
+            break;
+          }
         }
+      }
+
+      if (autoangle) {
+        positionLabels(tickLabels, autoangle);
+      }
+    }
+  }
+
+  if (ax._selections) {
+    ax._selections[cls] = tickLabels;
+  }
+
+  var seq = [allLabelsReady];
+
+  // N.B. during auto-margin redraws, if the axis fixed its label overlaps
+  // by rotating 90 degrees, do not attempt to re-fix its label overlaps
+  // as this can lead to infinite redraw loops!
+  if (
+    ax.automargin &&
+    fullLayout._redrawFromAutoMarginCount &&
+    prevAngle === 90
+  ) {
+    autoangle = prevAngle;
+    seq.push(function () {
+      positionLabels(tickLabels, prevAngle);
+    });
+  } else {
+    seq.push(fixLabelOverlaps);
+  }
+
+  // save current tick angle for future redraws
+  if (ax._tickAngles) {
+    seq.push(function () {
+      ax._tickAngles[cls] =
+        autoangle === null ? (isNumeric(tickAngle) ? tickAngle : 0) : autoangle;
+    });
+  }
+
+  var computeTickLabelBoundingBoxes = function () {
+    var labelsMaxW = 0;
+    var labelsMaxH = 0;
+    tickLabels.each(function (d, i) {
+      var thisLabel = selectTickLabel(this);
+      var mathjaxGroup = thisLabel.select(".text-math-group");
+
+      if (mathjaxGroup.empty()) {
+        var bb;
+
+        if (ax._vals[i]) {
+          bb = ax._vals[i].bb || Drawing.bBox(thisLabel.node());
+          ax._vals[i].bb = bb;
+        }
+
+        labelsMaxW = Math.max(labelsMaxW, bb.width);
+        labelsMaxH = Math.max(labelsMaxH, bb.height);
+      }
+    });
+
+    return {
+      labelsMaxW: labelsMaxW,
+      labelsMaxH: labelsMaxH,
     };
-
-    ax._hideCounterAxisInsideTickLabels = function(partialOpts) {
-        var isX = ax._id.charAt(0) === 'x';
-
-        var anchoredAxes = [];
-        for(var subplot in fullLayout._plots) {
-            var plotinfo = fullLayout._plots[subplot];
-            if(ax._id !== plotinfo.xaxis._id && ax._id !== plotinfo.yaxis._id) continue;
-            anchoredAxes.push(isX ? plotinfo.yaxis : plotinfo.xaxis);
+  };
+
+  var anchorAx = ax._anchorAxis;
+  if (
+    anchorAx &&
+    (anchorAx.autorange || anchorAx.insiderange) &&
+    insideTicklabelposition(ax) &&
+    !isLinked(fullLayout, ax._id)
+  ) {
+    if (!fullLayout._insideTickLabelsUpdaterange) {
+      fullLayout._insideTickLabelsUpdaterange = {};
+    }
+
+    if (anchorAx.autorange) {
+      fullLayout._insideTickLabelsUpdaterange[anchorAx._name + ".autorange"] =
+        anchorAx.autorange;
+
+      seq.push(computeTickLabelBoundingBoxes);
+    }
+
+    if (anchorAx.insiderange) {
+      var BBs = computeTickLabelBoundingBoxes();
+      var move = ax._id.charAt(0) === "y" ? BBs.labelsMaxW : BBs.labelsMaxH;
+
+      move += 2 * TEXTPAD;
+
+      if (ax.ticklabelposition === "inside") {
+        move += ax.ticklen || 0;
+      }
+
+      var sgn = ax.side === "right" || ax.side === "top" ? 1 : -1;
+      var index = sgn === 1 ? 1 : 0;
+      var otherIndex = sgn === 1 ? 0 : 1;
+
+      var newRange = [];
+      newRange[otherIndex] = anchorAx.range[otherIndex];
+
+      var anchorAxRange = anchorAx.range;
+
+      var p0 = anchorAx.r2p(anchorAxRange[index]);
+      var p1 = anchorAx.r2p(anchorAxRange[otherIndex]);
+
+      var _tempNewRange =
+        fullLayout._insideTickLabelsUpdaterange[anchorAx._name + ".range"];
+      if (_tempNewRange) {
+        // case of having multiple anchored axes having insideticklabel
+        var q0 = anchorAx.r2p(_tempNewRange[index]);
+        var q1 = anchorAx.r2p(_tempNewRange[otherIndex]);
+
+        var dir = sgn * (ax._id.charAt(0) === "y" ? 1 : -1);
+
+        if (dir * p0 < dir * q0) {
+          p0 = q0;
+          newRange[index] = anchorAxRange[index] = _tempNewRange[index];
         }
 
-        anchoredAxes.forEach(function(anchorAx, idx) {
-            if(anchorAx && insideTicklabelposition(anchorAx)) {
-                (partialOpts || [
-                    ZERO_PATH,
-                    MINORGRID_PATH,
-                    GRID_PATH,
-                    TICK_PATH,
-                    TICK_TEXT
-                ]).forEach(function(e) {
-                    var isPeriodLabel =
-                        e.K === 'tick' &&
-                        e.L === 'text' &&
-                        ax.ticklabelmode === 'period';
-
-                    var mainPlotinfo = fullLayout._plots[ax._mainSubplot];
-
-                    var sel;
-                    if(e.K === ZERO_PATH.K) {
-                        var zerolineLayer = zerolineIsAbove ? mainPlotinfo.zerolinelayerAbove : mainPlotinfo.zerolinelayer;
-                        sel = zerolineLayer.selectAll('.' + ax._id + 'zl');
-                    } else if(e.K === MINORGRID_PATH.K) sel = mainPlotinfo.minorGridlayer.selectAll('.' + ax._id);
-                    else if(e.K === GRID_PATH.K) sel = mainPlotinfo.gridlayer.selectAll('.' + ax._id);
-                    else sel = mainPlotinfo[ax._id.charAt(0) + 'axislayer'];
-
-                    sel.each(function() {
-                        var w = d3.select(this);
-                        if(e.L) w = w.selectAll(e.L);
-
-                        w.each(function(d) {
-                            var q = ax.l2p(
-                                isPeriodLabel ? getPosX(d) : d.x
-                            ) + ax._offset;
-
-                            var t = d3.select(this);
-                            if(
-                                q < ax['_visibleLabelMax_' + anchorAx._id] &&
-                                q > ax['_visibleLabelMin_' + anchorAx._id]
-                            ) {
-                                t.style('display', 'none'); // hidden
-                            } else if(e.K === 'tick' && !idx && t.node().style.display !== 'none') {
-                                t.style('display', null); // visible
-                            }
-                        });
-                    });
-                });
-            }
-        });
-    };
-
-    // make sure all labels are correctly positioned at their base angle
-    // the positionLabels call above is only for newly drawn labels.
-    // do this without waiting, using the last calculated angle to
-    // minimize flicker, then do it again when we know all labels are
-    // there, putting back the prescribed angle to check for overlaps.
-    positionLabels(tickLabels, (prevAngle + 1) ? prevAngle : tickAngle);
-
-    function allLabelsReady() {
-        return labelsReady.length && Promise.all(labelsReady);
-    }
-
-    var autoangle = null;
-
-    function fixLabelOverlaps() {
-        positionLabels(tickLabels, tickAngle);
-
-        // check for auto-angling if x labels overlap
-        // don't auto-angle at all for log axes with
-        // base and digit format
-        if(vals.length && ax.autotickangles &&
-            (ax.type !== 'log' || String(ax.dtick).charAt(0) !== 'D')
-        ) {
-            autoangle = ax.autotickangles[0];
-
-            var maxFontSize = 0;
-            var lbbArray = [];
-            var i;
-            var maxLines = 1;
-            tickLabels.each(function(d) {
-                maxFontSize = Math.max(maxFontSize, d.fontSize);
-
-                var x = ax.l2p(d.x);
-                var thisLabel = selectTickLabel(this);
-                var bb = Drawing.bBox(thisLabel.node());
-                maxLines = Math.max(maxLines, svgTextUtils.lineCount(thisLabel));
-
-                lbbArray.push({
-                    // ignore about y, just deal with x overlaps
-                    top: 0,
-                    bottom: 10,
-                    height: 10,
-                    left: x - bb.width / 2,
-                    // impose a 2px gap
-                    right: x + bb.width / 2 + 2,
-                    width: bb.width + 2
-                });
-            });
-
-            // autotickangles
-            // if there are dividers or ticks on boundaries, the labels will be in between and
-            // we need to prevent overlap with the next divider/tick. Else the labels will be on
-            // the ticks and we need to prevent overlap with the next label.
-
-            // TODO should secondary labels also fall into this fix-overlap regime?
-            var preventOverlapWithTick = (ax.tickson === 'boundaries' || ax.showdividers) && !opts.secondary;
-
-            var vLen = vals.length;
-            var tickSpacing = Math.abs((vals[vLen - 1].x - vals[0].x) * ax._m) / (vLen - 1);
-
-            var adjacent = preventOverlapWithTick ? tickSpacing / 2 : tickSpacing;
-            var opposite = preventOverlapWithTick ? ax.ticklen : maxFontSize * 1.25 * maxLines;
-            var hypotenuse = Math.sqrt(Math.pow(adjacent, 2) + Math.pow(opposite, 2));
-            var maxCos = adjacent / hypotenuse;
-            var autoTickAnglesRadians = ax.autotickangles.map(
-                function(degrees) { return degrees * Math.PI / 180; }
-            );
-            var angleRadians = autoTickAnglesRadians.find(
-                function(angle) { return Math.abs(Math.cos(angle)) <= maxCos; }
-            );
-            if(angleRadians === undefined) {
-                // no angle with smaller cosine than maxCos, just pick the angle with smallest cosine
-                angleRadians = autoTickAnglesRadians.reduce(
-                    function(currentMax, nextAngle) {
-                        return Math.abs(Math.cos(currentMax)) < Math.abs(Math.cos(nextAngle)) ? currentMax : nextAngle;
-                    }
-                    , autoTickAnglesRadians[0]
-                );
-            }
-            var newAngle = angleRadians * (180 / Math.PI /* to degrees */);
-
-            if(preventOverlapWithTick) {
-                var gap = 2;
-                if(ax.ticks) gap += ax.tickwidth / 2;
-
-                for(i = 0; i < lbbArray.length; i++) {
-                    var xbnd = vals[i].xbnd;
-                    var lbb = lbbArray[i];
-                    if(
-                        (xbnd[0] !== null && (lbb.left - ax.l2p(xbnd[0])) < gap) ||
-                        (xbnd[1] !== null && (ax.l2p(xbnd[1]) - lbb.right) < gap)
-                    ) {
-                        autoangle = newAngle;
-                        break;
-                    }
-                }
-            } else {
-                var ticklabelposition = ax.ticklabelposition || '';
-                var tickson = ax.tickson ||'';
-
-                var has = function(str) {
-                    return ticklabelposition.indexOf(str) !== -1;
-                };
-                var isTop = has('top');
-                var isLeft = has('left');
-                var isRight = has('right');
-                var isBottom = has('bottom');
-                var isAligned = (tickson !== 'boundaries') && (isBottom || isLeft || isTop || isRight);
-                var pad = !isAligned ? 0 :
-                (ax.tickwidth || 0) + 2 * TEXTPAD;
-
-                for(i = 0; i < lbbArray.length - 1; i++) {
-                    if(Lib.bBoxIntersect(lbbArray[i], lbbArray[i + 1], pad)) {
-                        autoangle = newAngle;
-                        break;
-                    }
-                }
-            }
-
-            if(autoangle) {
-                positionLabels(tickLabels, autoangle);
-            }
+        if (dir * p1 > dir * q1) {
+          p1 = q1;
+          newRange[otherIndex] = anchorAxRange[otherIndex] =
+            _tempNewRange[otherIndex];
         }
-    }
-
-    if(ax._selections) {
-        ax._selections[cls] = tickLabels;
-    }
-
-    var seq = [allLabelsReady];
-
-    // N.B. during auto-margin redraws, if the axis fixed its label overlaps
-    // by rotating 90 degrees, do not attempt to re-fix its label overlaps
-    // as this can lead to infinite redraw loops!
-    if(ax.automargin && fullLayout._redrawFromAutoMarginCount && prevAngle === 90) {
-        autoangle = prevAngle;
-        seq.push(function() {
-            positionLabels(tickLabels, prevAngle);
-        });
-    } else {
-        seq.push(fixLabelOverlaps);
-    }
-
-    // save current tick angle for future redraws
-    if(ax._tickAngles) {
-        seq.push(function() {
-            ax._tickAngles[cls] = autoangle === null ?
-                (isNumeric(tickAngle) ? tickAngle : 0) :
-                autoangle;
-        });
-    }
-
-    var computeTickLabelBoundingBoxes = function() {
-        var labelsMaxW = 0;
-        var labelsMaxH = 0;
-        tickLabels.each(function(d, i) {
-            var thisLabel = selectTickLabel(this);
-            var mathjaxGroup = thisLabel.select('.text-math-group');
-
-            if(mathjaxGroup.empty()) {
-                var bb;
-
-                if(ax._vals[i]) {
-                    bb = ax._vals[i].bb || Drawing.bBox(thisLabel.node());
-                    ax._vals[i].bb = bb;
-                }
-
-                labelsMaxW = Math.max(labelsMaxW, bb.width);
-                labelsMaxH = Math.max(labelsMaxH, bb.height);
-            }
-        });
-
-        return {
-            labelsMaxW: labelsMaxW,
-            labelsMaxH: labelsMaxH
-        };
-    };
-
-    var anchorAx = ax._anchorAxis;
-    if(
-        anchorAx && (anchorAx.autorange || anchorAx.insiderange) &&
-        insideTicklabelposition(ax) &&
-        !isLinked(fullLayout, ax._id)
-    ) {
-        if(!fullLayout._insideTickLabelsUpdaterange) {
-            fullLayout._insideTickLabelsUpdaterange = {};
-        }
-
-        if(anchorAx.autorange) {
-            fullLayout._insideTickLabelsUpdaterange[anchorAx._name + '.autorange'] = anchorAx.autorange;
-
-            seq.push(computeTickLabelBoundingBoxes);
-        }
-
-        if(anchorAx.insiderange) {
-            var BBs = computeTickLabelBoundingBoxes();
-            var move = ax._id.charAt(0) === 'y' ?
-                BBs.labelsMaxW :
-                BBs.labelsMaxH;
-
-            move += 2 * TEXTPAD;
-
-            if(ax.ticklabelposition === 'inside') {
-                move += ax.ticklen || 0;
-            }
-
-            var sgn = (ax.side === 'right' || ax.side === 'top') ? 1 : -1;
-            var index = sgn === 1 ? 1 : 0;
-            var otherIndex = sgn === 1 ? 0 : 1;
-
-            var newRange = [];
-            newRange[otherIndex] = anchorAx.range[otherIndex];
-
-            var anchorAxRange = anchorAx.range;
-
-            var p0 = anchorAx.r2p(anchorAxRange[index]);
-            var p1 = anchorAx.r2p(anchorAxRange[otherIndex]);
-
-            var _tempNewRange = fullLayout._insideTickLabelsUpdaterange[anchorAx._name + '.range'];
-            if(_tempNewRange) { // case of having multiple anchored axes having insideticklabel
-                var q0 = anchorAx.r2p(_tempNewRange[index]);
-                var q1 = anchorAx.r2p(_tempNewRange[otherIndex]);
-
-                var dir = sgn * (ax._id.charAt(0) === 'y' ? 1 : -1);
-
-                if(dir * p0 < dir * q0) {
-                    p0 = q0;
-                    newRange[index] = anchorAxRange[index] = _tempNewRange[index];
-                }
-
-                if(dir * p1 > dir * q1) {
-                    p1 = q1;
-                    newRange[otherIndex] = anchorAxRange[otherIndex] = _tempNewRange[otherIndex];
-                }
-            }
-
-            var dist = Math.abs(p1 - p0);
-            if(dist - move > 0) {
-                dist -= move;
-                move *= 1 + move / dist;
-            } else {
-                move = 0;
-            }
-
-            if(ax._id.charAt(0) !== 'y') move = -move;
-
-            newRange[index] = anchorAx.p2r(
-                anchorAx.r2p(anchorAxRange[index]) +
-                sgn * move
-            );
-
-            // handle partial ranges in insiderange
-            if(
-                anchorAx.autorange === 'min' ||
-                anchorAx.autorange === 'max reversed'
-            ) {
-                newRange[0] = null;
-
-                anchorAx._rangeInitial0 = undefined;
-                anchorAx._rangeInitial1 = undefined;
-            } else if(
-                anchorAx.autorange === 'max' ||
-                anchorAx.autorange === 'min reversed'
-            ) {
-                newRange[1] = null;
-
-                anchorAx._rangeInitial0 = undefined;
-                anchorAx._rangeInitial1 = undefined;
-            }
-
-            fullLayout._insideTickLabelsUpdaterange[anchorAx._name + '.range'] = newRange;
-        }
-    }
-
-    var done = Lib.syncOrAsync(seq);
-    if(done && done.then) gd._promises.push(done);
-    return done;
+      }
+
+      var dist = Math.abs(p1 - p0);
+      if (dist - move > 0) {
+        dist -= move;
+        move *= 1 + move / dist;
+      } else {
+        move = 0;
+      }
+
+      if (ax._id.charAt(0) !== "y") move = -move;
+
+      newRange[index] = anchorAx.p2r(
+        anchorAx.r2p(anchorAxRange[index]) + sgn * move
+      );
+
+      // handle partial ranges in insiderange
+      if (
+        anchorAx.autorange === "min" ||
+        anchorAx.autorange === "max reversed"
+      ) {
+        newRange[0] = null;
+
+        anchorAx._rangeInitial0 = undefined;
+        anchorAx._rangeInitial1 = undefined;
+      } else if (
+        anchorAx.autorange === "max" ||
+        anchorAx.autorange === "min reversed"
+      ) {
+        newRange[1] = null;
+
+        anchorAx._rangeInitial0 = undefined;
+        anchorAx._rangeInitial1 = undefined;
+      }
+
+      fullLayout._insideTickLabelsUpdaterange[anchorAx._name + ".range"] =
+        newRange;
+    }
+  }
+
+  var done = Lib.syncOrAsync(seq);
+  if (done && done.then) gd._promises.push(done);
+  return done;
 };
 
 /**
@@ -4133,23 +4464,22 @@
  * - {fn} transFn
  */
 function drawDividers(gd, ax, opts) {
-    var cls = ax._id + 'divider';
-    var vals = opts.vals;
-
-    var dividers = opts.layer.selectAll('path.' + cls)
-        .data(vals, tickDataFn);
-
-    dividers.exit().remove();
-
-    dividers.enter().insert('path', ':first-child')
-        .classed(cls, 1)
-        .classed('crisp', 1)
-        .call(Color.stroke, ax.dividercolor)
-        .style('stroke-width', Drawing.crispRound(gd, ax.dividerwidth, 1) + 'px');
-
-    dividers
-        .attr('transform', opts.transFn)
-        .attr('d', opts.path);
+  var cls = ax._id + "divider";
+  var vals = opts.vals;
+
+  var dividers = opts.layer.selectAll("path." + cls).data(vals, tickDataFn);
+
+  dividers.exit().remove();
+
+  dividers
+    .enter()
+    .insert("path", ":first-child")
+    .classed(cls, 1)
+    .classed("crisp", 1)
+    .call(Color.stroke, ax.dividercolor)
+    .style("stroke-width", Drawing.crispRound(gd, ax.dividerwidth, 1) + "px");
+
+  dividers.attr("transform", opts.transFn).attr("d", opts.path);
 }
 
 /**
@@ -4166,31 +4496,31 @@
  *  - {number} position
  * @return {number}
  */
-axes.getPxPosition = function(gd, ax) {
-    var gs = gd._fullLayout._size;
-    var axLetter = ax._id.charAt(0);
-    var side = ax.side;
-    var anchorAxis;
-
-    if(ax.anchor !== 'free') {
-        anchorAxis = ax._anchorAxis;
-    } else if(axLetter === 'x') {
-        anchorAxis = {
-            _offset: gs.t + (1 - (ax.position || 0)) * gs.h,
-            _length: 0
-        };
-    } else if(axLetter === 'y') {
-        anchorAxis = {
-            _offset: gs.l + (ax.position || 0) * gs.w + ax._shift,
-            _length: 0
-        };
-    }
-
-    if(side === 'top' || side === 'left') {
-        return anchorAxis._offset;
-    } else if(side === 'bottom' || side === 'right') {
-        return anchorAxis._offset + anchorAxis._length;
-    }
+axes.getPxPosition = function (gd, ax) {
+  var gs = gd._fullLayout._size;
+  var axLetter = ax._id.charAt(0);
+  var side = ax.side;
+  var anchorAxis;
+
+  if (ax.anchor !== "free") {
+    anchorAxis = ax._anchorAxis;
+  } else if (axLetter === "x") {
+    anchorAxis = {
+      _offset: gs.t + (1 - (ax.position || 0)) * gs.h,
+      _length: 0,
+    };
+  } else if (axLetter === "y") {
+    anchorAxis = {
+      _offset: gs.l + (ax.position || 0) * gs.w + ax._shift,
+      _length: 0,
+    };
+  }
+
+  if (side === "top" || side === "left") {
+    return anchorAxis._offset;
+  } else if (side === "bottom" || side === "right") {
+    return anchorAxis._offset + anchorAxis._length;
+  }
 };
 
 /**
@@ -4203,15 +4533,13 @@
  * @return {number} (in px)
  */
 function approxTitleDepth(ax) {
-    var fontSize = ax.title.font.size;
-    var extraLines = (ax.title.text.match(svgTextUtils.BR_TAG_ALL) || []).length;
-    if(ax.title.hasOwnProperty('standoff')) {
-        return fontSize * (CAP_SHIFT + (extraLines * LINE_SPACING));
-    } else {
-        return extraLines ?
-            fontSize * (extraLines + 1) * LINE_SPACING :
-            fontSize;
-    }
+  var fontSize = ax.title.font.size;
+  var extraLines = (ax.title.text.match(svgTextUtils.BR_TAG_ALL) || []).length;
+  if (ax.title.hasOwnProperty("standoff")) {
+    return fontSize * (CAP_SHIFT + extraLines * LINE_SPACING);
+  } else {
+    return extraLines ? fontSize * (extraLines + 1) * LINE_SPACING : fontSize;
+  }
 }
 
 /**
@@ -4232,199 +4560,212 @@
  *  - {boolean} showticklabels
  */
 function drawTitle(gd, ax) {
-    var fullLayout = gd._fullLayout;
-    var axId = ax._id;
-    var axLetter = axId.charAt(0);
-    var fontSize = ax.title.font.size;
-    var titleStandoff;
-    var extraLines = (ax.title.text.match(svgTextUtils.BR_TAG_ALL) || []).length;
-
-    if(ax.title.hasOwnProperty('standoff')) {
-        // With ax._depth the initial drawing baseline is at the outer axis border (where the
-        // ticklabels are drawn). Since the title text will be drawn above the baseline,
-        // bottom/right axes must be shifted by 1 text line to draw below ticklabels instead of on
-        // top of them, whereas for top/left axes, the first line would be drawn
-        // before the ticklabels, but we need an offset for the descender portion of the first line
-        // and all subsequent lines.
-        if(ax.side === 'bottom' || ax.side === 'right') {
-            titleStandoff = ax._depth + ax.title.standoff + fontSize * CAP_SHIFT;
-        } else if(ax.side === 'top' || ax.side === 'left') {
-            titleStandoff = ax._depth + ax.title.standoff + fontSize * (MID_SHIFT + (extraLines * LINE_SPACING));
+  var fullLayout = gd._fullLayout;
+  var axId = ax._id;
+  var axLetter = axId.charAt(0);
+  var fontSize = ax.title.font.size;
+  var titleStandoff;
+  var extraLines = (ax.title.text.match(svgTextUtils.BR_TAG_ALL) || []).length;
+
+  if (ax.title.hasOwnProperty("standoff")) {
+    // With ax._depth the initial drawing baseline is at the outer axis border (where the
+    // ticklabels are drawn). Since the title text will be drawn above the baseline,
+    // bottom/right axes must be shifted by 1 text line to draw below ticklabels instead of on
+    // top of them, whereas for top/left axes, the first line would be drawn
+    // before the ticklabels, but we need an offset for the descender portion of the first line
+    // and all subsequent lines.
+    if (ax.side === "bottom" || ax.side === "right") {
+      titleStandoff = ax._depth + ax.title.standoff + fontSize * CAP_SHIFT;
+    } else if (ax.side === "top" || ax.side === "left") {
+      titleStandoff =
+        ax._depth +
+        ax.title.standoff +
+        fontSize * (MID_SHIFT + extraLines * LINE_SPACING);
+    }
+  } else {
+    var isInside = insideTicklabelposition(ax);
+
+    if (ax.type === "multicategory") {
+      titleStandoff = ax._depth;
+    } else {
+      var offsetBase = 1.5 * fontSize;
+      if (isInside) {
+        offsetBase = 0.5 * fontSize;
+        if (ax.ticks === "outside") {
+          offsetBase += ax.ticklen;
         }
-    } else {
-        var isInside = insideTicklabelposition(ax);
-
-        if(ax.type === 'multicategory') {
-            titleStandoff = ax._depth;
-        } else {
-            var offsetBase = 1.5 * fontSize;
-            if(isInside) {
-                offsetBase = 0.5 * fontSize;
-                if(ax.ticks === 'outside') {
-                    offsetBase += ax.ticklen;
-                }
-            }
-            titleStandoff = 10 + offsetBase + (ax.linewidth ? ax.linewidth - 1 : 0);
-        }
-
-        if(!isInside) {
-            if(axLetter === 'x') {
-                titleStandoff += ax.side === 'top' ?
-                    fontSize * (ax.showticklabels ? 1 : 0) :
-                    fontSize * (ax.showticklabels ? 1.5 : 0.5);
-            } else {
-                titleStandoff += ax.side === 'right' ?
-                    fontSize * (ax.showticklabels ? 1 : 0.5) :
-                    fontSize * (ax.showticklabels ? 0.5 : 0);
-            }
-        }
-    }
-
-    var pos = axes.getPxPosition(gd, ax);
-    var transform, x, y;
-
-    if(axLetter === 'x') {
-        x = ax._offset + ax._length / 2;
-        y = (ax.side === 'top') ? pos - titleStandoff : pos + titleStandoff;
-    } else {
-        y = ax._offset + ax._length / 2;
-        x = (ax.side === 'right') ? pos + titleStandoff : pos - titleStandoff;
-        transform = {rotate: '-90', offset: 0};
-    }
-
-    var avoid;
-
-    if(ax.type !== 'multicategory') {
-        var tickLabels = ax._selections[ax._id + 'tick'];
-
-        avoid = {
-            selection: tickLabels,
-            side: ax.side
-        };
-
-        if(tickLabels && tickLabels.node() && tickLabels.node().parentNode) {
-            var translation = Drawing.getTranslate(tickLabels.node().parentNode);
-            avoid.offsetLeft = translation.x;
-            avoid.offsetTop = translation.y;
-        }
-
-        if(ax.title.hasOwnProperty('standoff')) {
-            avoid.pad = 0;
-        }
-    }
-
-    ax._titleStandoff = titleStandoff;
-
-    return Titles.draw(gd, axId + 'title', {
-        propContainer: ax,
-        propName: ax._name + '.title.text',
-        placeholder: fullLayout._dfltTitle[axLetter],
-        avoid: avoid,
-        transform: transform,
-        attributes: {x: x, y: y, 'text-anchor': 'middle'}
-    });
-}
-
-axes.shouldShowZeroLine = function(gd, ax, counterAxis) {
-    var rng = Lib.simpleMap(ax.range, ax.r2l);
-    return (
-        (rng[0] * rng[1] <= 0) &&
-        ax.zeroline &&
-        (ax.type === 'linear' || ax.type === '-') &&
-        !(ax.rangebreaks && ax.maskBreaks(0) === BADNUM) &&
-        (
-            clipEnds(ax, 0) ||
-            !anyCounterAxLineAtZero(gd, ax, counterAxis, rng) ||
-            hasBarsOrFill(gd, ax)
-        )
-    );
+      }
+      titleStandoff = 10 + offsetBase + (ax.linewidth ? ax.linewidth - 1 : 0);
+    }
+
+    if (!isInside) {
+      if (axLetter === "x") {
+        titleStandoff +=
+          ax.side === "top"
+            ? fontSize * (ax.showticklabels ? 1 : 0)
+            : fontSize * (ax.showticklabels ? 1.5 : 0.5);
+      } else {
+        titleStandoff +=
+          ax.side === "right"
+            ? fontSize * (ax.showticklabels ? 1 : 0.5)
+            : fontSize * (ax.showticklabels ? 0.5 : 0);
+      }
+    }
+  }
+
+  var pos = axes.getPxPosition(gd, ax);
+  var transform, x, y;
+
+  if (axLetter === "x") {
+    x = ax._offset + ax._length / 2;
+    y = ax.side === "top" ? pos - titleStandoff : pos + titleStandoff;
+  } else {
+    y = ax._offset + ax._length / 2;
+    x = ax.side === "right" ? pos + titleStandoff : pos - titleStandoff;
+    transform = { rotate: "-90", offset: 0 };
+  }
+
+  var avoid;
+
+  if (ax.type !== "multicategory") {
+    var tickLabels = ax._selections[ax._id + "tick"];
+
+    avoid = {
+      selection: tickLabels,
+      side: ax.side,
+    };
+
+    if (tickLabels && tickLabels.node() && tickLabels.node().parentNode) {
+      var translation = Drawing.getTranslate(tickLabels.node().parentNode);
+      avoid.offsetLeft = translation.x;
+      avoid.offsetTop = translation.y;
+    }
+
+    if (ax.title.hasOwnProperty("standoff")) {
+      avoid.pad = 0;
+    }
+  }
+
+  ax._titleStandoff = titleStandoff;
+
+  return Titles.draw(gd, axId + "title", {
+    propContainer: ax,
+    propName: ax._name + ".title.text",
+    placeholder: fullLayout._dfltTitle[axLetter],
+    avoid: avoid,
+    transform: transform,
+    attributes: { x: x, y: y, "text-anchor": "middle" },
+  });
+}
+
+axes.shouldShowZeroLine = function (gd, ax, counterAxis) {
+  var rng = Lib.simpleMap(ax.range, ax.r2l);
+  return (
+    rng[0] * rng[1] <= 0 &&
+    ax.zeroline &&
+    (ax.type === "linear" || ax.type === "-") &&
+    !(ax.rangebreaks && ax.maskBreaks(0) === BADNUM) &&
+    (clipEnds(ax, 0) ||
+      !anyCounterAxLineAtZero(gd, ax, counterAxis, rng) ||
+      hasBarsOrFill(gd, ax))
+  );
 };
 
-axes.clipEnds = function(ax, vals) {
-    return vals.filter(function(d) { return clipEnds(ax, d.x); });
+axes.clipEnds = function (ax, vals) {
+  return vals.filter(function (d) {
+    return clipEnds(ax, d.x);
+  });
 };
 
 function clipEnds(ax, l) {
-    var p = ax.l2p(l);
-    return (p > 1 && p < ax._length - 1);
+  var p = ax.l2p(l);
+  return p > 1 && p < ax._length - 1;
 }
 
 function anyCounterAxLineAtZero(gd, ax, counterAxis, rng) {
-    var mainCounterAxis = counterAxis._mainAxis;
-    if(!mainCounterAxis) return;
-
-    var fullLayout = gd._fullLayout;
-    var axLetter = ax._id.charAt(0);
-    var counterLetter = axes.counterLetter(ax._id);
-
-    var zeroPosition = ax._offset + (
-        ((Math.abs(rng[0]) < Math.abs(rng[1])) === (axLetter === 'x')) ?
-        0 : ax._length
-    );
-
-    function lineNearZero(ax2) {
-        if(!ax2.showline || !ax2.linewidth) return false;
-        var tolerance = Math.max((ax2.linewidth + ax.zerolinewidth) / 2, 1);
-
-        function closeEnough(pos2) {
-            return typeof pos2 === 'number' && Math.abs(pos2 - zeroPosition) < tolerance;
-        }
-
-        if(closeEnough(ax2._mainLinePosition) || closeEnough(ax2._mainMirrorPosition)) {
-            return true;
-        }
-        var linePositions = ax2._linepositions || {};
-        for(var k in linePositions) {
-            if(closeEnough(linePositions[k][0]) || closeEnough(linePositions[k][1])) {
-                return true;
-            }
-        }
-    }
-
-    var plotinfo = fullLayout._plots[counterAxis._mainSubplot];
-    if(!(plotinfo.mainplotinfo || plotinfo).overlays.length) {
-        return lineNearZero(counterAxis, zeroPosition);
-    }
-
-    var counterLetterAxes = axes.list(gd, counterLetter);
-    for(var i = 0; i < counterLetterAxes.length; i++) {
-        var counterAxis2 = counterLetterAxes[i];
-        if(
-            counterAxis2._mainAxis === mainCounterAxis &&
-            lineNearZero(counterAxis2, zeroPosition)
-        ) {
-            return true;
-        }
-    }
+  var mainCounterAxis = counterAxis._mainAxis;
+  if (!mainCounterAxis) return;
+
+  var fullLayout = gd._fullLayout;
+  var axLetter = ax._id.charAt(0);
+  var counterLetter = axes.counterLetter(ax._id);
+
+  var zeroPosition =
+    ax._offset +
+    (Math.abs(rng[0]) < Math.abs(rng[1]) === (axLetter === "x")
+      ? 0
+      : ax._length);
+
+  function lineNearZero(ax2) {
+    if (!ax2.showline || !ax2.linewidth) return false;
+    var tolerance = Math.max((ax2.linewidth + ax.zerolinewidth) / 2, 1);
+
+    function closeEnough(pos2) {
+      return (
+        typeof pos2 === "number" && Math.abs(pos2 - zeroPosition) < tolerance
+      );
+    }
+
+    if (
+      closeEnough(ax2._mainLinePosition) ||
+      closeEnough(ax2._mainMirrorPosition)
+    ) {
+      return true;
+    }
+    var linePositions = ax2._linepositions || {};
+    for (var k in linePositions) {
+      if (
+        closeEnough(linePositions[k][0]) ||
+        closeEnough(linePositions[k][1])
+      ) {
+        return true;
+      }
+    }
+  }
+
+  var plotinfo = fullLayout._plots[counterAxis._mainSubplot];
+  if (!(plotinfo.mainplotinfo || plotinfo).overlays.length) {
+    return lineNearZero(counterAxis, zeroPosition);
+  }
+
+  var counterLetterAxes = axes.list(gd, counterLetter);
+  for (var i = 0; i < counterLetterAxes.length; i++) {
+    var counterAxis2 = counterLetterAxes[i];
+    if (
+      counterAxis2._mainAxis === mainCounterAxis &&
+      lineNearZero(counterAxis2, zeroPosition)
+    ) {
+      return true;
+    }
+  }
 }
 
 function hasBarsOrFill(gd, ax) {
-    var fullData = gd._fullData;
-    var subplot = ax._mainSubplot;
-    var axLetter = ax._id.charAt(0);
-
-    for(var i = 0; i < fullData.length; i++) {
-        var trace = fullData[i];
-
-        if(trace.visible === true && (trace.xaxis + trace.yaxis) === subplot) {
-            if(
-                Registry.traceIs(trace, 'bar-like') &&
-                trace.orientation === {x: 'h', y: 'v'}[axLetter]
-            ) return true;
-
-            if(
-                trace.fill &&
-                trace.fill.charAt(trace.fill.length - 1) === axLetter
-            ) return true;
-        }
-    }
-    return false;
+  var fullData = gd._fullData;
+  var subplot = ax._mainSubplot;
+  var axLetter = ax._id.charAt(0);
+
+  for (var i = 0; i < fullData.length; i++) {
+    var trace = fullData[i];
+
+    if (trace.visible === true && trace.xaxis + trace.yaxis === subplot) {
+      if (
+        Registry.traceIs(trace, "bar-like") &&
+        trace.orientation === { x: "h", y: "v" }[axLetter]
+      )
+        return true;
+
+      if (trace.fill && trace.fill.charAt(trace.fill.length - 1) === axLetter)
+        return true;
+    }
+  }
+  return false;
 }
 
 function selectTickLabel(gTick) {
-    var s = d3.select(gTick);
-    var mj = s.select('.text-math-group');
-    return mj.empty() ? s.select('text') : mj;
+  var s = d3.select(gTick);
+  var mj = s.select(".text-math-group");
+  return mj.empty() ? s.select("text") : mj;
 }
 
 /**
@@ -4436,217 +4777,247 @@
  * We're probably also doing multiple redraws in this case, would be faster
  * if we can just do the whole calculation ahead of time and draw once.
  */
-axes.allowAutoMargin = function(gd) {
-    var axList = axes.list(gd, '', true);
-    for(var i = 0; i < axList.length; i++) {
-        var ax = axList[i];
-        if(ax.automargin) {
-            Plots.allowAutoMargin(gd, axAutoMarginID(ax));
-            if(ax.mirror) {
-                Plots.allowAutoMargin(gd, axMirrorAutoMarginID(ax));
-            }
-        }
-        if(Registry.getComponentMethod('rangeslider', 'isVisible')(ax)) {
-            Plots.allowAutoMargin(gd, rangeSliderAutoMarginID(ax));
-        }
-    }
+axes.allowAutoMargin = function (gd) {
+  var axList = axes.list(gd, "", true);
+  for (var i = 0; i < axList.length; i++) {
+    var ax = axList[i];
+    if (ax.automargin) {
+      Plots.allowAutoMargin(gd, axAutoMarginID(ax));
+      if (ax.mirror) {
+        Plots.allowAutoMargin(gd, axMirrorAutoMarginID(ax));
+      }
+    }
+    if (Registry.getComponentMethod("rangeslider", "isVisible")(ax)) {
+      Plots.allowAutoMargin(gd, rangeSliderAutoMarginID(ax));
+    }
+  }
 };
 
-function axAutoMarginID(ax) { return ax._id + '.automargin'; }
-function axMirrorAutoMarginID(ax) { return axAutoMarginID(ax) + '.mirror'; }
-function rangeSliderAutoMarginID(ax) { return ax._id + '.rangeslider'; }
+function axAutoMarginID(ax) {
+  return ax._id + ".automargin";
+}
+function axMirrorAutoMarginID(ax) {
+  return axAutoMarginID(ax) + ".mirror";
+}
+function rangeSliderAutoMarginID(ax) {
+  return ax._id + ".rangeslider";
+}
 
 // swap all the presentation attributes of the axes showing these traces
-axes.swap = function(gd, traces) {
-    var axGroups = makeAxisGroups(gd, traces);
-
-    for(var i = 0; i < axGroups.length; i++) {
-        swapAxisGroup(gd, axGroups[i].x, axGroups[i].y);
-    }
+axes.swap = function (gd, traces) {
+  var axGroups = makeAxisGroups(gd, traces);
+
+  for (var i = 0; i < axGroups.length; i++) {
+    swapAxisGroup(gd, axGroups[i].x, axGroups[i].y);
+  }
 };
 
 function makeAxisGroups(gd, traces) {
-    var groups = [];
-    var i, j;
-
-    for(i = 0; i < traces.length; i++) {
-        var groupsi = [];
-        var xi = gd._fullData[traces[i]].xaxis;
-        var yi = gd._fullData[traces[i]].yaxis;
-        if(!xi || !yi) continue; // not a 2D cartesian trace?
-
-        for(j = 0; j < groups.length; j++) {
-            if(groups[j].x.indexOf(xi) !== -1 || groups[j].y.indexOf(yi) !== -1) {
-                groupsi.push(j);
-            }
-        }
-
-        if(!groupsi.length) {
-            groups.push({x: [xi], y: [yi]});
-            continue;
-        }
-
-        var group0 = groups[groupsi[0]];
-        var groupj;
-
-        if(groupsi.length > 1) {
-            for(j = 1; j < groupsi.length; j++) {
-                groupj = groups[groupsi[j]];
-                mergeAxisGroups(group0.x, groupj.x);
-                mergeAxisGroups(group0.y, groupj.y);
-            }
-        }
-        mergeAxisGroups(group0.x, [xi]);
-        mergeAxisGroups(group0.y, [yi]);
-    }
-
-    return groups;
+  var groups = [];
+  var i, j;
+
+  for (i = 0; i < traces.length; i++) {
+    var groupsi = [];
+    var xi = gd._fullData[traces[i]].xaxis;
+    var yi = gd._fullData[traces[i]].yaxis;
+    if (!xi || !yi) continue; // not a 2D cartesian trace?
+
+    for (j = 0; j < groups.length; j++) {
+      if (groups[j].x.indexOf(xi) !== -1 || groups[j].y.indexOf(yi) !== -1) {
+        groupsi.push(j);
+      }
+    }
+
+    if (!groupsi.length) {
+      groups.push({ x: [xi], y: [yi] });
+      continue;
+    }
+
+    var group0 = groups[groupsi[0]];
+    var groupj;
+
+    if (groupsi.length > 1) {
+      for (j = 1; j < groupsi.length; j++) {
+        groupj = groups[groupsi[j]];
+        mergeAxisGroups(group0.x, groupj.x);
+        mergeAxisGroups(group0.y, groupj.y);
+      }
+    }
+    mergeAxisGroups(group0.x, [xi]);
+    mergeAxisGroups(group0.y, [yi]);
+  }
+
+  return groups;
 }
 
 function mergeAxisGroups(intoSet, fromSet) {
-    for(var i = 0; i < fromSet.length; i++) {
-        if(intoSet.indexOf(fromSet[i]) === -1) intoSet.push(fromSet[i]);
-    }
+  for (var i = 0; i < fromSet.length; i++) {
+    if (intoSet.indexOf(fromSet[i]) === -1) intoSet.push(fromSet[i]);
+  }
 }
 
 function swapAxisGroup(gd, xIds, yIds) {
-    var xFullAxes = [];
-    var yFullAxes = [];
-    var layout = gd.layout;
-    var i, j;
-
-    for(i = 0; i < xIds.length; i++) xFullAxes.push(axes.getFromId(gd, xIds[i]));
-    for(i = 0; i < yIds.length; i++) yFullAxes.push(axes.getFromId(gd, yIds[i]));
-
-    var allAxKeys = Object.keys(axAttrs);
-
-    var noSwapAttrs = [
-        'anchor', 'domain', 'overlaying', 'position', 'side', 'tickangle', 'editType'
-    ];
-    var numericTypes = ['linear', 'log'];
-
-    for(i = 0; i < allAxKeys.length; i++) {
-        var keyi = allAxKeys[i];
-        var xVal = xFullAxes[0][keyi];
-        var yVal = yFullAxes[0][keyi];
-        var allEqual = true;
-        var coerceLinearX = false;
-        var coerceLinearY = false;
-        if(keyi.charAt(0) === '_' || typeof xVal === 'function' ||
-                noSwapAttrs.indexOf(keyi) !== -1) {
-            continue;
-        }
-        for(j = 1; j < xFullAxes.length && allEqual; j++) {
-            var xVali = xFullAxes[j][keyi];
-            if(keyi === 'type' && numericTypes.indexOf(xVal) !== -1 &&
-                    numericTypes.indexOf(xVali) !== -1 && xVal !== xVali) {
-                // type is special - if we find a mixture of linear and log,
-                // coerce them all to linear on flipping
-                coerceLinearX = true;
-            } else if(xVali !== xVal) allEqual = false;
-        }
-        for(j = 1; j < yFullAxes.length && allEqual; j++) {
-            var yVali = yFullAxes[j][keyi];
-            if(keyi === 'type' && numericTypes.indexOf(yVal) !== -1 &&
-                    numericTypes.indexOf(yVali) !== -1 && yVal !== yVali) {
-                // type is special - if we find a mixture of linear and log,
-                // coerce them all to linear on flipping
-                coerceLinearY = true;
-            } else if(yFullAxes[j][keyi] !== yVal) allEqual = false;
-        }
-        if(allEqual) {
-            if(coerceLinearX) layout[xFullAxes[0]._name].type = 'linear';
-            if(coerceLinearY) layout[yFullAxes[0]._name].type = 'linear';
-            swapAxisAttrs(layout, keyi, xFullAxes, yFullAxes, gd._fullLayout._dfltTitle);
-        }
-    }
-
-    // now swap x&y for any annotations anchored to these x & y
-    for(i = 0; i < gd._fullLayout.annotations.length; i++) {
-        var ann = gd._fullLayout.annotations[i];
-        if(xIds.indexOf(ann.xref) !== -1 &&
-                yIds.indexOf(ann.yref) !== -1) {
-            Lib.swapAttrs(layout.annotations[i], ['?']);
-        }
-    }
+  var xFullAxes = [];
+  var yFullAxes = [];
+  var layout = gd.layout;
+  var i, j;
+
+  for (i = 0; i < xIds.length; i++) xFullAxes.push(axes.getFromId(gd, xIds[i]));
+  for (i = 0; i < yIds.length; i++) yFullAxes.push(axes.getFromId(gd, yIds[i]));
+
+  var allAxKeys = Object.keys(axAttrs);
+
+  var noSwapAttrs = [
+    "anchor",
+    "domain",
+    "overlaying",
+    "position",
+    "side",
+    "tickangle",
+    "editType",
+  ];
+  var numericTypes = ["linear", "log"];
+
+  for (i = 0; i < allAxKeys.length; i++) {
+    var keyi = allAxKeys[i];
+    var xVal = xFullAxes[0][keyi];
+    var yVal = yFullAxes[0][keyi];
+    var allEqual = true;
+    var coerceLinearX = false;
+    var coerceLinearY = false;
+    if (
+      keyi.charAt(0) === "_" ||
+      typeof xVal === "function" ||
+      noSwapAttrs.indexOf(keyi) !== -1
+    ) {
+      continue;
+    }
+    for (j = 1; j < xFullAxes.length && allEqual; j++) {
+      var xVali = xFullAxes[j][keyi];
+      if (
+        keyi === "type" &&
+        numericTypes.indexOf(xVal) !== -1 &&
+        numericTypes.indexOf(xVali) !== -1 &&
+        xVal !== xVali
+      ) {
+        // type is special - if we find a mixture of linear and log,
+        // coerce them all to linear on flipping
+        coerceLinearX = true;
+      } else if (xVali !== xVal) allEqual = false;
+    }
+    for (j = 1; j < yFullAxes.length && allEqual; j++) {
+      var yVali = yFullAxes[j][keyi];
+      if (
+        keyi === "type" &&
+        numericTypes.indexOf(yVal) !== -1 &&
+        numericTypes.indexOf(yVali) !== -1 &&
+        yVal !== yVali
+      ) {
+        // type is special - if we find a mixture of linear and log,
+        // coerce them all to linear on flipping
+        coerceLinearY = true;
+      } else if (yFullAxes[j][keyi] !== yVal) allEqual = false;
+    }
+    if (allEqual) {
+      if (coerceLinearX) layout[xFullAxes[0]._name].type = "linear";
+      if (coerceLinearY) layout[yFullAxes[0]._name].type = "linear";
+      swapAxisAttrs(
+        layout,
+        keyi,
+        xFullAxes,
+        yFullAxes,
+        gd._fullLayout._dfltTitle
+      );
+    }
+  }
+
+  // now swap x&y for any annotations anchored to these x & y
+  for (i = 0; i < gd._fullLayout.annotations.length; i++) {
+    var ann = gd._fullLayout.annotations[i];
+    if (xIds.indexOf(ann.xref) !== -1 && yIds.indexOf(ann.yref) !== -1) {
+      Lib.swapAttrs(layout.annotations[i], ["?"]);
+    }
+  }
 }
 
 function swapAxisAttrs(layout, key, xFullAxes, yFullAxes, dfltTitle) {
-    // in case the value is the default for either axis,
-    // look at the first axis in each list and see if
-    // this key's value is undefined
-    var np = Lib.nestedProperty;
-    var xVal = np(layout[xFullAxes[0]._name], key).get();
-    var yVal = np(layout[yFullAxes[0]._name], key).get();
-    var i;
-
-    if(key === 'title') {
-        // special handling of placeholder titles
-        if(xVal && xVal.text === dfltTitle.x) {
-            xVal.text = dfltTitle.y;
-        }
-        if(yVal && yVal.text === dfltTitle.y) {
-            yVal.text = dfltTitle.x;
-        }
-    }
-
-    for(i = 0; i < xFullAxes.length; i++) {
-        np(layout, xFullAxes[i]._name + '.' + key).set(yVal);
-    }
-    for(i = 0; i < yFullAxes.length; i++) {
-        np(layout, yFullAxes[i]._name + '.' + key).set(xVal);
-    }
+  // in case the value is the default for either axis,
+  // look at the first axis in each list and see if
+  // this key's value is undefined
+  var np = Lib.nestedProperty;
+  var xVal = np(layout[xFullAxes[0]._name], key).get();
+  var yVal = np(layout[yFullAxes[0]._name], key).get();
+  var i;
+
+  if (key === "title") {
+    // special handling of placeholder titles
+    if (xVal && xVal.text === dfltTitle.x) {
+      xVal.text = dfltTitle.y;
+    }
+    if (yVal && yVal.text === dfltTitle.y) {
+      yVal.text = dfltTitle.x;
+    }
+  }
+
+  for (i = 0; i < xFullAxes.length; i++) {
+    np(layout, xFullAxes[i]._name + "." + key).set(yVal);
+  }
+  for (i = 0; i < yFullAxes.length; i++) {
+    np(layout, yFullAxes[i]._name + "." + key).set(xVal);
+  }
 }
 
 function isAngular(ax) {
-    return ax._id === 'angularaxis';
+  return ax._id === "angularaxis";
 }
 
 function moveOutsideBreak(v, ax) {
-    var len = ax._rangebreaks.length;
-    for(var k = 0; k < len; k++) {
-        var brk = ax._rangebreaks[k];
-        if(v >= brk.min && v < brk.max) {
-            return brk.max;
-        }
-    }
-    return v;
+  var len = ax._rangebreaks.length;
+  for (var k = 0; k < len; k++) {
+    var brk = ax._rangebreaks[k];
+    if (v >= brk.min && v < brk.max) {
+      return brk.max;
+    }
+  }
+  return v;
 }
 
 function insideTicklabelposition(ax) {
-    return ((ax.ticklabelposition || '').indexOf('inside') !== -1);
+  return (ax.ticklabelposition || "").indexOf("inside") !== -1;
 }
 
 function hideCounterAxisInsideTickLabels(ax, opts) {
-    if(insideTicklabelposition(ax._anchorAxis || {})) {
-        if(ax._hideCounterAxisInsideTickLabels) {
-            ax._hideCounterAxisInsideTickLabels(opts);
-        }
-    }
+  if (insideTicklabelposition(ax._anchorAxis || {})) {
+    if (ax._hideCounterAxisInsideTickLabels) {
+      ax._hideCounterAxisInsideTickLabels(opts);
+    }
+  }
 }
 
 function incrementShift(ax, shiftVal, axShifts, normalize) {
-    // Need to set 'overlay' for anchored axis
-    var overlay = ((ax.anchor !== 'free') && ((ax.overlaying === undefined) || (ax.overlaying === false))) ? ax._id : ax.overlaying;
-    var shiftValAdj;
-    if(normalize) {
-        shiftValAdj = ax.side === 'right' ? shiftVal : -shiftVal;
-    } else {
-        shiftValAdj = shiftVal;
-    }
-    if(!(overlay in axShifts)) {
-        axShifts[overlay] = {};
-    }
-    if(!(ax.side in axShifts[overlay])) {
-        axShifts[overlay][ax.side] = 0;
-    }
-    axShifts[overlay][ax.side] += shiftValAdj;
+  // Need to set 'overlay' for anchored axis
+  var overlay =
+    ax.anchor !== "free" &&
+    (ax.overlaying === undefined || ax.overlaying === false)
+      ? ax._id
+      : ax.overlaying;
+  var shiftValAdj;
+  if (normalize) {
+    shiftValAdj = ax.side === "right" ? shiftVal : -shiftVal;
+  } else {
+    shiftValAdj = shiftVal;
+  }
+  if (!(overlay in axShifts)) {
+    axShifts[overlay] = {};
+  }
+  if (!(ax.side in axShifts[overlay])) {
+    axShifts[overlay][ax.side] = 0;
+  }
+  axShifts[overlay][ax.side] += shiftValAdj;
 }
 
 function setShiftVal(ax, axShifts) {
-    return ax.autoshift ?
-        axShifts[ax.overlaying][ax.side] :
-        (ax.shift || 0);
+  return ax.autoshift ? axShifts[ax.overlaying][ax.side] : ax.shift || 0;
 }
 
 /**
@@ -4658,18 +5029,27 @@
  * @returns {boolean}
  */
 function periodCompatibleWithTickformat(period, tickformat) {
-    return (
-        /%f/.test(tickformat) ? period >= ONEMICROSEC :
-        /%L/.test(tickformat) ? period >= ONEMILLI :
-        /%[SX]/.test(tickformat) ? period >= ONESEC :
-        /%M/.test(tickformat) ? period >= ONEMIN :
-        /%[HI]/.test(tickformat) ? period >= ONEHOUR :
-        /%p/.test(tickformat) ? period >= HALFDAY :
-        /%[Aadejuwx]/.test(tickformat) ? period >= ONEDAY :
-        /%[UVW]/.test(tickformat) ? period >= ONEWEEK :
-        /%[Bbm]/.test(tickformat) ? period >= ONEMINMONTH :
-        /%[q]/.test(tickformat) ? period >= ONEMINQUARTER :
-        /%[Yy]/.test(tickformat) ? period >= ONEMINYEAR :
-        true
-    );
+  return /%f/.test(tickformat)
+    ? period >= ONEMICROSEC
+    : /%L/.test(tickformat)
+    ? period >= ONEMILLI
+    : /%[SX]/.test(tickformat)
+    ? period >= ONESEC
+    : /%M/.test(tickformat)
+    ? period >= ONEMIN
+    : /%[HI]/.test(tickformat)
+    ? period >= ONEHOUR
+    : /%p/.test(tickformat)
+    ? period >= HALFDAY
+    : /%[Aadejuwx]/.test(tickformat)
+    ? period >= ONEDAY
+    : /%[UVW]/.test(tickformat)
+    ? period >= ONEWEEK
+    : /%[Bbm]/.test(tickformat)
+    ? period >= ONEMINMONTH
+    : /%[q]/.test(tickformat)
+    ? period >= ONEMINQUARTER
+    : /%[Yy]/.test(tickformat)
+    ? period >= ONEMINYEAR
+    : true;
 }