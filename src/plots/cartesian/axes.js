--- conflicted
+++ resolved
@@ -581,18 +581,6 @@
             Math.min(ax._categories.length - 0.5, endTick);
     }
 
-<<<<<<< HEAD
-    var xPrevious = null;
-    var maxTicks = Math.max(1000, ax._length || 0);
-    for(var x = ax._tmin;
-            (axrev) ? (x >= endTick) : (x <= endTick);
-            x = axes.tickIncrement(x, ax.dtick, axrev, ax.calendar)
-    ) {
-        // prevent infinite loops - no more than one tick per pixel,
-        // and make sure each value is different from the previous
-        if(vals.length > maxTicks || x === xPrevious) break;
-        xPrevious = x;
-=======
     var isDLog = (ax.type === 'log') && !(isNumeric(ax.dtick) || ax.dtick.charAt(0) === 'L');
 
     var tickVals;
@@ -621,7 +609,6 @@
     }
 
     generateTicks();
->>>>>>> dff40ccb
 
     if(ax.rangebreaks) {
         var nTicksBefore = tickVals.length;
