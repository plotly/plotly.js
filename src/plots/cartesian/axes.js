--- conflicted
+++ resolved
@@ -1968,26 +1968,6 @@
 }
 
 function formatMultiCategory(ax, out, hover) {
-<<<<<<< HEAD
-    var v = Math.round(out.x);
-    var cats = ax._categories[v] || [];
-
-    var texts = cats.slice().reverse().map(function(cat) {
-        return cat === undefined ? '' : String(cat);
-    });
-
-    if(hover) {
-        // TODO is this what we want?
-        var hoverText = '';
-        cats.forEach(function(text, index) {
-            text = String(text);
-            if(index < texts.length - 1) {
-                hoverText = hoverText + text + ' - ';
-            } else {
-                hoverText = hoverText + text;
-            }
-        });
-=======
   var v = Math.round(out.x);
   var cats =
     ax._categories[v].map(function (cat) {
@@ -2011,7 +1991,6 @@
         hoverText = hoverText + " " + text;
       }
     });
->>>>>>> 656bfb8a
 
     out.text = hoverText;
   } else {
@@ -2850,37 +2829,6 @@
         });
       });
 
-<<<<<<< HEAD
-    var tickNames = ['tick'];
-
-    if(ax.type === 'multicategory') {
-        // TODO ax.levels is not beeing set for y axis for candlestick plot, because ax.setupMultiCategory is not called for y axis (should not be multicategory)
-        if(!ax.levels) {
-            ax.levelNr = 2;
-            ax.levels = [0, 1];
-        }
-        ax.levels.slice().reverse().slice(0, ax.levelNr - 1).forEach(function(_lvl) {
-            var pad = {x: 0 * _lvl, y: 10}[axLetter];
-
-            var tickName = 'tick' + String(_lvl + 1);
-            tickNames.push(tickName);
-
-            seq.push(function() {
-                var bboxKey = {x: 'height', y: 'width'}[axLetter];
-                var standoff = (_lvl * getLabelLevelBbox()[bboxKey] + pad +
-                (ax._tickAngles[axId + 'tick'] ? ax.tickfont.size * LINE_SPACING : 0));
-
-                return axes.drawLabels(gd, ax, {
-                    vals: getSecondaryLabelVals(ax, vals, _lvl),
-                    layer: mainAxLayer,
-                    cls: axId + tickName,
-                    repositionOnUpdate: true,
-                    secondary: true,
-                    transFn: transTickFn,
-                    labelFns: axes.makeLabelFns(ax, mainLinePosition + standoff * majorTickSigns[4])
-                });
-            });
-=======
     tickNames = tickNames.sort();
 
     ax.levels.forEach(function (_lvl, idx) {
@@ -2892,7 +2840,6 @@
 
         var levelDividers = dividerVals.slice().filter(function (divider) {
           return divider.level === idx;
->>>>>>> 656bfb8a
         });
 
         return drawDividers(gd, ax, {
@@ -2952,32 +2899,6 @@
       }
     }
 
-<<<<<<< HEAD
-    var hasRangeSlider = Registry.getComponentMethod('rangeslider', 'isVisible')(ax);
-
-    seq.push(function() {
-        var s = ax.side.charAt(0);
-        var sMirror = OPPOSITE_SIDE[ax.side].charAt(0);
-        var pos = axes.getPxPosition(gd, ax);
-        var outsideTickLen = outsideTicks ? ax.ticklen : 0;
-        var llbbox;
-
-        var push;
-        var mirrorPush;
-        var rangeSliderPush;
-
-        if(ax.automargin || hasRangeSlider) {
-            if(ax.type === 'multicategory') {
-                // hardcoded tick name, breakes only with plotly.py. Not sure if this is the right selection
-                // llbbox = getLabelLevelBbox('tick2');
-                llbbox = getLabelLevelBbox('tick' + String(ax.levelNr));
-            } else {
-                llbbox = getLabelLevelBbox();
-                if(axLetter === 'x' && s === 'b') {
-                    ax._depth = Math.max(llbbox.width > 0 ? llbbox.bottom - pos : 0, outsideTickLen);
-                }
-            }
-=======
     var axDepth = 0;
     var titleDepth = 0;
     if (ax._shiftPusher) {
@@ -2993,7 +2914,6 @@
         titleDepth = (ax._titleStandoff || 0) + (ax._titleScoot || 0);
         if (s === "l") {
           titleDepth += approxTitleDepth(ax);
->>>>>>> 656bfb8a
         }
       }
 
@@ -3182,37 +3102,6 @@
 }
 
 function getDividerVals(ax, vals) {
-<<<<<<< HEAD
-    var out = [];
-    var i, current;
-
-    var reversed = (vals.length && vals[vals.length - 1].x < vals[0].x);
-
-    // never used for labels;
-    // no need to worry about the other tickTextObj keys
-    var _push = function(d, bndIndex, level) {
-        var xb = d.xbnd[bndIndex];
-        if(xb !== null) {
-            var _out = Lib.extendFlat({}, d, {x: xb});
-            _out.level = level;
-            out.push(_out);
-        }
-    };
-
-    if(ax.showdividers && vals.length && ax.levels) {
-        ax.levels.forEach(function(_lvl) {
-            current = undefined;
-            for(i = 0; i < vals.length; i++) {
-                var d = vals[i];
-                if(d.texts[_lvl] !== current) {
-                    _push(d, reversed ? 1 : 0, _lvl);
-                }
-                current = d.texts[_lvl];
-            // text2
-            }
-            _push(vals[i - 1], reversed ? 0 : 1);
-        });
-=======
   var out = [];
   var i, current;
 
@@ -3226,7 +3115,6 @@
       var _out = Lib.extendFlat({}, d, { x: xb });
       _out.level = level;
       out.push(_out);
->>>>>>> 656bfb8a
     }
   };
 
