--- conflicted
+++ resolved
@@ -715,17 +715,11 @@
         // FIXME: code duplication with cartesian.plot
         if(fullLayout._glcanvas && fullLayout._glcanvas.size()) {
             fullLayout._glcanvas.each(function(d) {
-<<<<<<< HEAD
-                d.regl.clear({
-                    color: true
-                });
-=======
                 if(d.regl) {
                     d.regl.clear({
                         color: true
                     });
                 }
->>>>>>> b8b89511
             });
         }
 
