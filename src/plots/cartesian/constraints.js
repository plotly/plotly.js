/**
* Copyright 2012-2020, Plotly, Inc.
* All rights reserved.
*
* This source code is licensed under the MIT license found in the
* LICENSE file in the root directory of this source tree.
*/

'use strict';

var Lib = require('../../lib');

var autorange = require('./autorange');
var id2name = require('./axis_ids').id2name;
var layoutAttributes = require('./layout_attributes');
var scaleZoom = require('./scale_zoom');
var setConvert = require('./set_convert');

var ALMOST_EQUAL = require('../../constants/numerical').ALMOST_EQUAL;
var FROM_BL = require('../../constants/alignment').FROM_BL;

exports.handleDefaults = function(layoutIn, layoutOut, opts) {
    var axIds = opts.axIds;
    var axHasImage = opts.axHasImage;

    // sets of axes linked by `scaleanchor` OR `matches` along with the
    // scaleratios compounded together, populated in handleConstraintDefaults
    var constraintGroups = layoutOut._axisConstraintGroups = [];
    // similar to _axisConstraintGroups, but only matching axes
    var matchGroups = layoutOut._axisMatchGroups = [];

    var i, group, axId, axName, axIn, axOut, attr, val;

    for(i = 0; i < axIds.length; i++) {
        axName = id2name(axIds[i]);
        axIn = layoutIn[axName];
        axOut = layoutOut[axName];

        handleOneAxDefaults(axIn, axOut, {
            axIds: axIds,
            layoutOut: layoutOut,
            hasImage: axHasImage[axName]
        });
    }

    // save matchGroup on each matching axis
    function stash(groups, stashAttr) {
        for(i = 0; i < groups.length; i++) {
            group = groups[i];
            for(axId in group) {
                layoutOut[id2name(axId)][stashAttr] = group;
            }
        }
    }
    stash(matchGroups, '_matchGroup');

    // If any axis in a constraint group is fixedrange, they all get fixed
    // This covers matches axes, as they're now in the constraintgroup too
    // and have not yet been removed (if the group is *only* matching)
    for(i = 0; i < constraintGroups.length; i++) {
        group = constraintGroups[i];
        for(axId in group) {
            axOut = layoutOut[id2name(axId)];
            if(axOut.fixedrange) {
                for(var axId2 in group) {
                    var axName2 = id2name(axId2);
                    if((layoutIn[axName2] || {}).fixedrange === false) {
                        Lib.warn(
                            'fixedrange was specified as false for axis ' +
                            axName2 + ' but was overridden because another ' +
                            'axis in its constraint group has fixedrange true'
                        );
                    }
                    layoutOut[axName2].fixedrange = true;
                }
                break;
            }
        }
    }

    // remove constraint groups that simply duplicate match groups
    i = 0;
    while(i < constraintGroups.length) {
        group = constraintGroups[i];
        for(axId in group) {
            axOut = layoutOut[id2name(axId)];
            if(axOut._matchGroup && Object.keys(axOut._matchGroup).length === Object.keys(group).length) {
                constraintGroups.splice(i, 1);
                i--;
            }
            break;
        }
        i++;
    }

    // save constraintGroup on each constrained axis
    stash(constraintGroups, '_constraintGroup');

    // make sure `matching` axes share values of necessary attributes
    // Precedence (base axis is the one that doesn't list a `matches`, ie others
    // all point to it):
    // (1) explicitly defined value in the base axis
    // (2) explicitly defined in another axis (arbitrary order)
    // (3) default in the base axis
    var matchAttrs = [
        'constrain',
        'range',
        'autorange',
        'rangemode',
        'rangebreaks',
        'categoryorder',
        'categoryarray'
    ];
    var hasRange = false;
    var hasDayOfWeekBreaks = false;

    function setAttrVal() {
        val = axOut[attr];
        if(attr === 'rangebreaks') {
            hasDayOfWeekBreaks = axOut._hasDayOfWeekBreaks;
        }
    }

    for(i = 0; i < matchGroups.length; i++) {
        group = matchGroups[i];

        // find 'matching' range attrs
        for(var j = 0; j < matchAttrs.length; j++) {
            attr = matchAttrs[j];
            val = null;
            var baseAx;
            for(axId in group) {
                axName = id2name(axId);
                axIn = layoutIn[axName];
                axOut = layoutOut[axName];
                if(!(attr in axOut)) {
                    continue;
                }
                if(!axOut.matches) {
                    baseAx = axOut;
                    // top priority: explicit value in base axis
                    if(attr in axIn) {
                        setAttrVal();
                        break;
                    }
                }
                if(val === null && attr in axIn) {
                    // second priority: first explicit value in another axis
                    setAttrVal();
                }
            }

            // special logic for coupling of range and autorange
            // if nobody explicitly specifies autorange, but someone does
            // explicitly specify range, autorange must be disabled.
            if(attr === 'range' && val) {
                hasRange = true;
            }
            if(attr === 'autorange' && val === null && hasRange) {
                val = false;
            }

            if(val === null && attr in baseAx) {
                // fallback: default value in base axis
                val = baseAx[attr];
            }
            // but we still might not have a value, which is fine.
            if(val !== null) {
                for(axId in group) {
                    axOut = layoutOut[id2name(axId)];
                    axOut[attr] = attr === 'range' ? val.slice() : val;

                    if(attr === 'rangebreaks') {
                        axOut._hasDayOfWeekBreaks = hasDayOfWeekBreaks;
                        setConvert(axOut, layoutOut);
                    }
                }
            }
        }
    }
};

function handleOneAxDefaults(axIn, axOut, opts) {
    var axIds = opts.axIds;
    var layoutOut = opts.layoutOut;
    var hasImage = opts.hasImage;
    var constraintGroups = layoutOut._axisConstraintGroups;
    var matchGroups = layoutOut._axisMatchGroups;
    var axId = axOut._id;
    var axLetter = axId.charAt(0);
    var splomStash = ((layoutOut._splomAxes || {})[axLetter] || {})[axId] || {};
    var thisID = axOut._id;
    var isX = thisID.charAt(0) === 'x';

    // Clear _matchGroup & _constraintGroup so relinkPrivateKeys doesn't keep
    // an old one around. If this axis is in a group we'll set this again later
    axOut._matchGroup = null;
    axOut._constraintGroup = null;

    function coerce(attr, dflt) {
        return Lib.coerce(axIn, axOut, layoutAttributes, attr, dflt);
    }

    // coerce the constraint mechanics even if this axis has no scaleanchor
    // because it may be the anchor of another axis.
    coerce('constrain', hasImage ? 'domain' : 'range');
    Lib.coerce(axIn, axOut, {
        constraintoward: {
            valType: 'enumerated',
            values: isX ? ['left', 'center', 'right'] : ['bottom', 'middle', 'top'],
            dflt: isX ? 'center' : 'middle'
        }
    }, 'constraintoward');

    // If this axis is already part of a constraint group, we can't
    // scaleanchor any other axis in that group, or we'd make a loop.
    // Filter axIds to enforce this, also matching axis types.
    var thisType = axOut.type;
    var i, idi;

    var linkableAxes = [];
    for(i = 0; i < axIds.length; i++) {
        idi = axIds[i];
        if(idi === thisID) continue;

        var axi = layoutOut[id2name(idi)];
        if(axi.type === thisType) {
            linkableAxes.push(idi);
        }
    }

    var thisGroup = getConstraintGroup(constraintGroups, thisID);
    if(thisGroup) {
        var linkableAxesNoLoops = [];
        for(i = 0; i < linkableAxes.length; i++) {
            idi = linkableAxes[i];
            if(!thisGroup[idi]) linkableAxesNoLoops.push(idi);
        }
        linkableAxes = linkableAxesNoLoops;
    }

    var canLink = linkableAxes.length;

    var matches, scaleanchor;

    if(canLink && (axIn.matches || splomStash.matches)) {
        matches = Lib.coerce(axIn, axOut, {
            matches: {
                valType: 'enumerated',
                values: linkableAxes,
                dflt: linkableAxes.indexOf(splomStash.matches) !== -1 ? splomStash.matches : undefined
            }
        }, 'matches');
    }

    // 'matches' wins over 'scaleanchor' - each axis can only specify one
    // constraint, but you can chain matches and scaleanchor constraints by
    // specifying them in separate axes.
    var scaleanchorDflt = hasImage && !isX ? axOut.anchor : undefined;
    if(canLink && !matches && (axIn.scaleanchor || scaleanchorDflt)) {
        scaleanchor = Lib.coerce(axIn, axOut, {
            scaleanchor: {
                valType: 'enumerated',
                values: linkableAxes
            }
        }, 'scaleanchor', scaleanchorDflt);
    }

    if(matches) {
        axOut._matchGroup = updateConstraintGroups(matchGroups, thisID, matches, 1);

        // Also include match constraints in the scale groups
        var matchedAx = layoutOut[id2name(matches)];
        var matchRatio = extent(layoutOut, axOut) / extent(layoutOut, matchedAx);
        if(isX !== (matches.charAt(0) === 'x')) {
            // We don't yet know the actual scale ratio of x/y matches constraints,
            // due to possible automargins, so just leave a placeholder for this:
            // 'x' means "x size over y size", 'y' means the inverse.
            // in principle in the constraint group you could get multiple of these.
            matchRatio = (isX ? 'x' : 'y') + matchRatio;
        }
        updateConstraintGroups(constraintGroups, thisID, matches, matchRatio);
    } else if(axIn.matches && axIds.indexOf(axIn.matches) !== -1) {
        Lib.warn('ignored ' + axOut._name + '.matches: "' +
            axIn.matches + '" to avoid an infinite loop');
    }

    if(scaleanchor) {
        var scaleratio = coerce('scaleratio');

        // TODO: I suppose I could do attribute.min: Number.MIN_VALUE to avoid zero,
        // but that seems hacky. Better way to say "must be a positive number"?
        // Of course if you use several super-tiny values you could eventually
        // force a product of these to zero and all hell would break loose...
        // Likewise with super-huge values.
        if(!scaleratio) scaleratio = axOut.scaleratio = 1;

        updateConstraintGroups(constraintGroups, thisID, scaleanchor, scaleratio);
    } else if(axIn.scaleanchor && axIds.indexOf(axIn.scaleanchor) !== -1) {
        Lib.warn('ignored ' + axOut._name + '.scaleanchor: "' +
            axIn.scaleanchor + '" to avoid either an infinite loop ' +
            'and possibly inconsistent scaleratios, or because this axis ' +
            'declares a *matches* constraint.');
    }
}

function extent(layoutOut, ax) {
    var domain = ax.domain;
    if(!domain) {
        // at this point overlaying axes haven't yet inherited their main domains
        // TODO: constrain: domain with overlaying axes is likely a bug.
        domain = layoutOut[id2name(ax.overlaying)].domain;
    }
    return domain[1] - domain[0];
}

function getConstraintGroup(groups, thisID) {
    for(var i = 0; i < groups.length; i++) {
        if(groups[i][thisID]) {
            return groups[i];
        }
    }
    return null;
}

/*
 * Add this axis to the axis constraint groups, which is the collection
 * of axes that are all constrained together on scale (or matching).
 *
 * constraintGroups: a list of objects. each object is
 * {axis_id: scale_within_group}, where scale_within_group is
 * only important relative to the rest of the group, and defines
 * the relative scales between all axes in the group
 *
 * thisGroup: the group the current axis is already in
 * thisID: the id if the current axis
 * thatID: the id of the axis to scale it with
 * scaleratio: the ratio of this axis to the thatID axis
 */
function updateConstraintGroups(constraintGroups, thisID, thatID, scaleratio) {
    var i, j, groupi, keyj, thisGroupIndex;

    var thisGroup = getConstraintGroup(constraintGroups, thisID);

    if(thisGroup === null) {
        thisGroup = {};
        thisGroup[thisID] = 1;
        thisGroupIndex = constraintGroups.length;
        constraintGroups.push(thisGroup);
    } else {
        thisGroupIndex = constraintGroups.indexOf(thisGroup);
    }

    var thisGroupKeys = Object.keys(thisGroup);

    // we know that this axis isn't in any other groups, but we don't know
    // about the thatID axis. If it is, we need to merge the groups.
    for(i = 0; i < constraintGroups.length; i++) {
        groupi = constraintGroups[i];
        if(i !== thisGroupIndex && groupi[thatID]) {
            var baseScale = groupi[thatID];
            for(j = 0; j < thisGroupKeys.length; j++) {
                keyj = thisGroupKeys[j];
                groupi[keyj] = multiplyScales(baseScale, multiplyScales(scaleratio, thisGroup[keyj]));
            }
            constraintGroups.splice(thisGroupIndex, 1);
            return;
        }
    }

    // otherwise, we insert the new thatID axis as the base scale (1)
    // in its group, and scale the rest of the group to it
    if(scaleratio !== 1) {
        for(j = 0; j < thisGroupKeys.length; j++) {
            var key = thisGroupKeys[j];
            thisGroup[key] = multiplyScales(scaleratio, thisGroup[key]);
        }
    }
    thisGroup[thatID] = 1;
}

// scales may be numbers or 'x1.3', 'yy4.5' etc to multiply by as-yet-unknown
// ratios between x and y plot sizes n times
function multiplyScales(a, b) {
    var aPrefix = '';
    var bPrefix = '';
    var aLen, bLen;

    if(typeof a === 'string') {
        aPrefix = a.match(/^[xy]*/)[0];
        aLen = aPrefix.length;
        a = +a.substr(aLen);
    }

    if(typeof b === 'string') {
        bPrefix = b.match(/^[xy]*/)[0];
        bLen = bPrefix.length;
        b = +b.substr(bLen);
    }

    var c = a * b;

    // just two numbers
    if(!aLen && !bLen) {
        return c;
    }

    // one or more prefixes of the same type
    if(!aLen || !bLen || aPrefix.charAt(0) === bPrefix.charAt(0)) {
        return aPrefix + bPrefix + (a * b);
    }

    // x and y cancel each other out exactly - back to a number
    if(aLen === bLen) {
        return c;
    }

    // partial cancelation of prefixes
    return (aLen > bLen ? aPrefix.substr(bLen) : bPrefix.substr(aLen)) + c;
}

function finalRatios(group, fullLayout) {
    var size = fullLayout._size;
    var yRatio = size.h / size.w;
    var out = {};
    var keys = Object.keys(group);
    for(var i = 0; i < keys.length; i++) {
        var key = keys[i];
        var val = group[key];

        if(typeof val === 'string') {
            var prefix = val.match(/^[xy]*/)[0];
            var pLen = prefix.length;
            val = +val.substr(pLen);
            var mult = prefix.charAt(0) === 'y' ? yRatio : (1 / yRatio);
            for(var j = 0; j < pLen; j++) {
                val *= mult;
            }
        }

        out[key] = val;
    }
    return out;
}

exports.enforce = function enforce(gd) {
    var fullLayout = gd._fullLayout;
    var constraintGroups = fullLayout._axisConstraintGroups || [];

    var i, j, group, axisID, ax, normScale, mode, factor;

    // matching constraints are handled in the autorange code when autoranged,
    // or in the supplyDefaults code when explicitly ranged.
    // now we just need to handle scaleanchor constraints
    // matches constraints that chain with scaleanchor constraints are included
    // here too, but because matches has already been satisfied,
    // any changes here should preserve that.
    for(i = 0; i < constraintGroups.length; i++) {
        group = finalRatios(constraintGroups[i], fullLayout);
        var axisIDs = Object.keys(group);

        var minScale = Infinity;
        var maxScale = 0;
        // mostly matchScale will be the same as minScale
        // ie we expand axis ranges to encompass *everything*
        // that's currently in any of their ranges, but during
        // autorange of a subset of axes we will ignore other
        // axes for this purpose.
        var matchScale = Infinity;
        var normScales = {};
        var axes = {};
        var hasAnyDomainConstraint = false;

        // find the (normalized) scale of each axis in the group
        for(j = 0; j < axisIDs.length; j++) {
            axisID = axisIDs[j];
            axes[axisID] = ax = fullLayout[id2name(axisID)];

            if(ax._inputDomain) ax.domain = ax._inputDomain.slice();
            else ax._inputDomain = ax.domain.slice();

            if(!ax._inputRange) ax._inputRange = ax.range.slice();

            // set axis scale here so we can use _m rather than
            // having to calculate it from length and range
            ax.setScale();

            // abs: inverted scales still satisfy the constraint
            normScales[axisID] = normScale = Math.abs(ax._m) / group[axisID];
            minScale = Math.min(minScale, normScale);
            if(ax.constrain === 'domain' || !ax._constraintShrinkable) {
                matchScale = Math.min(matchScale, normScale);
            }

            // this has served its purpose, so remove it
            delete ax._constraintShrinkable;
            maxScale = Math.max(maxScale, normScale);

            if(ax.constrain === 'domain') hasAnyDomainConstraint = true;
        }

        // Do we have a constraint mismatch? Give a small buffer for rounding errors
        if(minScale > ALMOST_EQUAL * maxScale && !hasAnyDomainConstraint) continue;

        // now increase any ranges we need to until all normalized scales are equal
        for(j = 0; j < axisIDs.length; j++) {
            axisID = axisIDs[j];
            normScale = normScales[axisID];
            ax = axes[axisID];
            mode = ax.constrain;

            // even if the scale didn't change, if we're shrinking domain
            // we need to recalculate in case `constraintoward` changed
            if(normScale !== matchScale || mode === 'domain') {
                factor = normScale / matchScale;

                if(mode === 'range') {
                    scaleZoom(ax, factor);
                } else {
                    // mode === 'domain'

                    var inputDomain = ax._inputDomain;
                    var domainShrunk = (ax.domain[1] - ax.domain[0]) /
                        (inputDomain[1] - inputDomain[0]);
                    var rangeShrunk = (ax.r2l(ax.range[1]) - ax.r2l(ax.range[0])) /
                        (ax.r2l(ax._inputRange[1]) - ax.r2l(ax._inputRange[0]));

                    factor /= domainShrunk;

                    if(factor * rangeShrunk < 1) {
                        // we've asked to magnify the axis more than we can just by
                        // enlarging the domain - so we need to constrict range
                        ax.domain = ax._input.domain = inputDomain.slice();
                        scaleZoom(ax, factor);
                        continue;
                    }

                    if(rangeShrunk < 1) {
                        // the range has previously been constricted by ^^, but we've
                        // switched to the domain-constricted regime, so reset range
                        ax.range = ax._input.range = ax._inputRange.slice();
                        factor *= rangeShrunk;
                    }

                    if(ax.autorange) {
                        /*
                         * range & factor may need to change because range was
                         * calculated for the larger scaling, so some pixel
                         * paddings may get cut off when we reduce the domain.
                         *
                         * This is easier than the regular autorange calculation
                         * because we already know the scaling `m`, but we still
                         * need to cut out impossible constraints (like
                         * annotations with super-long arrows). That's what
                         * outerMin/Max are for - if the expansion was going to
                         * go beyond the original domain, it must be impossible
                         */
                        var rl0 = ax.r2l(ax.range[0]);
                        var rl1 = ax.r2l(ax.range[1]);
                        var rangeCenter = (rl0 + rl1) / 2;
                        var rangeMin = rangeCenter;
                        var rangeMax = rangeCenter;
                        var halfRange = Math.abs(rl1 - rangeCenter);
                        // extra tiny bit for rounding errors, in case we actually
                        // *are* expanding to the full domain
                        var outerMin = rangeCenter - halfRange * factor * 1.0001;
                        var outerMax = rangeCenter + halfRange * factor * 1.0001;
<<<<<<< HEAD
                        var getPadMin = makePadFn(ax, 0);
                        var getPadMax = makePadFn(ax, 1);
=======
                        var getPad = autorange.makePadFn(ax);
>>>>>>> f7baf5d2

                        updateDomain(ax, factor);
                        var m = Math.abs(ax._m);
                        var extremes = autorange.concatExtremes(gd, ax);
                        var minArray = extremes.min;
                        var maxArray = extremes.max;
                        var newVal;
                        var k;

                        for(k = 0; k < minArray.length; k++) {
                            newVal = minArray[k].val - getPadMin(minArray[k]) / m;
                            if(newVal > outerMin && newVal < rangeMin) {
                                rangeMin = newVal;
                            }
                        }

                        for(k = 0; k < maxArray.length; k++) {
                            newVal = maxArray[k].val + getPadMax(maxArray[k]) / m;
                            if(newVal < outerMax && newVal > rangeMax) {
                                rangeMax = newVal;
                            }
                        }

                        var domainExpand = (rangeMax - rangeMin) / (2 * halfRange);
                        factor /= domainExpand;

                        rangeMin = ax.l2r(rangeMin);
                        rangeMax = ax.l2r(rangeMax);
                        ax.range = ax._input.range = (rl0 < rl1) ?
                            [rangeMin, rangeMax] : [rangeMax, rangeMin];
                    }

                    updateDomain(ax, factor);
                }
            }
        }
    }
};

exports.getAxisGroup = function getAxisGroup(fullLayout, axId) {
    var matchGroups = fullLayout._axisMatchGroups;

    for(var i = 0; i < matchGroups.length; i++) {
        var group = matchGroups[i];
        if(group[axId]) return 'g' + i;
    }
    return axId;
};

// For use before autoranging, check if this axis was previously constrained
// by domain but no longer is
exports.clean = function clean(gd, ax) {
    if(ax._inputDomain) {
        var isConstrained = false;
        var axId = ax._id;
        var constraintGroups = gd._fullLayout._axisConstraintGroups;
        for(var j = 0; j < constraintGroups.length; j++) {
            if(constraintGroups[j][axId]) {
                isConstrained = true;
                break;
            }
        }
        if(!isConstrained || ax.constrain !== 'domain') {
            ax._input.domain = ax.domain = ax._inputDomain;
            delete ax._inputDomain;
        }
    }
};

function updateDomain(ax, factor) {
    var inputDomain = ax._inputDomain;
    var centerFraction = FROM_BL[ax.constraintoward];
    var center = inputDomain[0] + (inputDomain[1] - inputDomain[0]) * centerFraction;

    ax.domain = ax._input.domain = [
        center + (inputDomain[0] - center) / factor,
        center + (inputDomain[1] - center) / factor
    ];
    ax.setScale();
}<|MERGE_RESOLUTION|>--- conflicted
+++ resolved
@@ -565,12 +565,8 @@
                         // *are* expanding to the full domain
                         var outerMin = rangeCenter - halfRange * factor * 1.0001;
                         var outerMax = rangeCenter + halfRange * factor * 1.0001;
-<<<<<<< HEAD
-                        var getPadMin = makePadFn(ax, 0);
-                        var getPadMax = makePadFn(ax, 1);
-=======
-                        var getPad = autorange.makePadFn(ax);
->>>>>>> f7baf5d2
+                        var getPadMin = autorange.makePadFn(ax, 0);
+                        var getPadMax = autorange.makePadFn(ax, 1);
 
                         updateDomain(ax, factor);
                         var m = Math.abs(ax._m);
