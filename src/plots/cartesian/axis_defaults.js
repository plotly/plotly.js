--- conflicted
+++ resolved
@@ -47,34 +47,9 @@
         return Lib.coerce2(containerIn, containerOut, layoutAttributes, attr, dflt);
     }
 
-<<<<<<< HEAD
-    // set up some private properties
-    if(options.name) {
-        containerOut._name = options.name;
-        containerOut._id = axisIds.name2id(options.name);
-    }
-
     coerce('visible', !options.cheateronly);
 
-    // now figure out type and do some more initialization
-    var axType = coerce('type');
-    if(axType === '-') {
-        setAutoType(containerOut, options.data);
-
-        if(containerOut.type === '-') {
-            containerOut.type = 'linear';
-        }
-        else {
-            // copy autoType back to input axis
-            // note that if this object didn't exist
-            // in the input layout, we have to put it in
-            // this happens in the main supplyDefaults function
-            axType = containerIn.type = containerOut.type;
-        }
-    }
-=======
     var axType = containerOut.type;
->>>>>>> ce06ea9c
 
     if(axType === 'date') {
         var handleCalendarDefaults = Registry.getComponentMethod('calendars', 'handleDefaults');
