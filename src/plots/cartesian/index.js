--- conflicted
+++ resolved
@@ -51,17 +51,11 @@
     // clear gl frame, if any, since we preserve drawing buffer
     if(fullLayout._glcanvas && fullLayout._glcanvas.size()) {
         fullLayout._glcanvas.each(function(d) {
-<<<<<<< HEAD
-            d.regl.clear({
-                color: true
-            });
-=======
             if(d.regl) {
                 d.regl.clear({
                     color: true
                 });
             }
->>>>>>> b8b89511
         });
     }
 
