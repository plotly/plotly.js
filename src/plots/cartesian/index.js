--- conflicted
+++ resolved
@@ -578,22 +578,33 @@
     return subplotData;
 }
 
-<<<<<<< HEAD
 function makeSubplotLayerBelow(gd, plotinfo) {
+    var fullLayout = gd._fullLayout;
     var plotgroup = plotinfo.plotgroup[0];
-    var hasOnlyLargeSploms = gd._fullLayout._hasOnlyLargeSploms;
-
-    if(!plotinfo.mainplot) {
-        var backLayer = ensureSingle(plotgroup, 'g', 'layer-subplot');
-        plotinfo.shapelayer = ensureSingle(backLayer, 'g', 'shapelayer');
-        plotinfo.imagelayer = ensureSingle(backLayer, 'g', 'imagelayer');
-
-        plotinfo.minorGridlayer = ensureSingle(plotgroup, 'g', 'minor-gridlayer');
-        plotinfo.gridlayer = ensureSingle(plotgroup, 'g', 'gridlayer');
-        plotinfo.zerolinelayer = ensureSingle(plotgroup, 'g', 'zerolinelayer');
+    var id = plotinfo.id;
+    var posZ = id.indexOf(zindexSeparator);
+    var hasZ = posZ !== -1;
+    var hasMultipleZ = fullLayout._zindices.length > 1;
+    var hasOnlyLargeSploms = fullLayout._hasOnlyLargeSploms;
+    var mainplotinfo = plotinfo.mainplotinfo;
+
+    if(!plotinfo.mainplot || hasMultipleZ) {
+        if (!hasOnlyLargeSploms && !hasZ) {
+            var backLayer = ensureSingle(plotgroup, 'g', 'layer-subplot');
+            plotinfo.shapelayer = ensureSingle(backLayer, 'g', 'shapelayer');
+            plotinfo.imagelayer = ensureSingle(backLayer, 'g', 'imagelayer');
+    
+            if(mainplotinfo && hasMultipleZ) {
+                plotinfo.minorGridlayer = mainplotinfo.minorGridlayer;
+                plotinfo.gridlayer = mainplotinfo.gridlayer;
+                plotinfo.zerolinelayer = mainplotinfo.zerolinelayer;
+            } else {
+                plotinfo.minorGridlayer = ensureSingle(plotgroup, 'g', 'minor-gridlayer');
+                plotinfo.gridlayer = ensureSingle(plotgroup, 'g', 'gridlayer');
+                plotinfo.zerolinelayer = ensureSingle(plotgroup, 'g', 'zerolinelayer');
+            }
+        }
     } else {
-        var mainplotinfo = plotinfo.mainplotinfo;
-
         // now make the components of overlaid subplots
         // overlays don't have backgrounds, and append all
         // their other components to the corresponding
@@ -605,29 +616,27 @@
     }
 
     // common attributes for all subplots, overlays or not
-
-    if(!hasOnlyLargeSploms) {
-        ensureSingleAndAddDatum(plotinfo.minorGridlayer, 'g', plotinfo.xaxis._id);
-        ensureSingleAndAddDatum(plotinfo.minorGridlayer, 'g', plotinfo.yaxis._id);
-        plotinfo.minorGridlayer.selectAll('g')
-            .map(function(d) { return d[0]; })
-            .sort(axisIds.idSort);
-
-        ensureSingleAndAddDatum(plotinfo.gridlayer, 'g', plotinfo.xaxis._id);
-        ensureSingleAndAddDatum(plotinfo.gridlayer, 'g', plotinfo.yaxis._id);
-        plotinfo.gridlayer.selectAll('g')
-            .map(function(d) { return d[0]; })
-            .sort(axisIds.idSort);
+    if(!hasZ) {
+        if(!hasOnlyLargeSploms) {
+            ensureSingleAndAddDatum(plotinfo.minorGridlayer, 'g', plotinfo.xaxis._id);
+            ensureSingleAndAddDatum(plotinfo.minorGridlayer, 'g', plotinfo.yaxis._id);
+            plotinfo.minorGridlayer.selectAll('g')
+                .map(function(d) { return d[0]; })
+                .sort(axisIds.idSort);
+    
+            ensureSingleAndAddDatum(plotinfo.gridlayer, 'g', plotinfo.xaxis._id);
+            ensureSingleAndAddDatum(plotinfo.gridlayer, 'g', plotinfo.yaxis._id);
+            plotinfo.gridlayer.selectAll('g')
+                .map(function(d) { return d[0]; })
+                .sort(axisIds.idSort);
+        }
     }
 }
 
 function makeSubplotLayerAbove(gd, plotinfo) {
+	var fullLayout = gd._fullLayout;
+	var plotgroup = plotinfo.plotgroup;
     var plotgroup = plotinfo.plotgroup[1];
-=======
-function makeSubplotLayer(gd, plotinfo) {
-    var fullLayout = gd._fullLayout;
-    var plotgroup = plotinfo.plotgroup;
->>>>>>> 85e3f737
     var id = plotinfo.id;
 
     var posZ = id.indexOf(zindexSeparator);
@@ -653,27 +662,6 @@
             plotinfo.yaxislayer = ensureSingle(plotgroup, 'g', 'yaxislayer-above');
         } else {
             if(!hasZ) {
-<<<<<<< HEAD
-=======
-                var backLayer = ensureSingle(plotgroup, 'g', 'layer-subplot');
-                plotinfo.shapelayer = ensureSingle(backLayer, 'g', 'shapelayer');
-                plotinfo.imagelayer = ensureSingle(backLayer, 'g', 'imagelayer');
-
-                if(mainplotinfo && hasMultipleZ) {
-                    plotinfo.minorGridlayer = mainplotinfo.minorGridlayer;
-                    plotinfo.gridlayer = mainplotinfo.gridlayer;
-                    plotinfo.zerolinelayer = mainplotinfo.zerolinelayer;
-                } else {
-                    plotinfo.minorGridlayer = ensureSingle(plotgroup, 'g', 'minor-gridlayer');
-                    plotinfo.gridlayer = ensureSingle(plotgroup, 'g', 'gridlayer');
-                    plotinfo.zerolinelayer = ensureSingle(plotgroup, 'g', 'zerolinelayer');
-                }
-
-                var betweenLayer = ensureSingle(plotgroup, 'g', 'layer-between');
-                plotinfo.shapelayerBetween = ensureSingle(betweenLayer, 'g', 'shapelayer');
-                plotinfo.imagelayerBetween = ensureSingle(betweenLayer, 'g', 'imagelayer');
-
->>>>>>> 85e3f737
                 ensureSingle(plotgroup, 'path', 'xlines-below');
                 ensureSingle(plotgroup, 'path', 'ylines-below');
                 plotinfo.overlinesBelow = ensureSingle(plotgroup, 'g', 'overlines-below');
@@ -703,12 +691,8 @@
             }
         }
     } else {
-<<<<<<< HEAD
         var mainplotinfo = plotinfo.mainplotinfo;
         var mainplotgroup = mainplotinfo.plotgroup[1];
-=======
-        var mainplotgroup = mainplotinfo.plotgroup;
->>>>>>> 85e3f737
         var xId = id + '-x';
         var yId = id + '-y';
 
