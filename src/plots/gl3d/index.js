/**
* Copyright 2012-2019, Plotly, Inc.
* All rights reserved.
*
* This source code is licensed under the MIT license found in the
* LICENSE file in the root directory of this source tree.
*/


'use strict';

var overrideAll = require('../../plot_api/edit_types').overrideAll;
var fxAttrs = require('../../components/fx/layout_attributes');

var Scene = require('./scene');
var getSubplotData = require('../get_data').getSubplotData;
var Lib = require('../../lib');
var xmlnsNamespaces = require('../../constants/xmlns_namespaces');

var GL3D = 'gl3d';
var SCENE = 'scene';


exports.name = GL3D;

exports.attr = SCENE;

exports.idRoot = SCENE;

exports.idRegex = exports.attrRegex = Lib.counterRegex('scene');

exports.attributes = require('./layout/attributes');

exports.layoutAttributes = require('./layout/layout_attributes');

exports.baseLayoutAttrOverrides = overrideAll({
    hoverlabel: fxAttrs.hoverlabel
}, 'plot', 'nested');

exports.supplyLayoutDefaults = require('./layout/defaults');

exports.plot = function plotGl3d(gd) {
    var fullLayout = gd._fullLayout;
    var fullData = gd._fullData;
    var sceneIds = fullLayout._subplots[GL3D];

    for(var i = 0; i < sceneIds.length; i++) {
<<<<<<< HEAD
        var sceneId = sceneIds[i],
            fullSceneData = getSubplotData(fullData, GL3D, sceneId),
            sceneLayout = fullLayout[sceneId],
            camera = sceneLayout.camera,
            scene = sceneLayout._scene;
=======
        var sceneId = sceneIds[i];
        var fullSceneData = getSubplotData(fullData, GL3D, sceneId);
        var sceneLayout = fullLayout[sceneId];
        var scene = sceneLayout._scene;
>>>>>>> fc4511ce

        if(!scene) {
            scene = new Scene({
                id: sceneId,
                graphDiv: gd,
                container: gd.querySelector('.gl-container'),
                staticPlot: gd._context.staticPlot,
                plotGlPixelRatio: gd._context.plotGlPixelRatio,
                camera: camera
            },
                fullLayout
            );

            // set ref to Scene instance
            sceneLayout._scene = scene;
        }

        // save 'initial' camera settings for modebar button
        if(!scene.cameraInitial) {
            scene.cameraInitial = Lib.extendDeep({}, sceneLayout.camera);
        }

        scene.plot(fullSceneData, fullLayout, gd.layout);
    }
};

exports.clean = function(newFullData, newFullLayout, oldFullData, oldFullLayout) {
    var oldSceneKeys = oldFullLayout._subplots[GL3D] || [];

    for(var i = 0; i < oldSceneKeys.length; i++) {
        var oldSceneKey = oldSceneKeys[i];

        if(!newFullLayout[oldSceneKey] && !!oldFullLayout[oldSceneKey]._scene) {
            oldFullLayout[oldSceneKey]._scene.destroy();

            if(oldFullLayout._infolayer) {
                oldFullLayout._infolayer
                    .selectAll('.annotation-' + oldSceneKey)
                    .remove();
            }
        }
    }
};

exports.toSVG = function(gd) {
    var fullLayout = gd._fullLayout;
    var sceneIds = fullLayout._subplots[GL3D];
    var size = fullLayout._size;

    for(var i = 0; i < sceneIds.length; i++) {
        var sceneLayout = fullLayout[sceneIds[i]];
        var domain = sceneLayout.domain;
        var scene = sceneLayout._scene;

        var imageData = scene.toImage('png');
        var image = fullLayout._glimages.append('svg:image');

        image.attr({
            xmlns: xmlnsNamespaces.svg,
            'xlink:href': imageData,
            x: size.l + size.w * domain.x[0],
            y: size.t + size.h * (1 - domain.y[1]),
            width: size.w * (domain.x[1] - domain.x[0]),
            height: size.h * (domain.y[1] - domain.y[0]),
            preserveAspectRatio: 'none'
        });

        scene.destroy();
    }
};

// clean scene ids, 'scene1' -> 'scene'
exports.cleanId = function cleanId(id) {
    if(!id.match(/^scene[0-9]*$/)) return;

    var sceneNum = id.substr(5);
    if(sceneNum === '1') sceneNum = '';

    return SCENE + sceneNum;
};

exports.updateFx = function(gd) {
    var fullLayout = gd._fullLayout;
    var subplotIds = fullLayout._subplots[GL3D];

    for(var i = 0; i < subplotIds.length; i++) {
        var subplotObj = fullLayout[subplotIds[i]]._scene;
        subplotObj.updateFx(fullLayout.dragmode, fullLayout.hovermode);
    }
};<|MERGE_RESOLUTION|>--- conflicted
+++ resolved
@@ -45,18 +45,11 @@
     var sceneIds = fullLayout._subplots[GL3D];
 
     for(var i = 0; i < sceneIds.length; i++) {
-<<<<<<< HEAD
-        var sceneId = sceneIds[i],
-            fullSceneData = getSubplotData(fullData, GL3D, sceneId),
-            sceneLayout = fullLayout[sceneId],
-            camera = sceneLayout.camera,
-            scene = sceneLayout._scene;
-=======
         var sceneId = sceneIds[i];
         var fullSceneData = getSubplotData(fullData, GL3D, sceneId);
         var sceneLayout = fullLayout[sceneId];
+        var camera = sceneLayout.camera;
         var scene = sceneLayout._scene;
->>>>>>> fc4511ce
 
         if(!scene) {
             scene = new Scene({
