--- conflicted
+++ resolved
@@ -270,30 +270,6 @@
         if(trace.type === 'histogramy' && 'xbins' in trace && !('ybins' in trace)) {
             trace.ybins = trace.xbins;
             delete trace.xbins;
-        }
-
-<<<<<<< HEAD
-        // convert bardir to orientation, and put the data into
-        // the axes it's eventually going to be used with
-        if('bardir' in trace) {
-            if(trace.bardir === 'h' && (traceIs(trace, 'bar') ||
-                trace.type.substr(0, 9) === 'histogram')) {
-                trace.orientation = 'h';
-                exports.swapXYData(trace);
-            }
-            delete trace.bardir;
-=======
-        // error_y.opacity is obsolete - merge into color
-        if(trace.error_y && 'opacity' in trace.error_y) {
-            var dc = Color.defaults;
-            var yeColor = trace.error_y.color || (traceIs(trace, 'bar') ?
-                Color.defaultLine :
-                dc[tracei % dc.length]);
-            trace.error_y.color = Color.addOpacity(
-                Color.rgb(yeColor),
-                Color.opacity(yeColor) * trace.error_y.opacity);
-            delete trace.error_y.opacity;
->>>>>>> 7194259d
         }
 
         // now we have only one 1D histogram type, and whether
