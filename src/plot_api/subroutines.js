--- conflicted
+++ resolved
@@ -498,15 +498,6 @@
         if(updateFx) updateFx(fullLayout);
     }
 
-<<<<<<< HEAD
-    subplotIds = Plots.getSubplotIds(fullLayout, 'mapbox');
-    for(i = 0; i < subplotIds.length; i++) {
-        subplotObj = fullLayout[subplotIds[i]]._subplot;
-        subplotObj.updateFx(fullLayout);
-    }
-=======
->>>>>>> 40fbca9d
-
     return Plots.previousPromises(gd);
 };
 
