/**
* Copyright 2012-2017, Plotly, Inc.
* All rights reserved.
*
* This source code is licensed under the MIT license found in the
* LICENSE file in the root directory of this source tree.
*/


'use strict';

var d3 = require('d3');
var Plotly = require('../plotly');
var Registry = require('../registry');
var Plots = require('../plots/plots');
var Lib = require('../lib');

var Color = require('../components/color');
var Drawing = require('../components/drawing');
var Titles = require('../components/titles');
var ModeBar = require('../components/modebar');
var initInteractions = require('../plots/cartesian/graph_interact');
var cartesianConstants = require('../plots/cartesian/constants');

exports.layoutStyles = function(gd) {
    return Lib.syncOrAsync([Plots.doAutoMargin, exports.lsInner], gd);
};

function overlappingDomain(xDomain, yDomain, domains) {
    for(var i = 0; i < domains.length; i++) {
        var existingX = domains[i][0],
            existingY = domains[i][1];

        if(existingX[0] >= xDomain[1] || existingX[1] <= xDomain[0]) {
            continue;
        }
        if(existingY[0] < yDomain[1] && existingY[1] > yDomain[0]) {
            return true;
        }
    }
    return false;
}

exports.lsInner = function(gd) {
    var fullLayout = gd._fullLayout;
    var gs = fullLayout._size;
    var pad = gs.p;
    var axList = Plotly.Axes.list(gd);

    // _has('cartesian') means SVG specifically, not GL2D - but GL2D
    // can still get here because it makes some of the SVG structure
    // for shared features like selections.
    var hasSVGCartesian = fullLayout._has('cartesian');
    var i;

    // clear axis line positions, to be set in the subplot loop below
    for(i = 0; i < axList.length; i++) axList[i]._linepositions = {};

    fullLayout._paperdiv
        .style({
            width: fullLayout.width + 'px',
            height: fullLayout.height + 'px'
        })
        .selectAll('.main-svg')
            .call(Drawing.setSize, fullLayout.width, fullLayout.height);

    gd._context.setBackground(gd, fullLayout.paper_bgcolor);

    var subplotSelection = fullLayout._paper.selectAll('g.subplot');

    // figure out which backgrounds we need to draw, and in which layers
    // to put them
    var lowerBackgroundIDs = [];
    var lowerDomains = [];
    subplotSelection.each(function(subplot) {
        var plotinfo = fullLayout._plots[subplot];

        if(plotinfo.mainplot) {
            // mainplot is a reference to the main plot this one is overlaid on
            // so if it exists, this is an overlaid plot and we don't need to
            // give it its own background
            if(plotinfo.bg) {
                plotinfo.bg.remove();
            }
            plotinfo.bg = undefined;
            return;
        }

        var xDomain = plotinfo.xaxis.domain;
        var yDomain = plotinfo.yaxis.domain;
        var plotgroupBgData = [];

        if(overlappingDomain(xDomain, yDomain, lowerDomains)) {
            plotgroupBgData = [0];
        }
        else {
            lowerBackgroundIDs.push(subplot);
            lowerDomains.push([xDomain, yDomain]);
        }

        // create the plot group backgrounds now, since
        // they're all independent selections
        var plotgroupBg = plotinfo.plotgroup.selectAll('.bg')
            .data(plotgroupBgData);

        plotgroupBg.enter().append('rect')
            .classed('bg', true);

        plotgroupBg.exit().remove();

        plotgroupBg.each(function() {
            plotinfo.bg = plotgroupBg;
            var pgNode = plotinfo.plotgroup.node();
            pgNode.insertBefore(this, pgNode.childNodes[0]);
        });
    });

    // now create all the lower-layer backgrounds at once now that
    // we have the list of subplots that need them
    var lowerBackgrounds = fullLayout._bgLayer.selectAll('.bg')
        .data(lowerBackgroundIDs);

    lowerBackgrounds.enter().append('rect')
        .classed('bg', true);

    lowerBackgrounds.exit().remove();

    lowerBackgrounds.each(function(subplot) {
        fullLayout._plots[subplot].bg = d3.select(this);
    });

    var freeFinished = {};
    subplotSelection.each(function(subplot) {
        var plotinfo = fullLayout._plots[subplot];
        var xa = plotinfo.xaxis;
        var ya = plotinfo.yaxis;

        // reset scale in case the margins have changed
        xa.setScale();
        ya.setScale();

        if(plotinfo.bg && hasSVGCartesian) {
            plotinfo.bg
                .call(Drawing.setRect,
                    xa._offset - pad, ya._offset - pad,
                    xa._length + 2 * pad, ya._length + 2 * pad)
                .call(Color.fill, fullLayout.plot_bgcolor)
                .style('stroke-width', 0);
        }

        // Clip so that data only shows up on the plot area.
        plotinfo.clipId = 'clip' + fullLayout._uid + subplot + 'plot';

        var plotClip = fullLayout._defs.selectAll('g.clips')
            .selectAll('#' + plotinfo.clipId)
            .data([0]);

        plotClip.enter().append('clipPath')
            .attr({
                'class': 'plotclip',
                'id': plotinfo.clipId
            })
            .append('rect');

        plotClip.selectAll('rect')
            .attr({
                'width': xa._length,
                'height': ya._length
            });

<<<<<<< HEAD
        plotinfo.plot.call(Drawing.setTranslate, xa._offset, ya._offset);
        plotinfo.plot.call(Drawing.setClipUrl, plotinfo.clipId);

        var xlw = Drawing.crispRound(gd, xa.linewidth, 1),
            ylw = Drawing.crispRound(gd, ya.linewidth, 1),
            xp = gs.p + ylw,
            xpathPrefix = 'M' + (-xp) + ',',
            xpathSuffix = 'h' + (xa._length + 2 * xp),
            showfreex = xa.anchor === 'free' &&
                freefinished.indexOf(xa._id) === -1,
            freeposx = gs.h * (1 - (xa.position||0)) + ((xlw / 2) % 1),
            showbottom =
                (xa.anchor === ya._id && (xa.mirror || xa.side !== 'top')) ||
                xa.mirror === 'all' || xa.mirror === 'allticks' ||
                (xa.mirrors && xa.mirrors[ya._id + 'bottom']),
            bottompos = ya._length + gs.p + xlw / 2,
            showtop =
                (xa.anchor === ya._id && (xa.mirror || xa.side === 'top')) ||
                xa.mirror === 'all' || xa.mirror === 'allticks' ||
                (xa.mirrors && xa.mirrors[ya._id + 'top']),
            toppos = -gs.p - xlw / 2,

            // shorten y axis lines so they don't overlap x axis lines
            yp = gs.p,
            // except where there's no x line
            // TODO: this gets more complicated with multiple x and y axes
            ypbottom = showbottom ? 0 : xlw,
            yptop = showtop ? 0 : xlw,
            ypathSuffix = ',' + (-yp - yptop) +
                'v' + (ya._length + 2 * yp + yptop + ypbottom),
            showfreey = ya.anchor === 'free' &&
                freefinished.indexOf(ya._id) === -1,
            freeposy = gs.w * (ya.position||0) + ((ylw / 2) % 1),
            showleft =
                (ya.anchor === xa._id && (ya.mirror || ya.side !== 'right')) ||
                ya.mirror === 'all' || ya.mirror === 'allticks' ||
                (ya.mirrors && ya.mirrors[xa._id + 'left']),
            leftpos = -gs.p - ylw / 2,
            showright =
                (ya.anchor === xa._id && (ya.mirror || ya.side === 'right')) ||
                ya.mirror === 'all' || ya.mirror === 'allticks' ||
                (ya.mirrors && ya.mirrors[xa._id + 'right']),
            rightpos = xa._length + gs.p + ylw / 2;
=======
        Drawing.setTranslate(plotinfo.plot, xa._offset, ya._offset);

        var plotClipId;
        var layerClipId;

        if(plotinfo._hasClipOnAxisFalse) {
            plotClipId = null;
            layerClipId = plotinfo.clipId;
        } else {
            plotClipId = plotinfo.clipId;
            layerClipId = null;
        }

        Drawing.setClipUrl(plotinfo.plot, plotClipId);

        for(i = 0; i < cartesianConstants.traceLayerClasses.length; i++) {
            var layer = cartesianConstants.traceLayerClasses[i];
            if(layer !== 'scatterlayer') {
                plotinfo.plot.selectAll('g.' + layer).call(Drawing.setClipUrl, layerClipId);
            }
        }

        // stash layer clipId value (null or same as clipId)
        // to DRY up Drawing.setClipUrl calls downstream
        plotinfo.layerClipId = layerClipId;

        var xIsFree = !xa._anchorAxis;
        var showFreeX = xIsFree && !freeFinished[xa._id];
        var showBottom = shouldShowLine(xa, ya, 'bottom');
        var showTop = shouldShowLine(xa, ya, 'top');

        var yIsFree = !ya._anchorAxis;
        var showFreeY = yIsFree && !freeFinished[ya._id];
        var showLeft = shouldShowLine(ya, xa, 'left');
        var showRight = shouldShowLine(ya, xa, 'right');

        var xlw = Drawing.crispRound(gd, xa.linewidth, 1);
        var ylw = Drawing.crispRound(gd, ya.linewidth, 1);

        /*
         * x lines get longer where they meet y lines, to make a crisp corner.
         * The x lines get the padding (margin.pad) plus the y line width to
         * fill up the corner nicely. Free x lines are excluded - they always
         * span exactly the data area of the plot
         *
         *  | XXXXX
         *  | XXXXX
         *  |
         *  +------
         *     x1
         *    -----
         *     x2
         */
        var leftYLineWidth = findCounterAxisLineWidth(gd, xa, ylw, showLeft, 'left', axList);
        var xLinesXLeft = (!xIsFree && leftYLineWidth) ?
            (-pad - leftYLineWidth) : 0;
        var rightYLineWidth = findCounterAxisLineWidth(gd, xa, ylw, showRight, 'right', axList);
        var xLinesXRight = xa._length + ((!xIsFree && rightYLineWidth) ?
            (pad + rightYLineWidth) : 0);
        var xLinesYFree = gs.h * (1 - (xa.position || 0)) + ((xlw / 2) % 1);
        var xLinesYBottom = ya._length + pad + xlw / 2;
        var xLinesYTop = -pad - xlw / 2;

        /*
         * y lines that meet x axes get longer only by margin.pad, because
         * the x axes fill in the corner space. Free y axes, like free x axes,
         * always span exactly the data area of the plot
         *
         *   |   | XXXX
         * y2| y1| XXXX
         *   |   | XXXX
         *       |
         *       +-----
         */
        var connectYBottom = !yIsFree && findCounterAxisLineWidth(
                gd, ya, xlw, showBottom, 'bottom', axList);
        var yLinesYBottom = ya._length + (connectYBottom ? pad : 0);
        var connectYTop = !yIsFree && findCounterAxisLineWidth(
                gd, ya, xlw, showTop, 'top', axList);
        var yLinesYTop = connectYTop ? -pad : 0;
        var yLinesXFree = gs.w * (ya.position || 0) + ((ylw / 2) % 1);
        var yLinesXLeft = -pad - ylw / 2;
        var yLinesXRight = xa._length + pad + ylw / 2;

        function xLinePath(y, showThis) {
            if(!showThis) return '';
            return 'M' + xLinesXLeft + ',' + y + 'H' + xLinesXRight;
        }

        function yLinePath(x, showThis) {
            if(!showThis) return '';
            return 'M' + x + ',' + yLinesYTop + 'V' + yLinesYBottom;
        }
>>>>>>> ff8ecb1b

        // save axis line positions for ticks, draggers, etc to reference
        // each subplot gets an entry:
        //    [left or bottom, right or top, free, main]
        // main is the position at which to draw labels and draggers, if any
        xa._linepositions[subplot] = [
            showBottom ? xLinesYBottom : undefined,
            showTop ? xLinesYTop : undefined,
            showFreeX ? xLinesYFree : undefined
        ];
        if(xa._anchorAxis === ya) {
            xa._linepositions[subplot][3] = xa.side === 'top' ?
                xLinesYTop : xLinesYBottom;
        }
        else if(showFreeX) {
            xa._linepositions[subplot][3] = xLinesYFree;
        }

        ya._linepositions[subplot] = [
            showLeft ? yLinesXLeft : undefined,
            showRight ? yLinesXRight : undefined,
            showFreeY ? yLinesXFree : undefined
        ];
        if(ya._anchorAxis === xa) {
            ya._linepositions[subplot][3] = ya.side === 'right' ?
                yLinesXRight : yLinesXLeft;
        }
        else if(showFreeY) {
            ya._linepositions[subplot][3] = yLinesXFree;
        }

        // translate all the extra stuff to have the
        // same origin as the plot area or axes
        var origin = 'translate(' + xa._offset + ',' + ya._offset + ')';
        var originX = origin;
        var originY = origin;
        if(showFreeX) {
            originX = 'translate(' + xa._offset + ',' + gs.t + ')';
            xLinesYTop += ya._offset - gs.t;
            xLinesYBottom += ya._offset - gs.t;
        }
        if(showFreeY) {
            originY = 'translate(' + gs.l + ',' + ya._offset + ')';
            yLinesXLeft += xa._offset - gs.l;
            yLinesXRight += xa._offset - gs.l;
        }

        if(hasSVGCartesian) {
            plotinfo.xlines
                .attr('transform', originX)
                .attr('d', (
                    xLinePath(xLinesYBottom, showBottom) +
                    xLinePath(xLinesYTop, showTop) +
                    xLinePath(xLinesYFree, showFreeX)) ||
                    // so it doesn't barf with no lines shown
                    'M0,0')
                .style('stroke-width', xlw + 'px')
                .call(Color.stroke, xa.showline ?
                    xa.linecolor : 'rgba(0,0,0,0)');
            plotinfo.ylines
                .attr('transform', originY)
                .attr('d', (
                    yLinePath(yLinesXLeft, showLeft) +
                    yLinePath(yLinesXRight, showRight) +
                    yLinePath(yLinesXFree, showFreeY)) ||
                    'M0,0')
                .style('stroke-width', ylw + 'px')
                .call(Color.stroke, ya.showline ?
                    ya.linecolor : 'rgba(0,0,0,0)');
        }

        plotinfo.xaxislayer.attr('transform', originX);
        plotinfo.yaxislayer.attr('transform', originY);
        plotinfo.gridlayer.attr('transform', origin);
        plotinfo.zerolinelayer.attr('transform', origin);
        plotinfo.draglayer.attr('transform', origin);

        // mark free axes as displayed, so we don't draw them again
        if(showFreeX) freeFinished[xa._id] = 1;
        if(showFreeY) freeFinished[ya._id] = 1;
    });

    Plotly.Axes.makeClipPaths(gd);
    exports.drawMainTitle(gd);
    ModeBar.manage(gd);

    return gd._promises.length && Promise.all(gd._promises);
};

function shouldShowLine(ax, counterAx, side) {
    return (ax._anchorAxis === counterAx && (ax.mirror || ax.side === side)) ||
        ax.mirror === 'all' || ax.mirror === 'allticks' ||
        (ax.mirrors && ax.mirrors[counterAx._id + side]);
}

function findCounterAxes(gd, ax, axList) {
    var counterAxes = [];
    var anchorAx = ax._anchorAxis;
    if(anchorAx) {
        var counterMain = anchorAx._mainAxis;
        if(counterAxes.indexOf(counterMain) === -1) {
            counterAxes.push(counterMain);
            for(var i = 0; i < axList.length; i++) {
                if(axList[i].overlaying === counterMain._id &&
                    counterAxes.indexOf(axList[i]) === -1
                ) {
                    counterAxes.push(axList[i]);
                }
            }
        }
    }
    return counterAxes;
}

function findLineWidth(gd, axes, side) {
    for(var i = 0; i < axes.length; i++) {
        var ax = axes[i];
        var anchorAx = ax._anchorAxis;
        if(anchorAx && shouldShowLine(ax, anchorAx, side)) {
            return Drawing.crispRound(gd, ax.linewidth);
        }
    }
}

function findCounterAxisLineWidth(gd, ax, subplotCounterLineWidth,
        subplotCounterIsShown, side, axList) {
    if(subplotCounterIsShown) return subplotCounterLineWidth;

    var i;

    // find all counteraxes for this one, then of these, find the
    // first one that has a visible line on this side
    var mainAxis = ax._mainAxis;
    var counterAxes = findCounterAxes(gd, mainAxis, axList);

    var lineWidth = findLineWidth(gd, counterAxes, side);
    if(lineWidth) return lineWidth;

    for(i = 0; i < axList.length; i++) {
        if(axList[i].overlaying === mainAxis._id) {
            counterAxes = findCounterAxes(gd, axList[i], axList);
            lineWidth = findLineWidth(gd, counterAxes, side);
            if(lineWidth) return lineWidth;
        }
    }
    return 0;
}

exports.drawMainTitle = function(gd) {
    var fullLayout = gd._fullLayout;

    Titles.draw(gd, 'gtitle', {
        propContainer: fullLayout,
        propName: 'title',
        dfltName: 'Plot',
        attributes: {
            x: fullLayout.width / 2,
            y: fullLayout._size.t / 2,
            'text-anchor': 'middle'
        }
    });
};

// First, see if we need to do arraysToCalcdata
// call it regardless of what change we made, in case
// supplyDefaults brought in an array that was already
// in gd.data but not in gd._fullData previously
exports.doTraceStyle = function(gd) {
    for(var i = 0; i < gd.calcdata.length; i++) {
        var cdi = gd.calcdata[i],
            _module = ((cdi[0] || {}).trace || {})._module || {},
            arraysToCalcdata = _module.arraysToCalcdata;

        if(arraysToCalcdata) arraysToCalcdata(cdi, cdi[0].trace);
    }

    Plots.style(gd);
    Registry.getComponentMethod('legend', 'draw')(gd);

    return Plots.previousPromises(gd);
};

exports.doColorBars = function(gd) {
    for(var i = 0; i < gd.calcdata.length; i++) {
        var cdi0 = gd.calcdata[i][0];

        if((cdi0.t || {}).cb) {
            var trace = cdi0.trace,
                cb = cdi0.t.cb;

            if(Registry.traceIs(trace, 'contour')) {
                cb.line({
                    width: trace.contours.showlines !== false ?
                        trace.line.width : 0,
                    dash: trace.line.dash,
                    color: trace.contours.coloring === 'line' ?
                        cb._opts.line.color : trace.line.color
                });
            }
            if(Registry.traceIs(trace, 'markerColorscale')) {
                cb.options(trace.marker.colorbar)();
            }
            else cb.options(trace.colorbar)();
        }
    }

    return Plots.previousPromises(gd);
};

// force plot() to redo the layout and replot with the modified layout
exports.layoutReplot = function(gd) {
    var layout = gd.layout;
    gd.layout = undefined;
    return Plotly.plot(gd, '', layout);
};

exports.doLegend = function(gd) {
    Registry.getComponentMethod('legend', 'draw')(gd);
    return Plots.previousPromises(gd);
};

exports.doTicksRelayout = function(gd) {
    Plotly.Axes.doTicks(gd, 'redraw');
    exports.drawMainTitle(gd);
    return Plots.previousPromises(gd);
};

exports.doModeBar = function(gd) {
    var fullLayout = gd._fullLayout;
    var subplotIds, subplotObj, i;

    ModeBar.manage(gd);
    initInteractions(gd);

    subplotIds = Plots.getSubplotIds(fullLayout, 'gl3d');
    for(i = 0; i < subplotIds.length; i++) {
        subplotObj = fullLayout[subplotIds[i]]._scene;
        subplotObj.updateFx(fullLayout.dragmode, fullLayout.hovermode);
    }

    subplotIds = Plots.getSubplotIds(fullLayout, 'gl2d');
    for(i = 0; i < subplotIds.length; i++) {
        subplotObj = fullLayout._plots[subplotIds[i]]._scene2d;
        subplotObj.updateFx(fullLayout.dragmode);
    }

    subplotIds = Plots.getSubplotIds(fullLayout, 'mapbox');
    for(i = 0; i < subplotIds.length; i++) {
        subplotObj = fullLayout[subplotIds[i]]._subplot;
        subplotObj.updateFx(fullLayout);
    }

    return Plots.previousPromises(gd);
};

exports.doCamera = function(gd) {
    var fullLayout = gd._fullLayout,
        sceneIds = Plots.getSubplotIds(fullLayout, 'gl3d');

    for(var i = 0; i < sceneIds.length; i++) {
        var sceneLayout = fullLayout[sceneIds[i]],
            scene = sceneLayout._scene;

        scene.setCamera(sceneLayout.camera);
    }
};<|MERGE_RESOLUTION|>--- conflicted
+++ resolved
@@ -168,51 +168,6 @@
                 'height': ya._length
             });
 
-<<<<<<< HEAD
-        plotinfo.plot.call(Drawing.setTranslate, xa._offset, ya._offset);
-        plotinfo.plot.call(Drawing.setClipUrl, plotinfo.clipId);
-
-        var xlw = Drawing.crispRound(gd, xa.linewidth, 1),
-            ylw = Drawing.crispRound(gd, ya.linewidth, 1),
-            xp = gs.p + ylw,
-            xpathPrefix = 'M' + (-xp) + ',',
-            xpathSuffix = 'h' + (xa._length + 2 * xp),
-            showfreex = xa.anchor === 'free' &&
-                freefinished.indexOf(xa._id) === -1,
-            freeposx = gs.h * (1 - (xa.position||0)) + ((xlw / 2) % 1),
-            showbottom =
-                (xa.anchor === ya._id && (xa.mirror || xa.side !== 'top')) ||
-                xa.mirror === 'all' || xa.mirror === 'allticks' ||
-                (xa.mirrors && xa.mirrors[ya._id + 'bottom']),
-            bottompos = ya._length + gs.p + xlw / 2,
-            showtop =
-                (xa.anchor === ya._id && (xa.mirror || xa.side === 'top')) ||
-                xa.mirror === 'all' || xa.mirror === 'allticks' ||
-                (xa.mirrors && xa.mirrors[ya._id + 'top']),
-            toppos = -gs.p - xlw / 2,
-
-            // shorten y axis lines so they don't overlap x axis lines
-            yp = gs.p,
-            // except where there's no x line
-            // TODO: this gets more complicated with multiple x and y axes
-            ypbottom = showbottom ? 0 : xlw,
-            yptop = showtop ? 0 : xlw,
-            ypathSuffix = ',' + (-yp - yptop) +
-                'v' + (ya._length + 2 * yp + yptop + ypbottom),
-            showfreey = ya.anchor === 'free' &&
-                freefinished.indexOf(ya._id) === -1,
-            freeposy = gs.w * (ya.position||0) + ((ylw / 2) % 1),
-            showleft =
-                (ya.anchor === xa._id && (ya.mirror || ya.side !== 'right')) ||
-                ya.mirror === 'all' || ya.mirror === 'allticks' ||
-                (ya.mirrors && ya.mirrors[xa._id + 'left']),
-            leftpos = -gs.p - ylw / 2,
-            showright =
-                (ya.anchor === xa._id && (ya.mirror || ya.side === 'right')) ||
-                ya.mirror === 'all' || ya.mirror === 'allticks' ||
-                (ya.mirrors && ya.mirrors[xa._id + 'right']),
-            rightpos = xa._length + gs.p + ylw / 2;
-=======
         Drawing.setTranslate(plotinfo.plot, xa._offset, ya._offset);
 
         var plotClipId;
@@ -306,7 +261,6 @@
             if(!showThis) return '';
             return 'M' + x + ',' + yLinesYTop + 'V' + yLinesYBottom;
         }
->>>>>>> ff8ecb1b
 
         // save axis line positions for ticks, draggers, etc to reference
         // each subplot gets an entry:
