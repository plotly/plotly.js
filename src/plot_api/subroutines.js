--- conflicted
+++ resolved
@@ -135,14 +135,9 @@
         } else {
             var xDomain = plotinfo.xaxis.domain;
             var yDomain = plotinfo.yaxis.domain;
-<<<<<<< HEAD
             var plotgroup = plotinfo.plotgroup[0];
-            if(overlappingDomain(xDomain, yDomain, lowerDomains)) {
-=======
-            var plotgroup = plotinfo.plotgroup;
 
             if(overlappingDomain(xDomain, yDomain, lowerDomains) && subplot.indexOf(zindexSeparator) === -1) {
->>>>>>> 8c47c16d
                 var pgNode = plotgroup.node();
                 var plotgroupBg = plotinfo.bg = Lib.ensureSingle(plotgroup, 'rect', 'bg');
                 pgNode.insertBefore(plotgroupBg.node(), pgNode.childNodes[0]);
