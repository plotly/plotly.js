--- conflicted
+++ resolved
@@ -345,16 +345,7 @@
 
         legend.repositionLegend(td, traces);
 
-<<<<<<< HEAD
-        // user dragging the legend
-        // if x/yanchor is 'auto':
-        // aligns left/right/center on resize or new text if drag pos
-        // is in left 1/3, middle 1/3, right 1/3
-        // similar logic for top/middle/bottom
         if(td._context.editable) {
-=======
-        if(td.mainsite) {
->>>>>>> 1a9fd4c3
             legendsvg.node().onmousedown = function(e) {
                 // deal with other UI elements, and allow them
                 // to cancel dragging
