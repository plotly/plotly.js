/* Coordinate systems in the plots:
(note: paper and viewbox have y0 at large y because pixels start at upper left,
not lower left)

Data coordinates: xd,yd
    visible range: xd0-xd1, yd0-yd1 (gl.xaxis.range[0-1], gl.yaxis.range[0-1]

Paper coordinates: xp,yp (where axes are drawn, minus gl.margin:.l,.t)
    plot box: xp0-xp1, yp0-yp1 (0 - gd.plotwidth, gd.plotheight - 0)
    transform: xp = mx*xd+bx, yp = my*yd+by
        mx = gl.xaxis.m = gd.plotwidth/(gl.xaxis.range:[1]-[0])
        bx = gl.xaxis.b = -mx*gl.xaxis.range[0]
        my = gl.yaxis.m = gd.plotheight/(gl.yaxis.range:[0]-[1])
        by = gl.yaxis.b = -my*gl.yaxis.range[1]
Viewbox coordinates: xv,yv (where data are drawn)
    plot box: xv0-xv1, yv0-yv1 (gd.viewbox: .x - .x+.w, .y+.h - .y)
        initial viewbox: 0 - gd.plotwidth, gd.plotheight - 0
    transform: xv = xp+b2x, yv = yp+b2y
        panning: subtract dx,dy from viewbox:.x,.y
        zooming: viewbox will not scale x and y differently, at least in Chrome, so for
            zoom we will move the individual points.

Plot takes two params, data and layout. For layout see newplot.
data should be an array of objects, one per trace. allowed keys:

    type: (string) scatter (default), bar, heatmap

    x: (float array), or x0:(float) and dx:(float)
        if neither x, x0, or dx exists, defaults is x0:0, dx:1

    y: (float array), or y0:(float) and dy:(float)
        if neither y, y0, or dy exists, defaults to y0:0, dy:1
        you may provide x and/or y arrays, but not neither

    All of these can also be date strings, in the format 'YYYY-mm-dd HH:MM:SS'
    This format can handle anything from year 0 to year 9999, but the underlying JS
    can extend this to year -271820 to 275760
    based on converting to ms since start of 1970 for plotting
    so we could at some point extend beyond 0-9999 limitation...

    mode: (string) 'lines','markers','lines+markers'
        default 'lines+markers' for <20 points, else 'lines'

    line: {
        dash: (string) default 'solid', also 'dot', 'dash', 'longdash', 'dashdot', 'longdashdot',
            all of the above dashes based on linewidth, can also pass in explicit dasharray
        color: (cstring), or (cstring array)
        width: (float px) default 2
    }

    marker: {
        symbol: (string) default 'circle', or (string array)
            can also be 'square', 'triangle-[up|down|left|right]', 'cross'
        size: (float px) default 6, or (float array)
        color: (cstring), or (cstring array)
        line {
            color: (cstring), or (cstring array)
            width: (float px) default 0, or (float array)
        }
    }

    text: (string array) hover text for each point

    name: <string for legend>

    cstring is a string with any valid HTML color
    marker and linecolor will copy each other if only one is present
    if neither is provided, choose one from a default set based on the trace number
    if markerlinecolor is missing it will copy linecolor ONLY if it's different from marker color, otherwise black.

    eventually I'd like to make all of the marker and line properties accept arrays
    to modify properties point-by-point

    any array also has a corresponding src attribute, ie xsrc for x
    this is a string:
    	<id>/<colname> for your own data,
    	<user>/<id>/<colname> for shared data

*/

GRAPH_HEIGHT = 450;
GRAPH_WIDTH = 700;
TOOLBAR_LEFT = '40px';
TOOLBAR_TOP = '-30px';
PTS_LINESONLY = 20;
DBLCLICKDELAY = 600; // ms between first mousedown and 2nd mouseup to constitute dblclick
MINDRAG = 5; // pixels to move mouse before you stop clamping to starting point
VERBOSE = false;

// IMPORTANT - default colors should be in hex for grid.js
// TODO - these colors suck, let's make some better palettes
defaultColors=['#0000ee', //blue
               '#aa0000', //red
               '#6fa8dc', //lite blue
               '#ffd966', //goldenrod
               '#ff00ff', //elektrik purple
               '#9900ff', //moody purple
               '#00cc00', // brite green
               '#000000']; // black

defaultScale=[[0,"rgb(8, 29, 88)"],[0.125,"rgb(37, 52, 148)"],[0.25,"rgb(34, 94, 168)"],
    [0.375,"rgb(29, 145, 192)"],[0.5,"rgb(65, 182, 196)"],[0.625,"rgb(127, 205, 187)"],
    [0.75,"rgb(199, 233, 180)"],[0.875,"rgb(237, 248, 217)"],[1,"rgb(255, 255, 217)"]];

// how to display each type of graph
// AJ 3/4/13: I'm envisioning a lot of stuff that's hardcoded into plot,
// setStyles etc will go here to make multiple graph types easier to manage
var graphInfo = {
    scatter:{
        framework:newPlot
    },
    bar:{
        framework:newPlot
    },
    heatmap:{
        framework:newPlot
    },
    histogramx:{
        framework:newPlot
    },
    histogramy:{
        framework:newPlot
    },
    histogram2d:{
        framework:newPlot
    }
}

var BARTYPES = ['bar','histogramx','histogramy'];
var HEATMAPTYPES = ['heatmap','histogram2d'];
var TIMER=0

function markTime(s){
    if(!VERBOSE) { return }
    var t2 = new Date().getTime();
    console.log(s,t2-TIMER,'(msec)');
    TIMER=t2;
}

// ----------------------------------------------------
// Main plot-creation function. Note: will call newPlot
// if necessary to create the framework
// ----------------------------------------------------
function plot(divid, data, layout, rdrw) {
    markTime('in plot')
    plotlylog('+++++++++++++++IN: plot(divid, data, layout, rdrw)+++++++++++++++');
    // Get the container div: we will store all variables as properties of this div
    // (for extension to multiple graphs per page)
    // some callers send this in by dom element, others by id (string)
    var gd=(typeof divid == 'string') ? document.getElementById(divid) : divid;
	// test if this is on the main site or embedded
	gd.mainsite=Boolean($('#plotlyMainMarker').length);

	// rdrw - whether to force the heatmap to redraw, true if calling plot() from restyle
    if(typeof rdrw==='undefined') rdrw=false;

    // if there is already data on the graph, append the new data
    // if you only want to redraw, pass non-object (null, '', whatever) for data
    var graphwasempty = ((typeof gd.data==='undefined') && $.isArray(data));
    if(typeof data=='object') {
        if(graphwasempty) gd.data=data;
        else gd.data.push.apply(gd.data,data);
        gd.empty=false;
    }

    var gdd=gd.data;
    var curve, x, xy, y, i, serieslen, dcnt, ncnt, v0, dv, gdc;

    // figure out what framework (ie container, axes) to use,
    //  and whether this is different from what was already there
    // note: if they container already exists and has data,
    //  the new layout gets ignored (as it should)
    //  but if there's no data there yet, it's just a placeholder...
    //  then it should destroy and remake the plot
    if(gdd&&gdd.length>0){
        var framework = graphInfo[gdd[0].type || 'scatter'].framework;
        if(!gd.framework || gd.framework!=framework || (typeof gd.layout==='undefined') || graphwasempty) {
            gd.framework = framework;
            framework(gd,layout);
        }
    }
    else if((typeof gd.layout==='undefined')||graphwasempty) { newPlot(gd, layout) }

    // enable or disable formatting buttons
    $(gd).find('.data-only').attr('disabled', !gd.data || gd.data.length==0);

    var gl=gd.layout, gdd=gd.data, gp=gd.plot;
    var xa=gl.xaxis, ya=gl.yaxis;
    var x, xy, y, i, serieslen, dcnt, ncnt, v0, dv, gdc;
    var xdr=[null,null];
    var ydr=[null,null];
    var hasbars={h:false,v:false}; // whether we have h and/or v bars (so we can cut margins if an axis starts or ends at 0)

    // do we need to check the axis types?
    // to force axtypes to be called again, set gd.axtypesok to false before calling plot()
    // this should be done if the first trace changes type, bardir, or data
    if(gdd && gdd.length && gd.axtypesok!==true){
        // figure out axis types (linear, log, date, category...)
        // use the first trace only.
        // If the axis has data, see whether more looks like dates or like numbers
        // If it has x0 & dx (etc), go by x0 (if x0 is a date and dx is a number, perhaps guess days?)
        // If it has none of these, it will default to x0=0, dx=1, so choose number
        // -> If not date, figure out if a log axis makes sense, using all axis data

        function setAxType(ax,axletter){
            var d0 = gdd[0];
            if(!d0.type) { d0.type='scatter' }
            // backward compatibility
            if(!ax.type) {
                if(ax.isdate) { ax.type='date' }
                else if(ax.islog) { ax.type='log' }
                else if(ax.isdate===false && ax.islog===false) { ax.type='linear' }
            }
            // now remove the obsolete properties
            delete ax.islog;
            delete ax.isdate;
            // guess at axis type with the new property format

            // first check for histograms, as they can change the axis types
            // whatever else happens, horz bars switch the roles of x and y axes
            if((['histogramx','histogramy','bar'].indexOf(d0.type)!=-1) && (d0.bardir=='h')){
                axletter={x:'y',y:'x'}[axletter];
            }
            var hist = (['histogramx','histogramy'].indexOf(d0.type)!=-1);
            if(hist) {
                if(axletter=='y') {
                    // always numeric data in the bar size direction
                    if(ax.type!='log') { ax.type='linear' }
                    return;
                }
                else {
                    // bin values may come from the x or y source data depending on type
                    // determine the type for the bar-to-bar direction from the bin source data
                    // so reset axletter, then do the tests below
                    axletter = d0.type.charAt(9);
                }
            }
            // then check the data supplied for that axis
<<<<<<< HEAD

            if( ( axletter in gdd[0]) ? moreDates(gdd[0][axletter]) : (isDateTime(gdd[0][axletter+'0'])===true ) ) {
=======
            if( ( axletter in d0) ? moreDates(d0[axletter]) : (isDateTime(d0[axletter+'0'])===true ) ) {
>>>>>>> 6c0f7103
                ax.type='date';
            }
            else if( loggy(gdd,axletter) ) {
                if(ax.type!='linear') { ax.type='log' } // in case the user has already chosen linear
            }
            else if( category(gdd,axletter) ) {
                ax.type='category';
                ax.categories=[]; // empty out the category list, to be filled in by convertToAxis
            }
            else {
                if(ax.type!='log') { ax.type='linear' } // in case the user has already chosen log
            }
        }

        setAxType(xa,'x');
        setAxType(ya,'y');
        gd.axtypesok=true;
    }

    // calcdata to axis mapping (identity except for log axes)
    var toLog = function(v){if(v<=0) { return null } return Math.log(v)/Math.LN10},
        fromLog = function(v){return Math.pow(10,v)}
    xa.toAxis = (xa.type=='log') ? toLog : Number;
    ya.toAxis = (ya.type=='log') ? toLog : Number;
    xa.toData = (xa.type=='log') ? fromLog : Number;
    ya.toData = (ya.type=='log') ? fromLog : Number;

    // prepare the data and find the autorange
    // TODO: only remake calcdata for new or changed traces
    gd.calcdata=[];

    markTime('done setAxType');

    for(curve in gdd) {
        var gdc=gdd[curve],
            curvetype = gdc.type || 'scatter', //default type is scatter
            typeinfo = graphInfo[curvetype],
            cd=[];

        if(typeinfo.framework!=gd.framework) {
            plotlylog('Oops, tried to put data of type '+(gdc.type || 'scatter')+
                ' on an incompatible graph controlled by '+(gdd[0].type || 'scatter')+
                ' data. Ignoring this dataset.');
            continue;
        }
        //if(!('color' in gdc)) gdc.color = defaultColors[curve % defaultColors.length];
        if(!('name' in gdc)) {
            if('ysrc' in gdc) {
                var ns=gdc.ysrc.split('/')
                gdc.name=ns[ns.length-1].replace(/\n/g,' ');
            }
            else gdc.name='trace '+curve;
        }

        // this function takes an x or y value and converts it to a position on the axis object "ax"
        // data - a string, either 'x' or 'y'
        // ax - an x or y axis object
        // counterdata - an x or y value, either gdc.x or gdc.y
        var convertOne = function(data,ax,counterdata) {
            if(data in gdc) { return convertToAxis(gdc[data],ax) }
            else {
                var v0 = ((data+'0') in gdc) ? convertToAxis(gdc[data+'0'], ax) : 0,
                    dv = (('d'+data) in gdc) ? gdc['d'+data] : 1;
                return counterdata.map(function(v,i){return v0+i*dv});
            }
        }

        // this function returns the outer x or y limits of the curves processed so far
        var expandBounds = function(ax,dr,data,serieslen,pad) {
            if(ax.autorange) {
                pad = pad || 0; // optional extra space to give these new data points
                serieslen = serieslen || data.length;
                dr[0] = aggNums(Math.min, $.isNumeric(dr[0]) ? dr[0] : null,
                    data.map(function(v){return ax.toAxis(v-pad)}), serieslen);
                dr[1] = aggNums(Math.max, $.isNumeric(dr[1]) ? dr[1] : null,
                    data.map(function(v){return ax.toAxis(v+pad)}), serieslen);
            }
        }

        // std deviation function using aggNums, so it handles non-numerics nicely
        // even need to use aggNums instead of .length, so we toss out non-numerics there
        var stdev = function(data) {
            var len = aggNums(function(a,b){return a+1},0,data),
                mean = aggNums(function(a,b){return a+b},0,data)/len;
            return Math.sqrt(aggNums(function(a,b){return a+Math.pow(b-mean,2)},0,data)/len);
        }

        var autoBin = function(data,ax,nbins,is2d) {
//             console.log(data,ax,nbins,is2d);
            var datamin = aggNums(Math.min,null,data),
                datamax = aggNums(Math.max,null,data);
            if(ax.type=='category') {
                return {
                    start: datamin-0.5,
                    end: datamax+0.5,
                    size: 1
                }
            }
            else {
                var size0 = nbins ? ((datamax-datamin)/nbins) :
                    2*stdev(data)/Math.pow(data.length,is2d ? 0.25 : 0.4);
//                 console.log(size0,datamin,datamax);
                // piggyback off autotick code to make "nice" bin sizes
                var dummyax = {type:ax.type,range:[datamin,datamax]};
                autoTicks(dummyax,size0);
                var binstart = tickIncrement(tickFirst(dummyax),dummyax.dtick,'reverse');
                // check for too many data points right at the edges of bins (>50% within 1% of bin edges)
                // or all data points integral
                // and offset the bins accordingly
                var edgecount = 0, intcount = 0;
                for(var i=0; i<data.length; i++) {
                    if(data[i]%1==0) { intcount++ }
                    if((1+(data[i]-binstart)*100/dummyax.dtick)%100<2) { edgecount++ }
                }
                if(intcount==data.length && ax.type!='date') {
                    binstart -= 0.5;
                    if(dummyax.dtick<1) { dummyax.dtick=1 }
                }
                else if(edgecount>data.length/2) {
                    var binshift = (tickIncrement(binstart,dummyax.dtick)-binstart)/2;
                    binstart += (binstart+binshift<datamin) ? binshift : -binshift;
                }
                // calculate the endpoint
                var binend = binstart;
                while(binend<datamax) { binend = tickIncrement(binend,dummyax.dtick) }
                return {
                    start: binstart,
                    end: binend,
                    size: dummyax.dtick
                }
            }
        }

        // find the bin for val
        // for linear bins, we can just calculate. For listed bins, run a binary search
        var findBin = function(val,bins) {
            if($.isNumeric(bins.start)) {
                return Math.floor((val-bins.start)/bins.size)
            }
            else {
                var n1=0,
                    n2=bins.length-1;
                while(n1<n2){
                    n=Math.floor((n1+n2/2));
                    if(bins[n]<=val) { n1=n+1 }
                    else { n2=n }
                }
                n = n1;
            }
        }

        if(curvetype=='scatter') {
            // verify that data exists, and make scaled data if necessary
            if(!('y' in gdc) && !('x' in gdc)) { continue } // no data!

            // ignore as much processing as possible (and including in autorange) if trace is not visible
            if(gdc.visible!=false) {

                y = convertOne('y',ya,gdc.x);
                x = convertOne('x',xa,gdc.y);

                serieslen = Math.min(x.length,y.length);

                expandBounds(xa,xdr,x,serieslen);
                expandBounds(ya,ydr,y,serieslen);

                // create the "calculated data" to plot
                for(i=0;i<serieslen;i++)
                    cd.push(($.isNumeric(x[i]) && $.isNumeric(y[i])) ? {x:x[i],y:y[i]} : {x:false, y:false});
            }
            // even if trace is not visible, need to figure out whether there are enough points to trigger auto-no-lines
            else if(gdc.mode || ((!gdc.x || gdc.x.length<PTS_LINESONLY) && (!gdc.y || gdc.y.length<PTS_LINESONLY)))
                cd=[{x:false, y:false}];
            else
                for(i=0; i<PTS_LINESONLY+1; i++) cd.push({x:false, y:false});
            // add the trace-wide properties to the first point, per point properties to every point
            // t is the holder for trace-wide properties, start it with the curve num from gd.data
            // in case some curves don't plot
//             cd[0].t={curve:curve,type:curvetype}; // <-- curve is index of the data object in gd.data
        }
        else if(BARTYPES.indexOf(curvetype)!=-1) {
            // ignore as much processing as possible (and including in autorange) if bar is not visible
            if(gdc.visible!=false) {
                hasbars[gdc.bardir||'v']=true;
                // depending on bar direction, set position and size axes and data ranges
                if(gdc.bardir=='h') { var pa = ya, sa = xa, pdr = ydr, sdr = xdr }
                else { var pa = xa, sa = ya, pdr = xdr, sdr = ydr }
                if(curvetype=='bar') {
                    size = convertOne('y',sa,gdc.x);
                    pos = convertOne('x',pa,gdc.y);
                }
                else { // histogram
                    // prepare the raw data
                    // pick out x data for histogramx, y for histogramy
                    // counterdata doesn't make much sense here, it's only if the data is missing
                    // so gets made up monotonically increasing based on the opposite axis data,
                    // but the user will see that...
                    // the alternative would be to disable x histogram if there's no x data, etc.
                    pos0 = convertOne(curvetype.charAt(9),pa,gdc[{x:'y',y:'x'}[curvetype.charAt(9)]]);
                    // calculate the bins
                    if((gdc.autobinx!=false) || !('xbins' in gdc)) { gdc.xbins = autoBin(pos0,pa,gdc.nbinsx) }
                    var allbins = (typeof(gdc.xbins.size)=='string'),
                        bins = allbins ? [] : gdc.xbins;
                    // make the empty bin array
                    pos = [];
                    size = [];
                    var i=gdc.xbins.start,i2,n;
                    while(i<gdc.xbins.end) {
                        i2 = tickIncrement(i,gdc.xbins.size);
                        pos.push((i+i2)/2);
                        size.push(0);
                        // nonuniform bins (like months) we need to search,
                        // rather than straight calculate the bin we're in
                        if(allbins) { bins.push(i) }
                        i=i2;
                    }
                    // bin the data
                    for(i=0; i<pos0.length; i++) {
                        n = findBin(pos0[i],bins);
                        if(n>=0 && n<size.length) { size[n]+=1 }
                    }
                }

                var serieslen = Math.min(pos.length,size.length);
                // create the "calculated data" to plot
                // horz bars switch the roles of x and y in cd
                for(i=0;i<serieslen;i++) {
                    if(($.isNumeric(pos[i]) && $.isNumeric(size[i]))) {
                        cd.push({p:pos[i],s:size[i],b:0});
                    }
                }
            }

//             if(!cd) { cd=[{p:false,s:false,b:0}] }
            // add the bar-wide properties to the first bar, per bar properties to every bar
            // t is the holder for bar-wide properties, start it with the curve num from gd.data
            // in case some curves don't plot

<<<<<<< HEAD
            cd[0].t={curve:curve,type:curvetype};//,barWidth:barWidth,pOffset:pOffset}; // <-- curve is index of the data object in gd.data
            if(!('line' in gdc)) gdc.line={};
            if(!('marker' in gdc)) gdc.marker={};
            if(!('line' in gdc.marker)) gdc.marker.line={};

=======
//             cd[0].t={curve:curve,type:curvetype}; // <-- curve is index of the data object in gd.data
>>>>>>> 6c0f7103
        }
        else if(HEATMAPTYPES.indexOf(curvetype)!=-1 ){
            // calcdata ("cd") for heatmaps:
            // curve: index of heatmap in gd.data
            // type: used to distinguish heatmaps from traces in "Data" popover
//             cd.push({t:{ curve:curve, type:gdc.type }});
            if(gdc.visible==false) { continue }
            if(gdc.type=='histogram2d') {
                // prepare the raw data
                markTime('start convert data');
                x = convertOne('x',xa,gdc.x);
                markTime('done convert x');
                y = convertOne('y',ya,gdc.y);
                markTime('done convert y');
                serieslen = Math.min(x.length,y.length);
                if(x.length>serieslen) { x.splice(serieslen,x.length-serieslen) }
                if(y.length>serieslen) { y.splice(serieslen,y.length-serieslen) }
                markTime('done convert data');
                // calculate the bins
                if(gdc.autobinx || !('xbins' in gdc)) { gdc.xbins = autoBin(x,xa,gdc.nbinsx,'2d') }
                if(gdc.autobiny || !('ybins' in gdc)) { gdc.ybins = autoBin(y,ya,gdc.nbinsy,'2d') }
                markTime('done autoBin');
                // make the empty bin array & scale the map
                gdc.z = [];
                var onecol = [],
                    xbins = (typeof(gdc.xbins.size)=='string') ? [] : gdc.xbins,
                    ybins = (typeof(gdc.xbins.size)=='string') ? [] : gdc.ybins;
                for(var i=gdc.xbins.start; i<gdc.xbins.end; i=tickIncrement(i,gdc.xbins.size)) {
                    onecol.push(0);
                    if($.isArray(xbins)) { xbins.push(i) }
                }
                var nx = onecol.length;
                gdc.x0 = gdc.xbins.start;
                gdc.dx = (i-gdc.x0)/nx;
                gdc.x0+=gdc.dx/2;
                for(var i=gdc.ybins.start; i<gdc.ybins.end; i=tickIncrement(i,gdc.ybins.size)) {
                    gdc.z.push(onecol.concat())
                    if($.isArray(ybins)) { ybins.push(i) }
                }
                var ny = gdc.z.length;
                gdc.y0 = gdc.ybins.start;
                gdc.dy = (i-gdc.y0)/ny;
                gdc.y0+=gdc.dy/2;
                markTime('done making bins');
                // put data into bins
                for(i=0; i<serieslen; i++) {
                    var n = findBin(x[i],xbins),
                        m = findBin(y[i],ybins);
                    // TODO: why is y upside down?
                    if(n>=0 && n<nx && m>=0 && m<ny) { gdc.z[m][n]+=1 }
                }
                markTime('done binning');
                // make the rest of the heatmap info
                if(gdc.zauto!==false) {
                    gdc.zmin=zmin(gdc.z);
                    gdc.zmax=zmax(gdc.z);
                }
                if(!( 'scl' in gdc )){ gdc.scl=defaultScale; }
            }
            // heatmap() builds a png heatmap on the coordinate system, see heatmap.js
            // returns the L, R, T, B coordinates for autorange as { x:[L,R], y:[T,B] }
            var bounds = hm_rect(gdc);
            expandBounds(xa,xdr,bounds.x);
            expandBounds(ya,ydr,bounds.y);
        }
        if(!('line' in gdc)) gdc.line={};
        if(!('marker' in gdc)) gdc.marker={};
        if(!('line' in gdc.marker)) gdc.marker.line={};
        if(!cd[0]) { cd.push({}) } // make sure there is a first point
        // add the trace-wide properties to the first point, per point properties to every point
        // t is the holder for trace-wide properties
        cd[0].t={
            curve:curve, // store the gd.data curve number that gave this trace
            cdcurve:gd.calcdata.length, // store the calcdata curve number we're in
        }
        gd.calcdata.push(cd);
        markTime('done with calcdata for '+curve);
    }

    // put the styling info into the calculated traces
    // has to be done separate from applyStyles so we know the mode (ie which objects to draw)
    // and has to be before stacking so we get bardir, type, visible
    setStyles(gd);

    // bar chart stacking/grouping positioning and autoscaling calculations
    // first find all visible bars in each direction
    var barlist = {h:[],v:[]}
    for(var i=0; i<gd.calcdata.length; i++){ // trace index
        var t=gd.calcdata[i][0].t;
        if(BARTYPES.indexOf(t.type)!=-1 && t.visible!=false) { barlist[t.bardir||'v'].push(i) }
    }
    // then for each direction separately calculate the ranges and positions
    ['v','h'].forEach(function(dir){
        if(barlist[dir].length) { var bl = barlist[dir] }
        else { return }

        if(dir=='v') { var sa = ya, sdr = ydr, pa = xa, pdr = xdr }
        else { var sa = xa, sdr = xdr, pa = ya, pdr = ydr }
        // bar size range calculation
        if(gl.barmode=='stack'){
            // for stacked bars, we need to evaluate every step in every stack,
            // because negative bars mean the extremes could be anywhere
            // also stores the base (b) of each bar in calcdata so we don't have to redo this later
            var sMax = sa.toData(sa.toAxis(0)),
                sMin = sMax,
                sums={},
                v=0;
            for(var i=0; i<bl.length; i++){ // trace index
                var ti = gd.calcdata[bl[i]];
                for(var j=0; j<ti.length; j++) {
                    ti[j].b=(sums[ti[j].p]||0);
                    v=ti[j].b+ti[j].s;
                    sums[ti[j].p]=v;
                    if($.isNumeric(sa.toAxis(v))) {
                        sMax = Math.max(sMax,v)
                        sMin = Math.min(sMin,v);
                    }
                }
            }
            expandBounds(sa,sdr,[sMin,sMax]);
        }
        else {
            for(var i=0; i<bl.length; i++){
                expandBounds(sa,sdr,gd.calcdata[bl[i]].map(function(v){return v.s}));
            }
            // make sure we include zero so we see the whole bar
            if(xa.type=='linear') { expandBounds(sa,sdr,[0]) }
        }

        // bar position offset and width calculation
        // find the min. difference between any points in any traces
        var pvals=[];
        for(var i=0; i<bl.length; i++){
            gd.calcdata[bl[i]].forEach(function(v){pvals.push(v.p)});
        }
        pvals.sort(function(a,b){return a-b});
        var barDiff = (pvals[pvals.length-1]-pvals[0])||1,pv2=[pvals[0]];
        for(var i=0;i<pvals.length-1;i++) {
            if(pvals[i+1]>pvals[i]) {
                barDiff=Math.min(barDiff,pvals[i+1]-pvals[i]);
                pv2.push(pvals[i+1]);
            }
        }
        barDiff*=(1-gl.bargap);
        // position axis autorange
        expandBounds(pa,pdr,pv2,pv2.length,barDiff*(1-gl.bargroupgap/bl.length)/2);
        // bar widths and position offsets
        if(gl.barmode=='group') { barDiff/=bl.length }
        for(var i=0; i<bl.length; i++){
            var t=gd.calcdata[bl[i]][0].t;
            t.barwidth = barDiff*(1-gl.bargroupgap);
            t.poffset = (((gl.barmode=='group') ? (2*i+1-bl.length)*barDiff : 0 ) - t.barwidth)/2;
        }
    });
    markTime('done with setstyles and bar chart ranging');

    // autorange for errorbars
    errorbarsydr(gd,ydr);
    markTime('done errorbarsydr');

    // autorange
    var a0 = 0.05; // 5% extension of plot scale beyond last point

    // if there's a heatmap in the graph div data, get rid of 5% padding
    $(gdd).each(function(i,v){ if(HEATMAPTYPES.indexOf(v.type)!=-1){ a0=0 } });

    // if there are bars in a direction and one end of the axis is 0,
    // remove the 5% padding from that side
    var doAutoRange = function(ax,dr,hasbars) {
        if(ax.autorange && $.isNumeric(dr[0])) {
            // if axis is currently reversed, preserve this.
            var axReverse = (ax.range && ax.range[1]<ax.range[0]);
            if(dr[0]==dr[1]) { // don't let axis have zero size
                dr = [ax.toData(ax.toAxis(dr[0])-1),ax.toData(ax.toAxis(dr[0])+1)]
            }
            ax.range=[
                (hasbars && (dr[0]==0) && (ax.type=='linear')) ? 0 : (a0+1)*dr[0]-a0*dr[1],
                (hasbars && (dr[1]==0) && (ax.type=='linear')) ? 0 : (a0+1)*dr[1]-a0*dr[0]];
            if(axReverse) { ax.range.reverse() }
        }
    }
    doAutoRange(xa,xdr,hasbars.h);
    doAutoRange(ya,ydr,hasbars.v);

    doTicks(gd);

    if(!gd.viewbox || !$.isNumeric(gd.viewbox.x) || !$.isNumeric(gd.viewbox.y)) {
        gd.viewbox={x:0, y:0};
    }
    markTime('done autorange and ticks');

    if($.isNumeric(xa.m) && $.isNumeric(xa.b) && $.isNumeric(ya.m) && $.isNumeric(ya.b)) {
        // Now plot the data. Order is:
        // 1. heatmaps (and 2d histos)
        // 2. bars/histos
        // 3. errorbars for everyone
        // 4. scatter
        var cdbar = [], cdscatter = [];
        for(var i in gd.calcdata){
<<<<<<< HEAD
            var cd = gd.calcdata[i], c = cd[0].t.curve, gdc = gd.data[c];

            if(['heatmap','histogram2d'].indexOf(gdc.type)!=-1)
                heatmap(c,gdc,cd,rdrw,gd); // TODO: remove heatmaps that aren't heatmaps anymore
            else if(['bar','histogramx','histogramy'].indexOf(gdc.type)!=-1)
                cdback.push(cd);
            else
                cdfront.push(cd);
=======
            var cd = gd.calcdata[i], type=cd[0].t.type;//, c = t.curve, gdc = gd.data[c];
            if(HEATMAPTYPES.indexOf(type)!=-1) {
                heatmap(cd,rdrw,gd);
                markTime('done heatmap '+i);
            }
            else {
                // in case this one was a heatmap previously, remove it and its colorbar
                $('#'+gd.id+'-hm'+i).remove();
                $('#'+gd.id+'-cb'+i).remove();

                if(BARTYPES.indexOf(type)!=-1) { cdbar.push(cd) }
                else { cdscatter.push(cd) }
            }
>>>>>>> 6c0f7103
        }

        // plot traces
        // (gp is gd.plot, the inner svg object containing the traces)
        gp.selectAll('g.trace').remove(); // <-- remove old traces before we redraw

        // BUILD BAR CHARTS
        var bartraces = gp.selectAll('g.trace.bars') // <-- select trace group
            .data(cdbar) // <-- bind calcdata to traces
          .enter().append('g') // <-- add a trace for each calcdata
            .attr('class','trace bars');
        bartraces.append('g')
            .attr('class','points')
            .each(function(d,cdi){
                var t=d[0].t; // <-- get trace-wide formatting object
                // add half a pixel (quarter each side) if there are no gaps, no lines.
                // this prevents gaps being created by anti-aliasing routines
                // TODO: originally I had this stop if the bar is narrower than 3px,
                //  but I removed this restriction... is this going to cause any problems?
                var extraw = 0, extrah = 0;
                if(gl.bargap==0 && gl.bargroupgap==0 && !t.mlw){
                    if(t.bardir=='v') { extraw = 0.5 }
                    else { extrah = 0.5 }
                }
                d3.select(this).selectAll('rect') // TODO: update to p,s notation
                    .data(function(d){return d})
                    .enter().append('rect')
                    .each(function(di){
                        // now display the bar - here's where we switch x and y for horz bars
                        // also, because of stacking, we don't call convertToAxis (only
                        // important for log axes) for size until here
                        // modified convertToAxis function: non-positive log values go off-screen by plotwidth
                        // so you see them continue if you drag the plot
                        if(t.bardir=='h') {
                            var y0 = yf({y:t.poffset+di.p},gd),
                                y1 = yf({y:t.poffset+di.p+t.barwidth},gd),
                                x0 = xf({x:di.b},gd,true),
                                x1 = xf({x:di.s+di.b},gd,true);
                        }
                        else {
                            var x0 = xf({x:t.poffset+di.p},gd),
                                x1 = xf({x:t.poffset+di.p+t.barwidth},gd),
                                y1 = yf({y:di.s+di.b},gd,true),
                                y0 = yf({y:di.b},gd,true);
                        }
                        if(!$.isNumeric(x0)||!$.isNumeric(x1)||!$.isNumeric(y0)||!$.isNumeric(y1)) {
                            d3.select(this).remove();
                            return;
                        }
                        d3.select(this)
                            .attr('transform','translate('+Math.min(x0,x1)+','+Math.min(y0,y1)+')')
                            .attr('width',Math.abs(x1-x0) + extraw)
                            .attr('height',Math.abs(y1-y0) + extrah);
                    });
            });
        markTime('done bars');

        // DRAW ERROR BARS on bar and scatter plots
        errorbars(gd,cdbar.concat(cdscatter));
        markTime('done errorbars');

        // make the container for scatter plots (so error bars can find them along with bars)
        var scattertraces = gp.selectAll('g.trace.scatter') // <-- select trace group
            .data(cdscatter) // <-- bind calcdata to traces
          .enter().append('g') // <-- add a trace for each calcdata
            .attr('class','trace scatter');


        // BUILD SCATTER LINES AND FILL
        var prevpts='',tozero,tonext,nexttonext;
        scattertraces.each(function(d){ // <-- now, iterate through arrays of {x,y} objects
            var t=d[0].t; // <-- get trace-wide formatting object
            if(t.visible==false) { return }
            var i=-1,tr=d3.select(this),pts2='';
            // make the fill-to-zero polyline now, so it shows behind the line
            // have to break out of d3-style here (data-curve attribute) because fill to next
            // puts the fill associated with one trace grouped with the previous
            tozero = (t.fill.substr(0,6)=='tozero' || (t.fill.substr(0,2)=='to' && !prevpts)) ?
                tr.append('polyline').classed('fill',true).attr('data-curve',t.cdcurve) : null;
            // make the fill-to-next polyline now for the NEXT trace, so it shows behind both lines
            // nexttonext was created last time, but tag it with this time's curve
            if(nexttonext) { tonext = nexttonext.attr('data-curve',t.cdcurve) }
            // now make a new nexttonext for next time
            nexttonext = tr.append('polyline').classed('fill',true).attr('data-curve',0);
            while(i<d.length) {
                var pts='',x0=y0=x1=y1=null;
                for(i++; i<d.length; i++) {
                    var x=xf(d[i],gd),y=yf(d[i],gd);
                    if(!$.isNumeric(x)||!$.isNumeric(y)) { break } // TODO: smart lines going off the edge?
                    pts+=x+','+y+' ';
                    if(x0==null) { x0=x; y0=y }
                    x1=x; y1=y;
                }
                if(pts) {
                    pts2+=pts;
                    if(t.mode.indexOf('lines')!=-1) {
                        tr.append('polyline').classed('line',true).attr('points',pts)
                    }
                }
            }
            if(pts2) { // TODO: need to alter the order in case of fill to next... but how?
                if(tozero) {
                    if(t.fill.charAt(t.fill.length-1)=='y') { y0=y1=yf({y:0},gd,true) }
                    else { x0=x1=xf({x:0},gd,true) }
                    tozero.attr('points',pts+x1+','+y1+' '+x0+','+y0);
                }
                else if(t.fill.substr(0,6)=='tonext') {
                    tonext.attr('points',pts+prevpts);
                }
                prevpts = pts2.split(' ').reverse().join(' ');
            }
        });

        // BUILD SCATTER POINTS
        scattertraces.append('g')
            .attr('class','points')
            .each(function(d,cdi){
                var t=d[0].t; // <--- grab trace-wide formatting object in first object of calcdata
<<<<<<< HEAD
                console.log(t);
                if(t.type=='scatter') {
                    if(t.mode.indexOf('markers')==-1 || d[0].t.visible==false) return;
                    d3.select(this).selectAll('path')
                        .data(function(d){return d})
                        .enter().append('path')
                        .each(function(d){
                            if($.isNumeric(d.x) && $.isNumeric(d.y))
                                d3.select(this)
                                    .attr('transform','translate('+xf(d,gd)+','+yf(d,gd)+')');
                            else d3.select(this).remove();
                        });
                }

                else if(['bar','histogramx','histogramy'].indexOf(t.type)!=-1){
                    // handle the position offset and dimension of the bar
                    var p_offset = -barWidth*0.5;
                    if(gl.barmode=='group') {
                        // shift barDeltas away from previous traces to the right
                        // and half total-widths to the left
                        var prevVis=0, nVis=0; // compute the number of visible bar traces before this one
                        for(var i=0; i<gd.calcdata.length; i++){
                            var cd = gd.calcdata[i], cdt = cd[0].t;
                            if((['bar','histogramx','histogramy'].indexOf(cdt.type)!=-1) && (cdt.visible!=false) && (cdt.bardir==t.bardir)){
                                if(i<cdi) { prevVis++ }
                                nVis++;
                            }
                        }
                        p_offset+=barDelta*(prevVis - (nVis-1)*0.5);
                    }
                    if(t.bardir=='h') {
                        var bw = yf({y:barWidth},gd) - yf({y:0},gd),
                            bwattr = 'height';
                    }
                    else {
                        var bw = xf({x:barWidth},gd) - xf({x:0},gd),
                            bwattr = 'width';
                    }
                    // reversed axes (normal for y axis)
                    if(bw<0) {
                        bw*=-1;
                        p_offset+=barWidth;
                    }
                    // add half a pixel if there are no gaps, no lines, and bars aren't tiny.
                    // this prevents gaps being created by anti-aliasing routines
                    if(gl.bargap==0 && gl.bargroupgap==0 && !t.mlw && bw>3) { bw+=0.5 }
                    d3.select(this).selectAll('rect') // TODO: update to p,s notation
                        .data(function(d){return d})
                        .enter().append('rect')
                        .attr(bwattr, bw)
                        .attr("stroke", "black")
                        .attr("fill", defaultColors[t.curve])
                        .each(function(di){
                            if(!$.isNumeric(di.p) || !$.isNumeric(di.s)){
                                d3.select(this).remove();
                                return;
                            }
                            // now display the bar - here's where we switch x and y for horz bars
                            if(t.bardir=='h') {
                                var y_coord = yf({y:p_offset+di.p}, gd),
                                    size = xf({x:di.s},gd)-xf({x:0},gd),
                                    x_coord = xf({x:di.b+(size<0 ? di.s : 0)},gd);
                                d3.select(this)
                                    .attr('transform','translate('+x_coord+','+y_coord+')')
                                    .attr("width", Math.abs(size));
                            }
                            else {
                                var x_coord = xf({x:p_offset+di.p}, gd),
                                    size = yf({y:di.s},gd)-yf({y:0},gd),
                                    y_coord = yf({y:di.b+(size<0 ? di.s : 0)}, gd);
                                d3.select(this)
                                    .attr('transform','translate('+x_coord+','+y_coord+')')
                                    .attr("height", Math.abs(size));
                            }
                        });
                }

            });
  
        // DRAW ERROR BARS
        errorbars(gd);
=======
                if(t.mode.indexOf('markers')==-1 || d[0].t.visible==false) { return }
                d3.select(this).selectAll('path')
                    .data(function(d){return d})
                    .enter().append('path')
                    .each(function(d){
                        var x = xf(d,gd), y = yf(d,gd);
                        if($.isNumeric(x) && $.isNumeric(y)) {
                            d3.select(this).attr('transform','translate('+x+','+y+')');
                        }
                        else { d3.select(this).remove() }
                    });
            });
        markTime('done scatter');
>>>>>>> 6c0f7103

        //styling separate from drawing
        applyStyle(gp);
        markTime('done applyStyle');
    }
    else { console.log('error with axis scaling',xa.m,xa.b,ya.m,ya.b) }

    // show the legend
    if(gl.showlegend || (gd.calcdata.length>1 && gl.showlegend!=false)) { legend(gd) }

    // show annotations
    if(gl.annotations) {
        for(var i=0; i<gl.annotations.length; i++) { annotation(gd,i) }
    }


    try{ killspin(); }
    catch(e){ plotlylog(e); }
    setTimeout(function(){
        if($(gd).find('#graphtips').length==0 && gd.data!==undefined && gd.showtips!=false){
            try{ showAlert('graphtips'); }
            catch(e){ plotlylog(e); }
        }
        else if($(gd).find('#graphtips').css('display')=='none'){
            $(gd).find('#graphtips').fadeIn(); }
    },1000);
    plotlylog('+++++++++++++++OUT: plot(divid, data, layout, rdrw)+++++++++++++++');
    markTime('done plot');
}


// ------------------------------------------------------------ xf(), yf()
// returns a pixel coordinate on the plot given an axis coordinate
// the axis coordinates are numbers (ie dates, categories have been converted to numbers)
// but nonlinear transformation (ie log) has not been done yet
function xf(d,gd,clip){ return pf(d.x,gd.layout.xaxis,gd.viewbox.x,clip) }

function yf(d,gd,clip){ return pf(d.y,gd.layout.yaxis,gd.viewbox.y,clip) }

function pf(v,ax,vb,clip){
    var va = ax.toAxis(v);
    if($.isNumeric(va)) { return d3.round(ax.b+ax.m*va+vb,2) }
    if(clip) { // clip NaN (ie past negative infinity) to one axis length past the negative edge
        var a = ax.range[0],
            b = ax.range[1];
        return d3.round(ax.b+ax.m*0.5*(a+b-3*Math.abs(a-b))+vb,2);
    }
}

// ------------------------------------------------------------ gettab()
// return the visible tab.
// if tabtype is given, make sure it's the right type, otherwise make a new tab
// if it's not a plot, also make sure it's empty, otherwise make a new tab
// plots are special: if you bring new data in it will try to add it to the existing plot
function gettab(tabtype,mode){
    //if(tabtype) plotlylog('gettab',tabtype,mode);
    var td = $('.ui-tabs-panel:visible')[0];
    if(tabtype){
        if(!td || td.tabtype!=tabtype) td=addTab(tabtype);
        else if(!td.empty && (td.tabtype!='plot' || mode=='new')) td=addTab(tabtype);
    }
    return td;
}

// set display params per trace to default or provided value
function setStyles(gd) {
    plotlylog('+++++++++++++++IN: setStyles(gd)+++++++++++++++');

    // merge object a (which may be an array or a single value) into cd...
    // search the array defaults in case a is missing (and for a default val
    // if some points of o are missing from a)
    function mergeattr(a,attr,dflt) {
        if($.isArray(a)) {
            var l = Math.max(cd.length,a.length);
            for(var i=0; i<l; i++) { cd[i][attr]=a[i] }
            cd[0].t[attr] = dflt; // use the default for the trace-wide value
        }
        else { cd[0].t[attr] = (typeof a != 'undefined') ? a : dflt }
    }

    for(var i in gd.calcdata){
        var cd = gd.calcdata[i], c = cd[0].t.curve, gdc = gd.data[c],
            dc = defaultColors[c % defaultColors.length];
        // all types have attributes type, visible, and opacity
        // mergeattr puts single values into cd[0].t, and all others into each individual point
        mergeattr(gdc.type,'type','scatter');
        mergeattr(gdc.visible,'visible',true);
        mergeattr(gdc.opacity,'op',1);
        var type = cd[0].t.type;
        if( (gdc.error_y && gdc.error_y.visible ) ){
            mergeattr(gdc.error_y.visible,'ye_vis',false);
            mergeattr(gdc.error_y.type,'ye_type','percent');
            mergeattr(gdc.error_y.value,'ye_val',10);
            mergeattr(gdc.error_y.traceref,'ye_tref',0);
            mergeattr(gdc.error_y.color,'ye_clr',cd[0].t.ye_clr|| dc);
            mergeattr(gdc.error_y.thickness,'ye_tkns',1);
            mergeattr(gdc.error_y.width,'ye_w',4);
            mergeattr(gdc.error_y.opacity,'ye_op',1);
        }
        if(type==='scatter'){
            mergeattr(gdc.mode,'mode',(cd.length>=PTS_LINESONLY) ? 'lines' : 'lines+markers');
            mergeattr(gdc.line.dash,'ld','solid');
            mergeattr(gdc.line.color,'lc',gdc.marker.color || dc);
            mergeattr(gdc.line.width,'lw',2);
            mergeattr(gdc.marker.symbol,'mx','circle');
            mergeattr(gdc.marker.opacity,'mo',1);
            mergeattr(gdc.marker.size,'ms',6);
            mergeattr(gdc.marker.color,'mc',cd[0].t.lc);
            mergeattr(gdc.marker.line.color,'mlc',((cd[0].t.lc!=cd[0].t.mc) ? cd[0].t.lc : '#000'));
            mergeattr(gdc.marker.line.width,'mlw',0);
            mergeattr(gdc.fill,'fill','none');
            mergeattr(gdc.fillcolor,'fc',addOpacity(cd[0].t.lc,0.5));
            mergeattr(gdc.text,'tx','');
            mergeattr(gdc.name,'name','trace '+c);
        }
<<<<<<< HEAD

        else if(cd[0].t.type==='heatmap' || cd[0].t.type==='histogram2d'){
            if(cd[0].t.type==='histogram2d') {
=======
        else if(HEATMAPTYPES.indexOf(type)!=-1){
            if(type==='histogram2d') {
>>>>>>> 6c0f7103
                mergeattr(gdc.autobinx,'autobinx',true);
                mergeattr(gdc.nbinsx,'nbinsx',0);
                mergeattr(gdc.xbins.start,'xbstart',0);
                mergeattr(gdc.xbins.end,'xbend',1);
                mergeattr(gdc.xbins.size,'xbsize',1);
                mergeattr(gdc.autobiny,'autobiny',true);
                mergeattr(gdc.nbinsy,'nbinsy',0);
                mergeattr(gdc.ybins.start,'ybstart',0);
                mergeattr(gdc.ybins.end,'ybend',1);
                mergeattr(gdc.ybins.size,'ybsize',1);
            }
            mergeattr(gdc.type,'type','heatmap');
            mergeattr(gdc.visible,'visible',true);
            mergeattr(gdc.x0,'x0',0);
            mergeattr(gdc.dx,'dx',1);
            mergeattr(gdc.y0,'y0',0);
            mergeattr(gdc.dy,'dy',1);
            mergeattr(gdc.zauto,'zauto',true);
            mergeattr(gdc.zmin,'zmin',-10);
            mergeattr(gdc.zmax,'zmax',10);
            mergeattr(JSON.stringify(gdc.scl),'scl',defaultScale);
        }
<<<<<<< HEAD

        else if(['bar','histogramx','histogramy'].indexOf(cd[0].t.type)!=-1){
            if(cd[0].t.type!='bar') {
=======
        else if(BARTYPES.indexOf(type)!=-1){
            if(type!='bar') {
>>>>>>> 6c0f7103
                mergeattr(gdc.autobinx,'autobinx',true);
                mergeattr(gdc.nbinsx,'nbinsx',0);
                mergeattr(gdc.xbins.start,'xbstart',0);
                mergeattr(gdc.xbins.end,'xbend',1);
                mergeattr(gdc.xbins.size,'xbsize',1);
            }
            mergeattr(gdc.bardir,'bardir','v');
            mergeattr(gdc.opacity,'op',1);
            mergeattr(gdc.marker.opacity,'mo',1);
            mergeattr(gdc.marker.color,'mc',defaultColors[c % defaultColors.length]);
            mergeattr(gdc.marker.line.color,'mlc','#000' );
            mergeattr(gdc.marker.line.width,'mlw',0);
            mergeattr(gdc.text,'tx','');
            mergeattr(gdc.name,'name','trace '+c);
        }
    }
    plotlylog('+++++++++++++++OUT: setStyles(gd)+++++++++++++++');

}

function applyStyle(gp) {
    plotlylog('+++++++++++++++IN: applyStyle(gp)+++++++++++++++');
    plotlylog('gp = ', gp);
    gp.selectAll('g.trace')
        .call(traceStyle);
    gp.selectAll('g.points')

        .each(function(d){
            d3.select(this).selectAll('path').call(pointStyle,d[0].t);
            d3.select(this).selectAll('rect').call(pointStyle,d[0].t);
        });

    gp.selectAll('g.trace polyline.line')
        .call(lineGroupStyle);

    gp.selectAll('g.trace polyline.fill')
        .call(fillGroupStyle);

    gp.selectAll('g.errorbars')
        .call(errorbarStyle);

    plotlylog('+++++++++++++++OUT: applyStyle(gp)+++++++++++++++');

}


// -----------------------------------------------------
// styling functions for plot elements
// -----------------------------------------------------

function RgbOnly(cstr) {
    var c = tinycolor(cstr).toRgb();
    return 'rgb('+Math.round(c.r)+', '+Math.round(c.g)+', '+Math.round(c.b)+')';
}

function opacityOnly(cstr) { return tinycolor(cstr).alpha }

function addOpacity(cstr,op) {
    var c = tinycolor(cstr).toRgb();
    return 'rgba('+Math.round(c.r)+', '+Math.round(c.g)+', '+Math.round(c.b)+', '+op+')';
}

function strokeColor(s,c) {
    s.attr('stroke',RgbOnly(c))
     .style('stroke-opacity',opacityOnly(c));
}

function fillColor(s,c) {
    s.style('fill',RgbOnly(c))
     .style('fill-opacity',opacityOnly(c));
}

function setPosition(s,x,y) { s.attr('x',x).attr('y',y) }
function setSize(s,w,h) { s.attr('width',w).attr('height',h) }
function setRect(s,x,y,w,h) { s.call(setPosition,x,y).call(setSize,w,h) }

function traceStyle(s) {
    s.style('opacity',function(d){return d[0].t.op});
}

function lineGroupStyle(s) {
    s.attr('stroke-width',function(d){return d[0].t.lw})
    .each(function(d){d3.select(this).call(strokeColor,d[0].t.lc)})
    .style('fill','none')
    .attr('stroke-dasharray',function(d){
        var da=d[0].t.ld,lw=Math.max(d[0].t.lw,3);
        if(da=='solid') return '';
        if(da=='dot') return lw+','+lw;
        if(da=='dash') return (3*lw)+','+(3*lw);
        if(da=='longdash') return (5*lw)+','+(5*lw);
        if(da=='dashdot') return (3*lw)+','+lw+','+lw+','+lw;
        if(da=='longdashdot') return (5*lw)+','+(2*lw)+','+lw+','+(2*lw);
        return da; // user writes the dasharray themselves
    });
}

function fillGroupStyle(s) {
    s.attr('stroke-width',0)
    .each(function(d){
        var shape = d3.select(this),
            // have to break out of d3 standard here, because the fill box may be
            // grouped with the wrong trace (so it appears behind the appropriate lines)
            gd = $(shape.node()).parents('div')[0];
        try { shape.call(fillColor,gd.calcdata[shape.attr('data-curve')][0].t.fc) }
        catch(e) {
            try { shape.call(fillColor,d[0].t.fc) }
            catch(e) { shape.remove() }
        }
    });
}

// apply the marker to each point
// draws the marker with diameter roughly markersize, centered at 0,0
function pointStyle(s,t) {
    // only scatter plots get marker path and opacity - bars, histograms don't
    if(t.type=='scatter') {
        s.attr('d',function(d){
            var r=((d.ms+1 || t.ms+1 || (d.t ? d.t.ms : 0)+1)-1)/2;
            if(!(r>=0)) r=3; // in case of "various" etc... set a visible default
            var rt=String(r*2/Math.sqrt(3)),
                rc=String(r/3),
                rd=String(r*Math.sqrt(2)),
                r2=String(r/2);
            r=String(r)
            var x=(d.mx || t.mx || (d.t ? d.t.mx : ''));
            if(x=='square')
                return 'M'+r+','+r+'H-'+r+'V-'+r+'H'+r+'Z';
            if(x=='diamond')
                return 'M'+rd+',0L0,'+rd+'L-'+rd+',0L0,-'+rd+'Z';
            if(x=='triangle-up')
                return 'M-'+rt+','+r2+'H'+rt+'L0,-'+r+'Z';
            if(x=='triangle-down')
                return 'M-'+rt+',-'+r2+'H'+rt+'L0,'+r+'Z';
            if(x=='triangle-right')
                return 'M-'+r2+',-'+rt+'V'+rt+'L'+r+',0Z';
            if(x=='triangle-left')
                return 'M'+r2+',-'+rt+'V'+rt+'L-'+r+',0Z';
            if(x=='cross')
                return 'M'+r+','+rc+'H'+rc+'V'+r+'H-'+rc+'V'+rc+'H-'+r+'V-'+rc+'H-'+rc+'V-'+r+'H'+rc+'V-'+rc+'H'+r+'Z'
            // circle is default
            return 'M'+r+',0A'+r+','+r+' 0 1,1 0,-'+r+'A'+r+','+r+' 0 0,1 '+r+',0Z';
        })
        .style('opacity',function(d){return (d.mo+1 || t.mo+1 || (d.t ? d.t.mo : 0) +1) - 1});
    }
    s.each(function(d){
        var w = (d.mlw+1 || t.mlw+1 || (d.t ? d.t.mlw : 0)+1) - 1,
            p = d3.select(this);
        p.attr('stroke-width',w)
            .call(fillColor,d.mc || t.mc || (d.t ? d.t.mc : ''));
        if(w) { p.call(strokeColor,d.mlc || t.mlc || (d.t ? d.t.mlc : '')) }
    });
}

// apply the marker to each bar
// draws the marker with diameter roughly markersize, centered at 0,0
function barStyle(s,t) {
    s.attr('d','M6,6H-6V-6H6Z')
//     s.style('opacity',function(d){return (d.mo+1 || t.mo+1 || (d.t ? d.t.mo : 0) +1) - 1})
    .each(function(d){
        var w = (d.mlw+1 || t.mlw+1 || (d.t ? d.t.mlw : 0)+1) - 1,
            p = d3.select(this);
        p.attr('stroke-width',w)
            .call(fillColor,d.mc || t.mc || (d.t ? d.t.mc : ''));
        if(w)
            p.call(strokeColor,d.mlc || t.mlc || (d.t ? d.t.mlc : ''))
    });
}

// -----------------------------------------------------
// styling functions for traces in legends.
// same functions for styling traces in the style box
// -----------------------------------------------------

function legendLines(d){
    var t = d[0].t;
    if(['scatter',undefined].indexOf(d[0].t.type)==-1) return;
    if(t.fill && t.fill!='none' && $.isNumeric(t.cdcurve)) {
        //console.log(t.cdcurve);
        d3.select(this).append('path')
            .attr('data-curve',t.cdcurve)
            .attr('d','M5,0h30v6h-30z')
            .call(fillGroupStyle);
    }
    if(!t.mode || t.mode.indexOf('lines')==-1) return;
    d3.select(this).append('polyline')
        .call(lineGroupStyle)
        .attr('points','5,0 35,0');

}

function legendPoints(d){
    var t = d[0].t;
    if(['scatter',undefined].indexOf(t.type)==-1) return;
    if(!t.mode || t.mode.indexOf('markers')==-1) return;
    d3.select(this).append('g')
        .attr('class','legendpoints')
      .selectAll('path')
        .data(function(d){return d})
      .enter().append('path')
        .call(pointStyle,t)
        .attr('transform','translate(20,0)');
}

function legendBars(d){
    var t = d[0].t;
    if(BARTYPES.indexOf(t.type)==-1) return;
    d3.select(this).append('g')
        .attr('class','legendpoints')
      .selectAll('path')
        .data(function(d){return d})
      .enter().append('path')
        .call(barStyle,t)
        .attr('transform','translate(20,0)');
}

function legendText(s,gd){
    var gf = gd.layout.font, lf = gd.layout.legend.font;
    // console.log(gd,lf);
    // note: uses d[1] for the original trace number, in case of hidden traces
    return s.append('text')
        .attr('class',function(d){return 'legendtext text-'+d[1]})
        .call(setPosition, 40, 0)
        .attr('text-anchor','start')
        .attr('font-size',lf.size||gf.size||12)
        .attr('font-family',lf.family||gf.family||'Arial')
        .style('fill',lf.color||gf.color||'#000')
        .each(function(d){styleText(this,d[0].t.name,d[0].t.noretrieve)});
}

// -----------------------------------------------------
// restyle and relayout: these two control all redrawing
// for data (restyle) and everything else (relayout)
// -----------------------------------------------------

// astr is the attr name, like 'marker.symbol'
// val is the new value to use
// traces is a trace number or an array of trace numbers to change (blank for all)
function restyle(gd,astr,val,traces) {
    plotlylog('+++++++++++++++IN: restyle+++++++++++++++');
    gd.changed = true;
    var gl = gd.layout;

    // mode and gaps for bar charts are graph-wide attributes, but make
    // more sense in the style box than the layout box. here we update gd.layout,
    // force a replot, then return
    if(['barmode','bargap','bargroupgap'].indexOf(astr)!=-1){
        gl[astr] = val;
        plot(gd,'','');
        return;
    }

    if($.isNumeric(traces)) { traces=[traces] }
    else if(!$.isArray(traces) || !traces.length) {
        traces=gd.data.map(function(v,i){return i});
    }

    // set attribute in gd.data
<<<<<<< HEAD
    
    var aa=astr.split('.');
=======
    // also check whether we have heatmaps in the edited traces
    var aa=astr.split('.'),
        hasheatmap=false;
>>>>>>> 6c0f7103
    for(i=0; i<traces.length; i++) {
        var cont=gd.data[traces[i]];
        if(HEATMAPTYPES.indexOf(cont.type)!=-1) { hasheatmap=true }
        // setting bin or z settings should turn off auto
        if(['zmax','zmin'].indexOf(astr)!=-1) { cont.zauto=false }
        else if(aa[0]=='xbins') { cont.autobinx=false }
        else if(aa[0]=='ybins') { cont.autobiny=false }

        // now dig into the heirarchy
        for(var j=0; j<aa.length-1; j++){
            if(cont[aa[j]]===undefined){ 
                cont[aa[j]] = {};       // CP edit: build the heiracrchy if it doesn't exist
                                        // e.g. if setting error_y.clr="blue"
                                        // and errorbar isn't defined, then initialize 
                                        // errorbar and y
            }
            cont=cont[aa[j]];  // get to the 2nd-to-last level
        }
<<<<<<< HEAD
        cont[aa[j]]=val;    
=======
        cont[aa[j]]=val; // set the value
>>>>>>> 6c0f7103
    }

    // check if we need to call axis type
    if((traces.indexOf(0)!=-1) && (['type','x','y','x0','y0','bardir'].indexOf(astr)!=-1)) {
        gd.axtypesok=false;
    }

    // switching from auto to manual binning or z scaling doesn't actually do anything but
    // change what you see in the styling box
    if((['autobinx','autobiny','zauto'].indexOf(astr)!=-1) && val===false) {
        setStyles(gd);
        return;
    }

    // need to replot if mode or visibility changes, because the right objects don't exist
    // also need to replot if a heatmap
    // also need to replot the error bars for several cases. TODO: if re-plotting error bars, don't re-plot scatter plots
    // TODO: lots of stuff here now... should we switch to looking for things that DON'T need plot?
    var main_attr=['mode','visible','type','bardir','fill'],
        hm_attr=['mincolor','maxcolor','scale','x0','dx','y0','dy','zmin','zmax','zauto','scl'],
        eb_attr=['error_y.visible','error_y.value','error_y.type','error_y.traceref','error_y.array'],
        hist_attr=[ 'autobinx','nbinsx','xbins.start','xbins.end','xbins.size',
                    'autobiny','nbinsy','ybins.start','ybins.end','ybins.size'];
    if(main_attr.concat(eb_attr,hist_attr).indexOf(astr)!=-1) {
        // major enough changes deserve an autoscale (and autobin) so people don't get confused
        if(['bardir','type'].indexOf(astr)) {
            gl.xaxis.autorange=true;
            gl.xaxis.range=[0,1]; // undo any axis reversal
            gl.yaxis.autorange=true;
            gl.yaxis.range=[0,1];
            if(astr=='type') {
                for(i=0; i<traces.length; i++) {
                    gd.data[traces[i]].autobinx=true;
                    gd.data[traces[i]].autobiny=true;
                }
            }
        }
        // if we need to change margin for a heatmap, force a relayout first so we don't plot twice
        if(heatmap_margin(gd)){
            gd.layout = undefined;
            plot(gd,'',gl,true);
        }
        else { plot(gd,'','',(hasheatmap && (hist_attr.indexOf(astr)!=-1))) } // redraw heatmap if its histogram attributes change
    }
    else if(hm_attr.indexOf(astr)!=-1) {
        plot(gd,'','',true); // <-- last arg is to force redrawing the heatmap. TODO: if multiple heatmaps, only redraw one?
    }
    else {
        setStyles(gd);
        applyStyle(gd.plot);
        if($(gd).find('.legend').length)
            legend(gd);
    }
    plotlylog('+++++++++++++++OUT: restyle+++++++++++++++');
}

// change layout in an existing plot
// astr and val are like restyle, or 2nd arg can be an object {astr1:val1, astr2:val2...}
function relayout(gd,astr,val) {
    plotlylog('+++++++++++++++ IN: RELAYOUT +++++++++++++++');

    gd.changed = true;
    var gl = gd.layout,
        aobj = {},
        legendonly = true;
    if(typeof astr == 'string')
        aobj[astr] = val;
    else if($.isPlainObject(astr))
        aobj = astr;
    // look for 'allaxes', split out into all axes
    var keys = Object.keys(aobj),
        axes = ['xaxis','yaxis'];
    for(var i=0; i<keys.length; i++) {
        if(keys[i].indexOf('allaxes')==0) {
            for(var j=0; j<axes.length; j++) {
                var newkey = keys[i].replace('allaxes',axes[j]);
                if(!aobj[newkey]) { aobj[newkey] = aobj[keys[i]] }
            }
            delete aobj[keys[i]];
        }
    }

    // alter gd.layout
    for(var i in aobj) {
        // check whether to disable autosize or autorange
        if((i=='height' || i=='width') && !aobj.autosize) {
            gl.autosize=false;
        }
        var m = i.match(/^(.)axis\.range\[[0|1]\]$/);
        if(m && m.length==2) {
            gl[m[1]+'axis'].autorange=false;
        }

        // handle axis reversal
        var m = i.match(/^(.)axis\.reverse$/);
        if(m && m.length==2) {
            var ax = gl[m[1]+'axis'],
                r0 = ax.range[0],
                r1 = ax.range[1];
            ax.range[0]=r1;
            ax.range[1]=r0;
            continue; // don't try to set 'reverse' flag (later in the loop) but don't delete the entry either, so we force a replot
        }

        var aa = propSplit(i);
        // toggling log without autorange: need to also recalculate ranges
        // logical XOR (ie will islog actually change)
        if(aa[1]=='type' && !gl[aa[0]].autorange && (gl[aa[0]].type=='log' ? val!='log' : val=='log')) {
            var ax = gl[aa[0]],
                r0 = ax.range[0],
                r1 = ax.range[1];
            if(val=='log') {
                if(r0<0 && r1<0) { ax.autorange=true; continue } // if both limits are negative, autorange
                // if one is negative, set it to one millionth the other. TODO: find the smallest positive val?
                else if(r0<0) r0 = r1/1e6;
                else if(r1<0) r1 = r0/1e6;
                // now set the range values as appropriate
                if(!(aa[0]+'.range[0]' in aobj)) ax.range[0] = Math.log(r0)/Math.LN10;
                if(!(aa[0]+'.range[1]' in aobj)) ax.range[1] = Math.log(r1)/Math.LN10;
            }
            else {
                if(!(aa[0]+'.range[0]' in aobj)) ax.range[0] = Math.pow(10, r0);
                if(!(aa[0]+'.range[1]' in aobj)) ax.range[1] = Math.pow(10, r1);
            }
        }
        // send annotation mods one-by-one through annotation(), don't set via nestedProperty
        if(aa[0]=='annotations') {
            annotation(gd,aa[1],i.replace(/^annotations\[-?[0-9]*\][.]/,''),aobj[i]);
            delete aobj[i];
        }
        // alter gd.layout
        else {
            if(aa[0].indexOf('legend')==-1) {
                legendonly = false;
            }
            nestedProperty(gl,i).set(aobj[i]);
        }
    }

    // calculate autosizing
    if(aobj.autosize) aobj=plotAutoSize(gd,aobj);

    // redraw
    // first check if there's still anything to do
    var ak = Object.keys(aobj);
    if(ak.length) {
        // if all that's left is legend changes, no need to redraw the whole graph
        if(legendonly) {
            gd.paper.selectAll('.legend').remove();
            if(gl.showlegend) {
                legend(gd);
            }
        }
        else {
            gd.layout = undefined; // force plot to redo the layout
            plot(gd,'',gl);
        }
    }
    plotlylog('+++++++++++++++ OUT: RELAYOUT +++++++++++++++');
}

// convert a string (such as 'xaxis.range[0]')
// representing a property of nested object o into set and get methods
function nestedProperty(o,s) {
    var cont = o,
        aa = propSplit(s);
    for(var j=0; j<aa.length-1; j++) {
        cont = cont[aa[j]]
    }
    var prop = aa[j];

    return {set:function(v){cont[prop]=v},
            get:function(){return cont[prop]}};
}

function propSplit(s) {
    var aa = s.split('.');
    for(var j=0; j<aa.length; j++) {
        var indexed = String(aa[j]).match(/([^\[\]]*)\[([0-9]*)\]/);
        if(indexed) {
            aa.splice(j,1,indexed[1],Number(indexed[2]));
        }
    }
    return aa;
}

function plotAutoSize(gd,aobj) {
    var plotBB = gd.paper.node().getBoundingClientRect();
    var gdBB = gd.getBoundingClientRect();
    var ftBB = $('#filetab')[0].getBoundingClientRect();
    var newheight = Math.round(gdBB.bottom-plotBB.top);
    var newwidth = Math.round((ftBB.width ? ftBB.left : gdBB.right) - plotBB.left);
    if(Math.abs(gd.layout.width-newwidth)>1 || Math.abs(gd.layout.height-newheight)>1) {
        gd.layout.height = newheight;
        gd.layout.width = newwidth;
    }
    else { // if there's no size change, update layout but don't need to redraw
        delete(aobj.autosize);
        gd.layout.autosize = true;
    }
    return aobj
}

// check whether to resize a tab (if it's a plot) to the container
function plotResize(gd) {
    if(gd===undefined) return;
    if(gd.tabtype=='plot' && gd.layout && gd.layout.autosize) {
        setTimeout(function(){
            relayout(gd, {autosize:true});
            if(LIT) {
                hidebox();
                litebox();
            }
        }, 500);
    }
}

// ----------------------------------------------------
// Create the plot container and axes
// ----------------------------------------------------
// TODO: check structure (?) to make faster selector queries when there's lots of data in the graph
function newPlot(divid, layout) {
    // Get the container div: we will store all variables as properties of this div
    // (for extension to multiple graphs per page)
    // some callers send this in already by dom element
    var gd=(typeof divid == 'string') ? document.getElementById(divid) : divid;
    if(!layout) layout={};
	// test if this is on the main site or embedded
	gd.mainsite=Boolean($('#plotlyMainMarker').length);

    // destroy any plot that already exists in this div
    // first check if we can save the toolbars
    if($(gd).children('.graphbar').length==1 &&
            $(gd).children('.demobar').length==1 &&
            $(gd).children('svg').length==1 &&
            $(gd).children().length>=3) { /* 4th child is graph tips alert div */
        $(gd).children('svg').remove();
    }
    else { // not the right children (probably none, but in case something goes wrong redraw all)
        gd.innerHTML='';

        if(gd.mainsite) { graphbar(gd) }
    }

    // Get the layout info (this is the defaults)
    gd.layout={title:'Click to enter Plot title',
        xaxis:{range:[-1,6],type:'-',mirror:true,linecolor:'#000',linewidth:1,
            tick0:0,dtick:2,ticks:'outside',ticklen:5,tickwidth:1,tickcolor:'#000',nticks:0,
            showticklabels:true,
            showgrid:true,gridcolor:'#ddd',gridwidth:1,
            autorange:true,autotick:true,drange:[null,null],
            zeroline:true,zerolinecolor:'#000',zerolinewidth:1,
            title:'Click to enter X axis title',unit:'',
            titlefont:{family:'',size:0,color:''},
            tickfont:{family:'',size:0,color:''}},
        yaxis:{range:[-1,4],type:'-',mirror:true,linecolor:'#000',linewidth:1,
            tick0:0,dtick:1,ticks:'outside',ticklen:5,tickwidth:1,tickcolor:'#000',nticks:0,
            showticklabels:true,
            showgrid:true,gridcolor:'#ddd',gridwidth:1,
            autorange:true,autotick:true,drange:[null,null],
            zeroline:true,zerolinecolor:'#000',zerolinewidth:1,
            title:'Click to enter Y axis title',unit:'',
            titlefont:{family:'',size:0,color:''},
            tickfont:{family:'',size:0,color:''}},
        legend:{bgcolor:'#fff',bordercolor:'#000',borderwidth:1,
            font:{family:'',size:0,color:''}},
        width:GRAPH_WIDTH,
        height:GRAPH_HEIGHT,
        autosize:'initial', // after initial autosize reverts to true
        margin:{l:70,r:40,t:60,b:60,pad:2},
        paper_bgcolor:'#fff',
        plot_bgcolor:'#fff',
        barmode:'stack',
        bargap:0.2,
        bargroupgap:0.0,
        font:{family:'Arial, sans-serif;',size:12,color:'#000'},
        titlefont:{family:'',size:0,color:''} };
        // TODO: add label positioning

    // look for elements of gd.layout to replace with the equivalent elements in layout
    gd.layout=updateObject(gd.layout,layout);

    var gl=gd.layout, gd3=d3.select(gd)

    // initial autosize
    if(gl.autosize=='initial') {
        gd.paper=gd3.append('svg')
            .attr('width',gl.width)
            .attr('height',gl.height);
        plotAutoSize(gd,{});
        gd.paper.remove();
        gl.autosize=true;
    }

    heatmap_margin(gd); // check for heatmaps w/ colorscales, adjust margin accordingly

    // adjust margins for outside legends
    var ml = gl.margin.l-(gd.lw<0 ? gd.lw : 0),
        mr = gl.margin.r+(gd.lw>0 ? gd.lw : 0),
        mt = gl.margin.t+(gd.lh>0 ? gd.lh : 0),
        mb = gl.margin.b-(gd.lh<0 ? gd.lh : 0),
        mp = gl.margin.pad;

    // Make the graph containers
    gd.paper=gd3.append('svg')
        .call(setSize, gl.width, gl.height);
    gd.paperbg=gd.paper.append('rect')
        .call(setRect, 0, 0, gl.width, gl.height)
        .call(fillColor, gl.paper_bgcolor);
    gd.plotwidth=gl.width-ml-mr;
    gd.plotheight=gl.height-mt-mb;
    gd.plotbg=gd.paper.append('rect')
        .call(setRect, ml-mp, mt-mp, gd.plotwidth+2*mp, gd.plotheight+2*mp)
        .call(fillColor, gl.plot_bgcolor)
        .attr('stroke-width',0);
    var xlw = $.isNumeric(gl.xaxis.linewidth) ? gl.xaxis.linewidth : 1,
        ylw = $.isNumeric(gl.yaxis.linewidth) ? gl.yaxis.linewidth : 1,
        xp = mp+ylw/2,
        yp = mp-xlw/2, // shorten y axis lines so they don't overlap x axis lines
        yp2 = gl.xaxis.mirror ? 0 : xlw; // except at the top when there's no mirror x
    gd.axlines = {
        x:gd.paper.append('path')
            .attr('d', 'M'+(ml-xp)+','+(mt+gd.plotheight+mp)+'h'+(gd.plotwidth+2*xp) +
                (gl.xaxis.mirror ? ('m0,-'+(gd.plotheight+2*mp)+'h-'+(gd.plotwidth+2*xp)) : ''))
            .attr('stroke-width',xlw)
            .call(strokeColor,gl.xaxis.linecolor)
            .style('fill','none'),
        y:gd.paper.append('path')
            .attr('d', 'M'+(ml-mp)+','+(mt-yp-yp2)+'v'+(gd.plotheight+2*yp+yp2) +
                (gl.yaxis.mirror ? ('m'+(gd.plotwidth+2*mp)+',0v-'+(gd.plotheight+2*yp+yp2)) : ''))
            .attr('stroke-width',ylw)
            .call(strokeColor,gl.yaxis.linecolor)
            .style('fill','none')
    }

    // make the ticks, grids, and titles
    gd.axislayer=gd.paper.append('g').attr('class','axislayer');
    doTicks(gd);
    gl.xaxis.r0=gl.xaxis.range[0];
    gl.yaxis.r0=gl.yaxis.range[0];

    makeTitles(gd,''); // happens after ticks, so we can scoot titles out of the way if needed

    // Second svg (plot) is for the data
    gd.plot=gd.paper.append('svg')
        .call(setRect, ml, mt, gd.plotwidth, gd.plotheight)
        .attr('preserveAspectRatio','none')
        .style('fill','none');
    gd.viewbox={x:0,y:0};

    //make the axis drag objects
    var x1 = ml,
        x2 = x1+gd.plotwidth,
        a = $(gd).find('text.ytick').get().map(function(e){return e.getBBox().x}),
        x0 = a.length ? Math.min.apply(a,a) : x1-10,
        y2 = mt,
        y1 = y2+gd.plotheight,
        a = $(gd).find('text.xtick').get().map(function(e){var bb=e.getBBox(); return bb.y+bb.height}),
        y0 = a.length ? Math.max.apply(a,a) : y1+10;

    // drag box goes over the grids and data... we can use just this hover for all data hover effects)
    dragBox(gd, x1, y2, x2-x1, y1-y2,'ns','ew');

    dragBox(gd, x1*0.9+x2*0.1, y1,(x2-x1)*0.8, y0-y1,'','ew');
    dragBox(gd, x1, y1, (x2-x1)*0.1, y0-y1,'','w');
    dragBox(gd, x1*0.1+x2*0.9, y1, (x2-x1)*0.1, y0-y1,'','e');

    dragBox(gd, x0, y2*0.9+y1*0.1, x1-x0, (y1-y2)*0.8,'ns','');
    dragBox(gd, x0, y1*0.9+y2*0.1, x1-x0, (y1-y2)*0.1,'s','');
    dragBox(gd, x0, y2, x1-x0, (y1-y2)*0.1,'n','');

    dragBox(gd, x0, y2+y1-y0, x1-x0, y0-y1,'n','w');
    dragBox(gd, x2, y2+y1-y0, x1-x0, y0-y1,'n','e');
    dragBox(gd, x0, y1, x1-x0, y0-y1,'s','w');
    dragBox(gd, x2, y1, x1-x0, y0-y1,'s','e');

    gd3.selectAll('.drag')
        .style('fill','black')
        .style('opacity',0)
        .attr('stroke-width',0);
}

// ----------------------------------------------------
// Axis dragging functions
// ----------------------------------------------------

function dragBox(gd,x,y,w,h,ns,ew) {
    // mouseDown stores ms of first mousedown event in the last DBLCLICKDELAY ms on the drag bars
    // and numClicks stores how many mousedowns have been seen within DBLCLICKDELAY
    // so we can check for click or doubleclick events
    // dragged stores whether a drag has occurred, so we don't have to
    // resetViewBox unnecessarily (ie if no move bigger than MINDRAG pixels)
    var mouseDown=0,
        numClicks=1,
        gx = gd.layout.xaxis,
        gy = gd.layout.yaxis,
        cursor = (ns+ew=='nsew') ? 'move' : (ns+ew).toLowerCase()+'-resize',
        dragger = gd.paper.append('rect').classed('drag',true)
            .classed(ns+ew+'drag',true)
            .call(setRect, x,y,w,h)
            .style('cursor',cursor)
          .node();

    dragger.onmousedown = function(e) {
        if(dragClear(gd)) return true; // deal with other UI elements, and allow them to cancel dragging

        var d=(new Date()).getTime();
        if(d-mouseDown<DBLCLICKDELAY)
            numClicks+=1; // in a click train
        else { // new click train
            numClicks=1;
            mouseDown=d;
        }

        // in the main plot area, any drag except shift makes a zoombox
        if(ns+ew=='nsew' && !e.shiftKey) { zoomBox(e) }
        // otherwise, do pan (zoom on the ends/corners)
        else { dragRange(e) }
        return pauseEvent(e);
    }

    // scroll zoom, on all draggers except corners
    var scrollViewBox = [0,0,gd.plotwidth,gd.plotheight],
        redrawTimer = null;
    if(ns.length*ew.length!=1) {
        $(dragger).on('mousewheel DOMMouseScroll', function(e) {
            clearTimeout(redrawTimer);
            var zoom = Math.exp(-Math.min(Math.max(e.originalEvent.wheelDelta,-50),50)/200),
                gbb = $(gd).find('.nsewdrag')[0].getBoundingClientRect();
            if(ew) {
                gx.range = [Number(gx.range[0]),Number(gx.range[1])]
                var xfrac = (e.originalEvent.clientX-gbb.left)/gbb.width,
                    x0 = gx.range[0]+(gx.range[1]-gx.range[0])*xfrac,
                    vbx0 = scrollViewBox[0]+scrollViewBox[2]*xfrac;
                gx.range = [x0+(gx.range[0]-x0)*zoom,x0+(gx.range[1]-x0)*zoom];
                scrollViewBox[2] *= zoom;
                scrollViewBox[0] = vbx0-scrollViewBox[2]*xfrac;
                gx.autorange=false;
            }
            if(ns) {
                gy.range = [Number(gy.range[0]),Number(gy.range[1])]
                var yfrac = (gbb.bottom-e.originalEvent.clientY)/gbb.height,
                    y0 = gy.range[0]+(gy.range[1]-gy.range[0])*yfrac;
                    vby0 = scrollViewBox[1]+scrollViewBox[3]*(1-yfrac);
                gy.range = [y0+(gy.range[0]-y0)*zoom,y0+(gy.range[1]-y0)*zoom];
                scrollViewBox[3] *= zoom;
                scrollViewBox[1] = vby0-scrollViewBox[3]*(1-yfrac);
                gy.autorange=false;
            }
            // viewbox redraw at first
            gd.plot.attr('viewBox',scrollViewBox.join(' '));
            if(ew) { doTicks(gd,'x') }
            if(ns) { doTicks(gd,'y') }
            // then replot after a delay to make sure no more scrolling is coming
            redrawTimer = setTimeout(function(){
                scrollViewBox = [0,0,gd.plotwidth,gd.plotheight];
                resetViewBox();
            },300);
        });
    }

    function zoomBox(e){
        var gbb = $(gd).find('.nsewdrag')[0].getBoundingClientRect(),
            x0 = e.clientX,
            y0 = e.clientY,
            zb = $('<div id="zoombox" style="left: '+x0+'px; top: '+y0+'px;"></div>').appendTo('body');
        window.onmousemove = function(e2) {
            var x1 = Math.max(gbb.left,Math.min(gbb.right,e2.clientX)),
                y1 = Math.max(gbb.top,Math.min(gbb.bottom,e2.clientY));
            // Not sure about the addition of window.scrollX/Y... seems to work but doesn't seem robust.
            zb.css({
                left: (Math.min(x0,x1)+window.scrollX)+'px',
                top: (Math.min(y0,y1)+window.scrollY)+'px',
                width: Math.abs(x0-x1)+'px',
                height: Math.abs(y0-y1)+'px'
            })
            .addClass(tinycolor(gd.layout.plot_bgcolor).toHsl().l>0.3 ? 'dark' : 'light');
            return pauseEvent(e);
        }
        window.onmouseup = function(e2) {
            window.onmousemove = null;
            window.onmouseup = null;
            var zbb = zb[0].getBoundingClientRect();
            if(Math.min(zbb.height,zbb.width)<MINDRAG*2) {
                if((new Date()).getTime()-mouseDown<DBLCLICKDELAY && numClicks==2) { // double click
                    gx.autorange=true;
                    gy.autorange=true;
                    dragTail(gd);
                }
                return finishZB();
            }
            var zoomIn = function(){
                gx.range=[gx.range[0]+(gx.range[1]-gx.range[0])*(zbb.left-gbb.left)/gbb.width,
                          gx.range[0]+(gx.range[1]-gx.range[0])*(zbb.right-gbb.left)/gbb.width];
                gy.range=[gy.range[0]+(gy.range[1]-gy.range[0])*(gbb.bottom-zbb.bottom)/gbb.height,
                          gy.range[0]+(gy.range[1]-gy.range[0])*(gbb.bottom-zbb.top)/gbb.height];
                finishZB();
                gx.autorange=false;
                gy.autorange=false;
                dragTail(gd);
            }
            var zoomOut = function(){
                gx.range=[(gx.range[0]*(zbb.right-gbb.left)+gx.range[1]*(gbb.left-zbb.left))/zbb.width,
                          (gx.range[0]*(zbb.right-gbb.right)+gx.range[1]*(gbb.right-zbb.left))/zbb.width];
                gy.range=[(gy.range[0]*(gbb.bottom-zbb.top)+gy.range[1]*(zbb.bottom-gbb.bottom))/zbb.height,
                          (gy.range[0]*(gbb.top-zbb.top)+gy.range[1]*(zbb.bottom-gbb.top))/zbb.height];
                finishZB();
                gx.autorange=false;
                gy.autorange=false;
                dragTail(gd);
            }

            // drag box context menu if any modifier key (other than shift) was pressed during either mousedown or mouseup
            if(e.altKey||e.ctrlKey||e.metaKey||e2.altKey||e2.ctrlKey||e2.metaKey) {
                $('<div class="modal-backdrop fade" id="zoomboxbackdrop"></div>'+
                    '<div class="open" id="zoomboxmenu"><ul class="dropdown-menu">'+
                        '<li><a id="zoomboxin">Zoom In</a></li>'+
                        '<li><a id="zoomboxout">Zoom Out</a></li>'+
                    '</ul></div>').appendTo('body');
                var mbb = $('#zoomboxmenu ul')[0].getBoundingClientRect();
                $('#zoomboxmenu ul').css({
                    left:Math.min(e2.clientX,gbb.right-mbb.width)+'px',
                    top:Math.min(e2.clientY,gbb.bottom-mbb.height)+'px',
                    'z-index':20001
                });
                $('#zoomboxbackdrop,#zoombox').click(finishZB);
                $('#zoomboxin').click(zoomIn);
                $('#zoomboxout').click(zoomOut);
            }
            // no modifiers: no context menu
            else {
                zoomIn();
            }
            return pauseEvent(e2);
        }

        function finishZB(){
            $('#zoombox,#zoomboxbackdrop,#zoomboxmenu').remove();
        }
    }

    function dragRange(e){
        if(ew) {
            gx.r0=[gx.range[0],gx.range[1]];
            gx.autorange=false;
        }
        if(ns) {
            gy.r0=[gy.range[0],gy.range[1]];
            gy.autorange=false;
        }
        gd.dragged = false;
        window.onmousemove = function(e2) {
            // clamp tiny drags to the origin
            gd.dragged=(( (!ns) ? Math.abs(e2.clientX-e.clientX) :
                    (!ew) ? Math.abs(e2.clientY-e.clientY) :
                    Math.abs(e2.clientX-e.clientX)+Math.abs(e2.clientY-e.clientY)
                ) > MINDRAG);
            // execute the drag
            if(gd.dragged)
                plotDrag(e2.clientX-e.clientX,e2.clientY-e.clientY,ns,ew);
            else plotDrag(0,0,ns,ew);
            return pauseEvent(e2);
        }
        window.onmouseup = function(e2) {
            window.onmousemove = null;
            window.onmouseup = null;
            if(gd.dragged) // finish the drag
                resetViewBox();
            else if((new Date()).getTime()-mouseDown<DBLCLICKDELAY) {
                if(numClicks==2) { // double click
                    if(ew=='ew')
                        gx.autorange=true;
                    if(ns=='ns')
                        gy.autorange=true;
                    if(ns=='ns'||ew=='ew')
                        plot(gd,'','');
                }
                else if(numClicks==1) { // single click
                    if(['n','s','e','w'].indexOf(ns+ew)>=0)// click on ends of ranges
                        autoGrowInput(dragger);
                }
            }
            return pauseEvent(e2);
        }
    }

    function plotDrag(dx,dy,ns,ew) {
        var pw = gd.plotwidth,
            ph = gd.plotheight;
        if(ew=='ew'||ns=='ns') {
            if(ew) {
                gd.viewbox.x=-dx;
                gx.range=[gx.r0[0]-dx/gx.m,gx.r0[1]-dx/gx.m];
                doTicks(gd,'x');
            }
            if(ns) {
                gd.viewbox.y=-dy;
                gy.range=[gy.r0[0]-dy/gy.m,gy.r0[1]-dy/gy.m];
                doTicks(gd,'y');
            }
            gd.plot.attr('viewBox',(ew ? -dx : 0)+' '+(ns ? -dy : 0)+' '+pw+' '+ph);
            return;
        }

        if(ew=='w') {
            gx.range[0]=gx.r0[1]+(gx.r0[0]-gx.r0[1])/dZoom(dx/pw);
            dx=pw*(gx.r0[0]-gx.range[0])/(gx.r0[0]-gx.r0[1]);
        }
        else if(ew=='e') {
            gx.range[1]=gx.r0[0]+(gx.r0[1]-gx.r0[0])/dZoom(-dx/pw);
            dx=pw*(gx.r0[1]-gx.range[1])/(gx.r0[1]-gx.r0[0]);
        }
        else if(!ew)
            dx=0;

        if(ns=='n') {
            gy.range[1]=gy.r0[0]+(gy.r0[1]-gy.r0[0])/dZoom(dy/ph);
            dy=ph*(gy.r0[1]-gy.range[1])/(gy.r0[1]-gy.r0[0]);
        }
        else if(ns=='s') {
            gy.range[0]=gy.r0[1]+(gy.r0[0]-gy.r0[1])/dZoom(-dy/ph);
            dy=ph*(gy.r0[0]-gy.range[0])/(gy.r0[0]-gy.r0[1]);
        }
        else if(!ns) {
            dy=0;
        }

        gd.plot.attr('viewBox', ((ew=='w')?dx:0)+' '+((ns=='n')?dy:0)+' '+(pw-dx)+' '+(ph-dy));
        if(ew) { doTicks(gd,'x') }
        if(ns) { doTicks(gd,'y') }
    }

    // common transform for dragging one end of an axis
    // d>0 is compressing scale, d<0 is expanding
    function dZoom(d) {
        if(d>=0) { return 1 - Math.min(d,0.9) }
        else
            { return 1 - 1/(1/Math.max(d,-0.3)+3.222) }
    }

    function resetViewBox() {
        gd.viewbox={x:0,y:0};
        gd.plot.attr('viewBox','0 0 '+gd.plotwidth+' '+gd.plotheight);
        dragTail(gd);
    }
}

function dragTail(gd) {
    gd.changed = true;
    doTicks(gd); // TODO: plot does this again at the end... why do we need to do them here?
    plot(gd,'','');
}

// ----------------------------------------------------
// Titles and text inputs
// ----------------------------------------------------

function makeTitles(gd,title) {
    var gl=gd.layout;
    var titles={
        'xtitle':{x: (gl.width+gl.margin.l-gl.margin.r-(gd.lw || 0))/2,
            y: gl.height+(gd.lh<0 ? gd.lh : 0) - 14*0.75,
            w: gd.plotwidth/2, h: 14,
            cont: gl.xaxis, name: 'X axis',
            font: gl.xaxis.titlefont.family || gl.font.family || 'Arial',
            fontSize: gl.xaxis.titlefont.size || (gl.font.size*1.2) || 14,
            fontColor: gl.xaxis.titlefont.color || gl.font.color || '#000',
            transform: '', attr: {}},
        'ytitle':{x: 20-(gd.lw<0 ? gd.lw : 0),
            y: (gl.height+gl.margin.t-gl.margin.b+(gd.lh || 0))/2,
            w: 14, h: gd.plotheight/2,
            cont: gl.yaxis, name: 'Y axis',
            font: gl.yaxis.titlefont.family || gl.font.family || 'Arial',
            fontSize: gl.yaxis.titlefont.size || (gl.font.size*1.2) || 14,
            fontColor: gl.yaxis.titlefont.color || gl.font.color || '#000',
            transform: 'rotate(-90,x,y)', attr: {center: 0}},
        'gtitle':{x: gl.width/2, y: gl.margin.t/2,
            w: gl.width/2, h: 16,
            cont: gl, name: 'Plot',
            font: gl.titlefont.family || gl.font.family || 'Arial',
            fontSize: gl.titlefont.size || gl.font.size*1.4 || 16,
            fontColor: gl.titlefont.color || gl.font.color || '#000',
            transform: '', attr: {}}};
    for(k in titles){
        if(title==k || title==''){
            var t=titles[k];
            gd.paper.select('.'+k).remove();
            var el=gd.paper.append('text').attr('class',k)
                .call(setPosition, t.x, t.y)
                .attr('font-family',t.font)
                .attr('font-size',t.fontSize)
                .attr('fill',t.fontColor)
                .attr('text-anchor','middle')
                .attr('transform',t.transform.replace('x',t.x).replace('y',t.y))
            if(gd.mainsite)
                el.on('click',function(){autoGrowInput(this)});

            var txt=t.cont.title;
            if(txt.match(/^Click to enter (Plot|X axis|Y axis) title$/))
                if(gd.mainsite) el.style('fill','#999'); // cues in gray
                else txt=''; // don't show cues in embedded plots

            if(txt)
                el.each(function(){styleText(this,txt+ (!t.cont.unit ? '' : (' ('+t.cont.unit+')')))});
            else if(gd.mainsite)
                el.text('Click to enter '+t.name+' title')
                    .style('opacity',1)
                    .on('mouseover',function(){d3.select(this).transition().duration(100).style('opacity',1);})
                    .on('mouseout',function(){d3.select(this).transition().duration(1000).style('opacity',0);})
                  .transition()
                    .duration(2000)
                    .style('opacity',0);
            else el.remove();

            // move labels out of the way, if possible, when tick labels interfere
            var titlebb=el[0][0].getBoundingClientRect(), gdbb=gd.paper.node().getBoundingClientRect();
            if(k=='xtitle'){
                var labels=gd.paper.selectAll('text.xtick')[0], ticky=0;
                for(var i=0;i<labels.length;i++){
                    var lbb=labels[i].getBoundingClientRect();
                    if(bBoxIntersect(titlebb,lbb)) {
                        ticky=Math.min(Math.max(ticky,lbb.bottom),gdbb.bottom-titlebb.height);
                    }
                }
                if(ticky>titlebb.top) {
                    el.attr('transform','translate(0,'+(ticky-titlebb.top)+') '+el.attr('transform'));
                }
            }
            if(k=='ytitle'){
                var labels=gd.paper.selectAll('text.ytick')[0], tickx=screen.width;
                for(var i=0;i<labels.length;i++){
                    var lbb=labels[i].getBoundingClientRect();
                    if(bBoxIntersect(titlebb,lbb))
                        tickx=Math.max(Math.min(tickx,lbb.left),gdbb.left+titlebb.width);
                }
                if(tickx<titlebb.right) {
                    el.attr('transform','translate('+(tickx-titlebb.right)+') '+el.attr('transform'));
                }
            }
        }
    }
}

// -----------------------------------------------------
// legend drawing
// -----------------------------------------------------

function legend(gd) {
    var gl=gd.layout,gm=gl.margin;
    gl.showlegend = true;
    if(!gl.legend) { gl.legend={} }
    var gll = gl.legend;
    gd.paper.selectAll('.legend').remove();
    if(!gd.calcdata) { return }

    var ldata=[];
    for(var i=0;i<gd.calcdata.length;i++) {
        if(gd.calcdata[i][0].t.visible!=false) {
            ldata.push([gd.calcdata[i][0],i]); // i is appended as d[1] so we know which element of gd.data it refers to
        }
    }

    gd.legend=gd.paper.append('svg')
        .attr('class','legend');

    var bordercolor = gll.bordercolor || '#000',
        borderwidth = gll.borderwidth || 1,
        bgcolor = gll.bgcolor || gl.paper_bgcolor || '#fff';
    gd.legend.append('rect')
        .attr('class','bg')
        .call(strokeColor,bordercolor)
        .attr('stroke-width',borderwidth)
        .call(fillColor,bgcolor)
        .call(setPosition, borderwidth/2, borderwidth/2);

    var traces = gd.legend.selectAll('g.traces')
        .data(ldata);
    traces.enter().append('g').attr('class','trace');

    traces.append('g')
        .call(traceStyle)
        .each(legendBars)
        .each(legendLines)
        .each(legendPoints);

    var tracetext=traces.call(legendText,gd).selectAll('text');
    if(gd.mainsite) {
        tracetext.on('click',function(){
            if(!gd.dragged) { autoGrowInput(this) }
        });
    }

    // add the legend elements, keeping track of the legend size (in px) as we go
    var legendwidth=0, legendheight=0;
    traces.each(function(d){
        var g=d3.select(this), t=g.select('text'), l=g.select('.legendpoints');
        if(d[0].t.showinlegend===false) {
            g.remove();
            return;
        }
        var tbb = t.node().getBoundingClientRect();
        if(!l.node()) { l=g.select('path') }
        if(!l.node()) { l=g.select('polyline') }
        var lbb = (!l.node()) ? tbb : l.node().getBoundingClientRect();
        t.attr('y',(lbb.top+lbb.bottom-tbb.top-tbb.bottom)/2);
        var gbb = this.getBoundingClientRect();
        legendwidth = Math.max(legendwidth,tbb.width);
        g.attr('transform','translate('+borderwidth+','+(5+borderwidth+legendheight+gbb.height/2)+')');
        legendheight += gbb.height+3;
    });
    legendwidth += 45+borderwidth*2;
    legendheight += 10+borderwidth*2;

    // now position the legend. for both x,y the positions are recorded as fractions
    // of the plot area (left, bottom = 0,0). Outside the plot area is allowed but
    // position will be clipped to the plot area. Special values +/-100 auto-increase
    // the margin to put the legend entirely outside the plot area on the high/low side.
    // Otherwise, values <1/3 align the low side at that fraction, 1/3-2/3 align the
    // center at that fraction, >2/3 align the right at that fraction
    var pw = gl.width-gm.l-gm.r,
        ph = gl.height-gm.t-gm.b;
    // defaults... the check for >10 and !=100 is to remove old style positioning in px
    if(!$.isNumeric(gll.x) || (gll.x>10 && gll.x!=100)) { gll.x=0.98 }
    if(!$.isNumeric(gll.y) || (gll.y>10 && gll.y!=100)) { gll.y=0.98 }

    var lx = gm.l+pw*gll.x,
        ly = gm.t+ph*(1-gll.y),
        pad = 3; // px of padding if legend is outside plot

    // don't let legend be outside plot in both x and y... that would just make big blank
    // boxes. Put the legend centered in y if we somehow get there.
    if(Math.abs(gll.x)==100 && Math.abs(gll.y)==100) gll.y=0.5;

    if(gll.x==-100) {
        lx=pad;
        if(gd.lw!=-legendwidth-2*pad) { // if we haven't already, redraw with extra margin
            gd.lw=-legendwidth-2*pad; // make gd.lw to tell newplot how much extra margin to give
            relayout(gd,'margin.l',gm.l); // doesn't change setting, just forces redraw
            return;
        }
    }
    else if(gll.x==100) {
        lx=gl.width-legendwidth-pad;
        if(gd.lw!=legendwidth+2*pad) {
            gd.lw=legendwidth+2*pad;
            relayout(gd,'margin.r',gm.r);
            return;
        }
    }
    else {
        if(gd.lw) {
            delete gd.lw;
            relayout(gd,'margin.r',gm.r);
            return;
        }
        if(gll.x>2/3) { lx -= legendwidth }
        else if(gll.x>1/3) { lx -= legendwidth/2 }
    }

    if(gll.y==-100) {
        ly=gl.height-legendheight-pad;
        if(gd.lh!=-legendheight-2*pad) {
            gd.lh=-legendheight-2*pad;
            relayout(gd,'margin.b',gm.b);
            return;
        }
    }
    else if(gll.y==100) {
        ly=pad+16; // Graph title goes above legend regardless. TODO: get real title size
        if(gd.lh!=legendheight+2*pad) {
            gd.lh=legendheight+2*pad;
            relayout(gd,'margin.t',gm.t);
            return;
        }
    }
    else {
        if(gd.lh) {
            delete gd.lh;
            relayout(gd,'margin.t',gm.t);
            return;
        }
        if(gll.y<1/3) { ly -= legendheight }
        else if(gll.y<2/3) { ly -= legendheight/2 }
    }

    // push the legend back onto the page if it extends off, making sure if nothing else
    // that the top left of the legend is visible
    if(lx+legendwidth>gl.width) { lx=gl.width-legendwidth }
    if(lx<0) { lx=0 }
    if(ly+legendheight>gl.height) { ly=gl.height-legendheight }
    if(ly<0) { ly=0 }

    gd.legend.call(setRect, lx, ly, legendwidth, legendheight);
    gd.legend.selectAll('.bg')
        .call(setSize, legendwidth-borderwidth, legendheight-borderwidth);

    // user dragging the legend
    // aligns left/right/center on resize or new text if drag pos
    // is in left 1/3, middle 1/3, right 1/3
    // choose left/center/right align via:
    //  xl=(left-ml)/plotwidth, xc=(center-ml/plotwidth), xr=(right-ml)/plotwidth
    //  if(xl<2/3-xc) gll.x=xl;
    //  else if(xr>4/3-xc) gll.x=xr;
    //  else gll.x=xc;
    // similar logic for top/middle/bottom
    gd.legend.node().onmousedown = function(e) {
        if(dragClear(gd)) return true; // deal with other UI elements, and allow them to cancel dragging

        var eln=this,
            el3=d3.select(this),
            x0=Number(el3.attr('x')),
            y0=Number(el3.attr('y')),
            xf=undefined,
            yf=undefined;
        gd.dragged = false;
        window.onmousemove = function(e2) {
            var dx = e2.clientX-e.clientX,
                dy = e2.clientY-e.clientY;
            if(Math.abs(dx)<MINDRAG) { dx=0 }
            if(Math.abs(dy)<MINDRAG) { dy=0 }
            if(dx||dy) { gd.dragged = true }
            el3.call(setPosition, x0+dx, y0+dy);
            var pbb = gd.paper.node().getBoundingClientRect();
            // drag to within a couple px of edge to take the legend outside the plot
            if(e2.clientX>pbb.right-3*MINDRAG || (gd.lw>0 && dx>-MINDRAG)) {
                xf=100;
            }
            else if(e2.clientX<pbb.left+3*MINDRAG || (gd.lw<0 && dx<MINDRAG)) {
                xf=-100;
            }
            else {
                var xl=(x0+dx-gm.l+(gd.lw<0 ? gd.lw : 0))/(gl.width-gm.l-gm.r-(gd.lw ? Math.abs(gd.lw) : 0)),
                    xr=xl+legendwidth/(gl.width-gm.l-gm.r),
                    xc=(xl+xr)/2;
                if(xl<(2/3)-xc) xf=xl;
                else if(xr>4/3-xc) xf=xr;
                else xf=xc;
            }
            if(e2.clientY>pbb.bottom-3*MINDRAG || (gd.lh<0 && dy>-MINDRAG)) {
                yf=-100;
            }
            else if(e2.clientY<pbb.top+3*MINDRAG || (gd.lh>0 && dy<MINDRAG)) {
                yf=100;
            }
            else {
                var yt=(y0+dy-gm.t-(gd.lh>0 ? gd.lh : 0))/(gl.height-gm.t-gm.b-(gd.lh ? Math.abs(gd.lh) : 0)),
                    yb=yt+legendheight/(gl.height-gm.t-gm.b),
                    yc=(yt+yb)/2;
                if(yt<(2/3)-yc) yf=1-yt;
                else if(yb>4/3-yc) yf=1-yb;
                else yf=1-yc;
            }
            // now set the mouse cursor so user can see how the legend will be aligned
            var csr='';
            if(Math.abs(xf)==100) csr='col-resize';
            else if(Math.abs(yf)==100) csr='row-resize';
            else csr = nineCursors(xf,yf);
            $(eln).css('cursor',csr);
            return pauseEvent(e2);
        }
        window.onmouseup = function(e2) {
            window.onmousemove = null; window.onmouseup = null;
            $(eln).css('cursor','');
            if(gd.dragged && xf!=undefined && yf!=undefined) {
                relayout(gd,{'legend.x':xf,'legend.y':yf});
            }
            return pauseEvent(e2);
        }
        return pauseEvent(e);
    }
}

// -----------------------------------------------------
// make or edit an annotation on the graph
// -----------------------------------------------------

// annotations are stored in gd.layout.annotations, an array of objects
// index can point to one item in this array,
//  or non-numeric to simply add a new one
//  or -1 to modify all existing
// opt can be the full options object, or one key (to be set to value)
//  or undefined to simply redraw,
//  or 'remove' to delete this annotation
function annotation(gd,index,opt,value) {
    var gl = gd.layout,gm = gl.margin;
    if(!gl.annotations)
        gl.annotations = [];
    if(!$.isNumeric(index)) {
        index = gl.annotations.length;
        gl.annotations.push({});
    }
    else if(index==-1) {
        for(var i=0; i<gl.annotations.length; i++) {annotation(gd,i,opt,value)}
        return;
    }
    // remove the existing annotation (and its record, if requested)
    gd.paper.selectAll('.annotation[data-index="'+index+'"]').remove();
    if(opt=='remove') {
        gl.annotations.splice(index,1);
        for(var i=index; i<gl.annotations.length; i++) {
            gd.paper.selectAll('.annotation[data-index="'+(i+1)+'"]')
                .attr('data-index',String(i));
        }
        return;
    }

    // edit the options
    var options = gl.annotations[index];
    var oldref = options.ref,
        xa = gd.layout.xaxis,
        ya = gd.layout.yaxis;
    if(typeof opt == 'string') { nestedProperty(options,opt).set(value) }
    else if(opt) { Object.keys(opt).forEach(function(k){ options[k] = opt[k] }) }

    if(oldref && options.x && options.y) {
        if(options.ref=='plot' && oldref=='paper') {
            options.x = xa.range[0]+(xa.range[1]-xa.range[0])*options.x;
            options.y = ya.range[0]+(ya.range[1]-ya.range[0])*options.y;
        }
        else if(options.ref=='paper' && oldref=='plot') {
            options.x = (options.x-xa.range[0])/(xa.range[1]-xa.range[0]);
            options.y = (options.y-ya.range[0])/(ya.range[1]-ya.range[0]);
        }
    }
    // set default options (default x, y, ax, ay are set later)
    if(!options.bordercolor) { options.bordercolor = '' }
    if(!$.isNumeric(options.borderwidth)) { options.borderwidth = 1 }
    if(!options.bgcolor) { options.bgcolor = 'rgba(0,0,0,0)' }
    if(!options.ref) { options.ref='plot' }
    if(options.showarrow!=false) { options.showarrow=true }
    if(!$.isNumeric(options.borderpad)) { options.borderpad=1 }
    if(!options.arrowwidth) { options.arrowwidth = 0 }
    if(!options.arrowcolor) { options.arrowcolor = '' }
    if(!$.isNumeric(options.arrowhead)) { options.arrowhead=1 }
    if(!$.isNumeric(options.arrowsize)) { options.arrowsize=1 }
    if(!options.text) { options.text=((options.showarrow && (options.text=='')) ? '' : 'new text') }
    if(!options.font) { options.font={family:'',size:0,color:''} }

    // check for change between log and linear
    if(options.ref=='plot') {
        if(options.xatype=='log' && xa.type=='linear') {
            options.x = Math.pow(10,options.x)
        }
        else if(options.xatype=='linear' && xa.type=='log') {
            if(options.x>0) { options.x = Math.log(options.x)/Math.LN10 }
            else { options.x = (xa.range[0]+xa.range[1])/2 } // log of negative - move it onscreen rather than failing
        }
        if(options.yatype=='log' && ya.type=='linear') {
            options.y = Math.pow(10,options.y)
        }
        else if(options.yatype=='linear' && ya.type=='log') {
            if(options.y>0) { options.y = Math.log(options.y)/Math.LN10 }
            else { options.y = (ya.range[0]+ya.range[1])/2 } // log of negative - move it onscreen rather than failing
        }
    }
    options.xatype=xa.type;
    options.yatype=ya.type;

    // get the paper and plot bounding boxes before adding pieces that go off screen
    // firefox will include things that extend outside the original... can we avoid that?
    var paperbb = gd.paper.node().getBoundingClientRect(),
        plotbb = d3.select(gd).select('.nsewdrag').node().getBoundingClientRect(),
        x = plotbb.left-paperbb.left,
        y = plotbb.top-paperbb.top;

    // create the components
    var ann = gd.paper.append('svg')
        .attr('class','annotation')
        .call(setPosition,0,0)
        .attr('data-index',String(index));
    var abb = ann.node().getBoundingClientRect();

    var borderwidth = options.borderwidth;
    var annbg = ann.append('rect')
        .attr('class','bg')
        .call(strokeColor,options.bordercolor || 'rgba(0,0,0,0)')
        .attr('stroke-width',borderwidth)
        .call(fillColor,options.bgcolor)
        .call(setPosition, borderwidth/2+1, borderwidth/2+1);

    if(!options.align) options.align='center';
    var anntext = ann.append('text')
        .attr('class','annotation')
        .call(setPosition,0,0)
        .attr('text-anchor',{left:'start', center:'middle', right:'end'}[options.align])
        .attr('font-size',options.font.size||gl.font.size||12)
        .attr('font-family',options.font.family||gl.font.family||'Arial')
        .style('fill',options.font.color||gl.font.color||'#000');
    styleText(anntext.node(),options.text);

    if(gd.mainsite) {
        anntext.on('click',function(){
            if(!gd.dragged) {autoGrowInput(this)}
        });
    }

    var atbb = anntext.node().getBoundingClientRect(),
        annwidth = atbb.width,
        annheight = atbb.height;
    if(!options.ax) options.ax=-10;
    if(!options.ay) options.ay=-annheight/2-20;
    // now position the annotation and arrow, based on options[x,y,ref,showarrow,ax,ay]

    // position is either in plot coords (ref='plot') or
    // in fraction of the plot area (ref='paper') as with legends,
    // except that positions outside the plot are just numbers outside [0,1]
    // but we will constrain the annotation center to be on the page,
    // in case it gets dragged too far.

    // if there's no arrow, alignment is as with legend (values <1/3 align the low side
    // at that fraction, 1/3-2/3 align the center at that fraction, >2/3 align the right
    // at that fraction) independent of the alignment of the text

    // if there is an arrow, alignment is to the arrowhead, and ax and ay give the
    // offset (in pixels) between the arrowhead and the center of the annotation

    if(options.ref=='paper') {
        if(!$.isNumeric(options.x)) options.x=0.2;
        if(!$.isNumeric(options.y)) options.y=0.8;
        x += plotbb.width*options.x;
        y += plotbb.height*(1-options.y);
        if(!options.showarrow){
            if(options.x>2/3) x -= annwidth/2;
            else if(options.x<1/3) x += annwidth/2;

            if(options.y<1/3) y -= annheight/2;
            else if(options.y>2/3) y += annheight/2;
        }
    }
    else {
        // hide the annotation if it's pointing outside the visible plot
        if((options.x-xa.range[0])*(options.x-xa.range[1])>0 || (options.y-ya.range[0])*(options.y-ya.range[1])>0) {
            ann.remove();
            return;
        }
        if(!$.isNumeric(options.x)) options.x=(xa.range[0]*0.8+xa.range[1]*0.2);
        if(!$.isNumeric(options.y)) options.y=(ya.range[0]*0.2+ya.range[1]*0.8);
        x += xa.b+options.x*xa.m;
        y += ya.b+options.y*ya.m;
    }

    // if there's an arrow, it gets the position we just calculated, and the text gets offset by ax,ay
    // and make sure the text and arrowhead are on the paper
    if(options.showarrow){
        var ax = constrain(x,1,paperbb.width-1),
            ay = constrain(y,1,paperbb.height-1);
        x += options.ax;
        y += options.ay;
    }
    x = constrain(x,1,paperbb.width-1);
    y = constrain(y,1,paperbb.height-1);

    var borderpad = Number(options.borderpad),
        borderfull = borderwidth+borderpad+1,
        outerwidth = annwidth+2*borderfull,
        outerheight = annheight+2*borderfull;
    ann.call(setRect, x-outerwidth/2, y-outerheight/2, outerwidth, outerheight);
    annbg.call(setSize, annwidth+borderwidth+2*borderpad, annheight+borderwidth+2*borderpad);
    anntext.call(setPosition, paperbb.left-atbb.left+borderfull, paperbb.top-atbb.top+borderfull)
      .selectAll('tspan')
        .attr('x',paperbb.left-atbb.left+borderfull);

    // add the arrow
    // uses options[arrowwidth,arrowcolor,arrowhead] for styling
    var drawArrow = function(dx,dy){
        $(gd).find('g.annotation[data-index="'+index+'"]').remove();
        // find where to start the arrow:
        // at the border of the textbox, if that border is visible,
        // or at the edge of the lines of text, if the border is hidden
        // TODO: commented out for now... tspan bounding box fails in chrome
        // looks like there may be a cross-browser solution, see
        // http://stackoverflow.com/questions/5364980/how-to-get-the-width-of-an-svg-tspan-element
        var ax0 = x+dx,
            ay0 = y+dy,
            showline = true;
//         if(borderwidth && tinycolor(bordercolor).alpha) {
            var boxes = [annbg.node().getBoundingClientRect()],
                pad = 0;
//         }
//         else {
//             var end_el = anntext.selectAll('tspan'),
//                 pad = 3;
//         }
//         plotlylog(end_el);
        boxes.forEach(function(bb){
            var x1 = bb.left-paperbb.left-pad,
                y1 = bb.top-paperbb.top-pad,
                x2 = bb.right-paperbb.left+pad,
                y2 = bb.bottom-paperbb.top+pad,
                edges = [[x1,y1,x1,y2],[x1,y2,x2,y2],[x2,y2,x2,y1],[x2,y1,x1,y1]];
            if(ax>x1 && ax<x2 && ay>y1 && ay<y2) { // remove the line if it ends inside the box
                showline=false;
                return;
            }
            edges.forEach(function(i){
                var p = line_intersect(ax0,ay0,ax,ay,i[0],i[1],i[2],i[3]);
                if(!p) { return }
                ax0 = p.x;
                ay0 = p.y;
            });
        });
        if(showline) {
            var strokewidth = options.arrowwidth||borderwidth*2;
            var arrowgroup = gd.paper.append('g')
                .attr('class','annotation')
                .attr('data-index',String(index));
            var arrow = arrowgroup.append('path')
                .attr('class','annotation')
                .attr('data-index',String(index))
                .attr('d','M'+ax0+','+ay0+'L'+ax+','+ay)
                .attr('stroke-width',strokewidth)
                .call(strokeColor,options.arrowcolor || options.bordercolor || '#000');
            arrowhead(arrow,options.arrowhead,'end',options.arrowsize)
            var arrowdrag = arrowgroup.append('path')
                .attr('class','annotation anndrag')
                .attr('data-index',String(index))
                .attr('d','M3,3H-3V-3H3ZM0,0L'+(ax0-ax)+','+(ay0-ay))
                .attr('transform','translate('+ax+','+ay+')')
                .attr('stroke-width',strokewidth+6)
                .call(strokeColor,'rgba(0,0,0,0)')
                .call(fillColor,'rgba(0,0,0,0)');
            arrowdrag.node().onmousedown = function(e) {
                if(dragClear(gd)) { return true } // deal with other UI elements, and allow them to cancel dragging

                var eln=this,
                    el3=d3.select(this),
                    annx0=Number(ann.attr('x')),
                    anny0=Number(ann.attr('y')),
                    xf=undefined,
                    yf=undefined;
                gd.dragged = false;
                window.onmousemove = function(e2) {
                    var dx = e2.clientX-e.clientX,
                        dy = e2.clientY-e.clientY;
                    if(Math.abs(dx)<MINDRAG) dx=0;
                    if(Math.abs(dy)<MINDRAG) dy=0;
                    if(dx||dy) {gd.dragged = true}
                    arrowgroup.attr('transform','translate('+dx+','+dy+')');
                    ann.call(setPosition, annx0+dx, anny0+dy);
                    if(options.ref=='paper') {
                        xf=(ax+dx-gm.l+(gd.lw<0 ? gd.lw : 0))/(gl.width-gm.l-gm.r-(gd.lw ? Math.abs(gd.lw) : 0));
                        yf=(ay+dy-gm.t-(gd.lh>0 ? gd.lh : 0))/(gl.height-gm.t-gm.b-(gd.lh ? Math.abs(gd.lh) : 0));
                    }
                    else {
                        xf = options.x+dx/gd.layout.xaxis.m;
                        yf = options.y+dy/gd.layout.yaxis.m;
                    }
                    return pauseEvent(e2);
                }
                window.onmouseup = function(e2) {
                    window.onmousemove = null; window.onmouseup = null;
                    if(gd.dragged && xf!=undefined && yf!=undefined) {
                        gd.changed = true;
                        annotation(gd,index,{x:xf,y:yf});
                    }
                    return pauseEvent(e2);
                }
                return pauseEvent(e);
            }
        }
    }
    if(options.showarrow) {drawArrow(0,0)}

    // user dragging the annotation
    // aligns left/right/center on resize or new text if drag pos
    // is in left 1/3, middle 1/3, right 1/3
    // choose left/center/right align via:
    //  xl=(left-ml)/plotwidth, xc=(center-ml/plotwidth), xr=(right-ml)/plotwidth
    //  if(xl<2/3-xc) gll.x=xl;
    //  else if(xr>4/3-xc) gll.x=xr;
    //  else gll.x=xc;
    ann.node().onmousedown = function(e) {
        if(dragClear(gd)) return true; // deal with other UI elements, and allow them to cancel dragging

        var eln=this,
            el3=d3.select(this),
            x0=Number(el3.attr('x')),
            y0=Number(el3.attr('y')),
            xf=undefined,
            yf=undefined;
        gd.dragged = false;
        window.onmousemove = function(e2) {
            var dx = e2.clientX-e.clientX,
                dy = e2.clientY-e.clientY;
            if(Math.abs(dx)<MINDRAG) dx=0;
            if(Math.abs(dy)<MINDRAG) dy=0;
            if(dx||dy) {gd.dragged = true}
            el3.call(setPosition, x0+dx, y0+dy);
            var csr='pointer';
            if(options.showarrow) {
                xf = options.ax+dx;
                yf = options.ay+dy;
                drawArrow(dx,dy);
            }
            else if(options.ref=='paper') {
                var xl=(x0+dx-gm.l+(gd.lw<0 ? gd.lw : 0))/(gl.width-gm.l-gm.r-(gd.lw ? Math.abs(gd.lw) : 0)),
                    xr=xl+legendwidth/(gl.width-gm.l-gm.r),
                    xc=(xl+xr)/2;
                if(xl<(2/3)-xc) xf=xl;
                else if(xr>4/3-xc) xf=xr;
                else xf=xc;
                var yt=(y0+dy-gm.t-(gd.lh>0 ? gd.lh : 0))/(gl.height-gm.t-gm.b-(gd.lh ? Math.abs(gd.lh) : 0)),
                    yb=yt+legendheight/(gl.height-gm.t-gm.b),
                    yc=(yt+yb)/2;
                if(yt<(2/3)-yc) yf=1-yt;
                else if(yb>4/3-yc) yf=1-yb;
                else yf=1-yc;
                // now set the mouse cursor so user can see how the annotation will be aligned
                csr = nineCursors(xf,yf);
            }
            else {
                xf = options.x+dx/gd.layout.xaxis.m;
                yf = options.y+dy/gd.layout.yaxis.m;
            }
            $(eln).css('cursor',csr);
            return pauseEvent(e2);
        }
        window.onmouseup = function(e2) {
            window.onmousemove = null; window.onmouseup = null;
            $(eln).css('cursor','');
            if(gd.dragged && xf!=undefined && yf!=undefined) {
                annotation(gd,index,options.showarrow ? {ax:xf,ay:yf} : {x:xf,y:yf});
            }
            return pauseEvent(e2);
        }
        return pauseEvent(e);
    }
}

// set cursors pointing toward the closest corner/side, to indicate alignment
function nineCursors(x,y){
    if(x<1/3) {
        if(y<1/3) {return 'sw-resize'}
        if(y<2/3) {return 'w-resize'}
        return 'nw-resize';
    }
    if(x<2/3) {
        if(y<1/3) {return 's-resize'}
        if(y<2/3) {return 'move'}
        return 'n-resize';
    }
    if(y<1/3) {return 'se-resize'}
    if(y<2/3) {return 'e-resize'}
    return 'ne-resize';
}

// add arrowhead(s) to a path or line d3 element el3
// style: 1-6, first 5 are pointers, 6 is circle, 7 is square
// ends is 'start', 'end' (default), 'start+end'
// mag is magnification vs. default (default 1)
function arrowhead(el3,style,ends,mag) {
    var el = el3.node();
        s = ['M-1,-2V2L1,0Z',
            'M-2,-2V2L2,0Z',
            'M-2,-2L0,0L-2,2L2,0Z',
            'M-2.2,-2.2L0,0L-2.2,2.2L-1.4,3L1.6,0L-1.4,-3Z',
            'M-4.2,-2.1L0,0L-4.2,2.1L-3.8,3L2.2,0L-3.8,-3Z',
            'M2,0A2,2 0 1,1 0,-2A2,2 0 0,1 2,0Z',
            'M2,2V-2H-2V2Z'][style-1];
    if(!s) return;
    if(typeof ends != 'string' || !ends) ends = 'end';

    if(el.nodeName=='line') {
        var start = {x:el3.attr('x1'),y:el3.attr('y1')},
            end = {x:el3.attr('x2'),y:el3.attr('y2')},
            dstart = end,
            dend = start;
    }
    else if(el.nodeName=='path') {
        var start = el.getPointAtLength(0),
            dstart = el.getPointAtLength(0.1),
            pathlen = el.getTotalLength(),
            end = el.getPointAtLength(pathlen),
            dend = el.getPointAtLength(pathlen-0.1);
    }

    var drawhead = function(p,q) {
        var rot = Math.atan2(p.y-q.y,p.x-q.x)*180/Math.PI,
            scale = (el3.attr('stroke-width') || 1)*(mag||1),
            stroke = el3.attr('stroke') || '#000',
            opacity = el3.style('stroke-opacity') || 1;
        if(style>5) { rot=0 } // don't rotate square or circle
        d3.select(el.parentElement).append('path')
            .attr('class',el3.attr('class'))
            .attr('data-index',el3.attr('data-index'))
            .style('fill',stroke)
            .style('fill-opacity',opacity)
            .attr('stroke-width',0)
            .attr('d',s)
            .attr('transform','translate('+p.x+','+p.y+')rotate('+rot+')scale('+scale+')');
    }

    if(ends.indexOf('start')>=0) { drawhead(start,dstart) }
    if(ends.indexOf('end')>=0) { drawhead(end,dend) }
}

// allArrowheads: call twice to make an arrowheads dropdown.
// once (with no container) for the data to send to layoutBoxDrop,
// and again (with a container) to add arrowheads to the list
function allArrowheads(container){
    // with no args, output an array of elements for the dropdown list
    if(!container) {
        out=[];
        for(var i=1; i<=7; i++){
            out.push({
                val:i,
                name:'<svg width="40" height="20" data-arrowhead="'+i+'" style="position: relative; top: 2px;">'+
                    '<line stroke="rgb(0,0,0)" style="fill: none;" x1="5" y1="10" x2="25" y2="10" stroke-width="2">'+
                    '</line></svg>'
            });
        }
        return out;
    }
    // if a dom element is passed in, add appropriate arrowheads to every arrowhead selector in the container
    else {
        $(container).find('[data-arrowhead]').each(function(){
            arrowhead(d3.select(this).select('line'),Number($(this).attr('data-arrowhead')));
        });
    }
}

function constrain(v,v0,v1) { return Math.max(v0,Math.min(v1,v)) }

// look for intersection of two line segments (1->2 and 3->4) - returns array [x,y] if they do, null if not
// return the intersection and the fraction of the way from 1->2 (t) and 3->4 (u)
function line_intersect(x1,y1,x2,y2,x3,y3,x4,y4) {
    var a=x2-x1, b=x3-x1, c=x4-x3,
        d=y2-y1, e=y3-y1, f=y4-y3,
        det=a*f-c*d;
    if(det==0) { return null } // parallel lines, so intersection is undefined - ignore the case where they are colinear
    var t=(b*f-c*e)/det,
        u=(b*d-a*e)/det;
    if(u<0 || u>1 || t<0 || t>1) { return null } // segments do not intersect
    return {x:x1+a*t, y:y1+d*t};
}

// since our drag events cancel event bubbling, need to explicitly deal with other elements
function dragClear(gd) {
    // explicitly disable dragging when a popover is present
    if($('.popover').length) return true;
    // because we cancel event bubbling, input won't receive its blur event.
    if(gd.input) gd.input.trigger('blur');
    return false;
}

// -----------------------------------------------------
// Auto-grow text input, for editing graph items
// -----------------------------------------------------

// from http://jsbin.com/ahaxe, heavily edited
// to grow centered, set o.align='center'
// el is the raphael element containing the edited text (eg gd.xtitle)
// cont is the location the value is stored (eg gd.layout.xaxis)
// prop is the property name in that container (eg 'title')
// o is the settings for the input box (can be left blank to use defaults below)
// This is a bit ugly... but it's the only way I could find to pass in the element
// (and layout var) totally by reference...
function autoGrowInput(eln) {
    var gd=$(eln).parents('.ui-tabs-panel')[0];
    $(eln).tooltip('destroy'); // TODO: would like to leave this visible longer but then it loses its parent... how to avoid?
    var el3 = d3.select(eln), el = el3.attr('class'), cont, prop, ref=$(eln);
    var o = {maxWidth: 1000, minWidth: 20}, fontCss={};
    var mode = (el.slice(1,6)=='title') ? 'title' :
                (el.slice(0,4)=='drag') ? 'drag' :
                (el.slice(0,6)=='legend') ? 'legend' :
                (el.slice(0,10)=='annotation') ? 'annotation' :
                    'unknown';

    if(mode=='unknown') {
        plotlylog('oops, autoGrowInput doesn\'t recognize this field',el,eln);
        return;
    }
    if(!gd.mainsite && mode!='drag') {
        plotlylog('not on the main site but tried to edit text. ???',el,eln);
        return;
    }

    // are we editing a title?
    if(mode=='title') {
        cont =  {xtitle:gd.layout.xaxis, ytitle:gd.layout.yaxis, gtitle:gd.layout}[el];
        prop = 'title';
        // if box is initially empty, it's cue text so we can't grab its properties:
        // so make a dummy element to get the right properties; it will be deleted
        // immediately after grabbing properties.
        if($.trim(cont[prop])=='') {
            el3.remove();
            cont[prop]='.'; // very narrow string, so we can ignore its width
            makeTitles(gd,el);
            cont[prop]='';
            el3=gd.paper.select('.'+el);
            eln=el3.node();
        }
        o.align = el=='ytitle' ? 'left' : 'center';
    }
    // how about an axis endpoint?
    else if(mode=='drag') {
        if(el=='drag ndrag') { cont=gd.layout.yaxis, prop=1 }
        else if(el=='drag sdrag') { cont=gd.layout.yaxis, prop=0 }
        else if(el=='drag wdrag') { cont=gd.layout.xaxis, prop=0 }
        else if(el=='drag edrag') { cont=gd.layout.xaxis, prop=1 }
        o.align = (el=='drag edrag') ? 'right' : 'left';
        ref=$(gd).find('.xtitle'); // font properties reference
    }
    // legend text?
    else if(mode=='legend') {
        var tn = Number(el.split('-')[1])
        cont = gd.data[tn], prop='name';
        var cont2 = gd.calcdata[tn][0].t;
        o.align = 'left';
    }
    // annotation
    else if(mode=='annotation') {
        var an = Number(ref.parent().attr('data-index'));
        cont = gd.layout.annotations[an], prop='text';
        o.align = 'center';
    }

    var fa=['font-size','font-family','font-weight','font-style','font-stretch',
        'font-variant','letter-spacing','word-spacing'];
    var fapx=['font-size','letter-spacing','word-spacing'];
    for(i in fa) {
        var ra=ref.attr(fa[i]);
        if(fapx.indexOf(fa[i])>=0 && Number(ra)>0) ra+='px';
        if(ra) fontCss[fa[i]]=ra;
    }

    o.comfortZone = (Number(String(fontCss['font-size']).split('px')[0]) || 20) + 3;

    var eltrans=el3.attr('transform'),
        bbox=eln.getBoundingClientRect(),
        input = $('<input/>').appendTo(gd); // TODO: replace with textarea so we can multiline it
    gd.input=input;

    // first put the input box at 0,0, then calculate the correct offset vs orig. element
    input.css(fontCss)
        .css({position:'absolute', top:0, left:0, 'z-index':6000});

    if(mode=='drag') {
        // show enough digits to specify the position to about a pixel, but not more
        var v=cont.range[prop], diff=Math.abs(v-cont.range[1-prop]);
        if(cont.type=='date'){
            var d=new Date(v); // dates are stored in ms
            var ds=$.datepicker.formatDate('yy-mm-dd',d); // always show the date part
            if(diff<1000*3600*24*30) ds+=' '+lpad(d.getHours(),2);  // <30 days: add hours
            if(diff<1000*3600*24*2) ds+=':'+lpad(d.getMinutes(),2); // <2 days: add minutes
            if(diff<1000*3600*3) ds+=':'+lpad(d.getSeconds(),2);    // <3 hours: add seconds
            if(diff<1000*300) ds+='.'+lpad(d.getMilliseconds(),3);  // <5 minutes: add ms
            input.val(ds);
        }
        else if(cont.type=='log') {
            var dig=Math.ceil(Math.max(0,-Math.log(diff)/Math.LN10))+3;
            input.val(d3.format('.'+String(dig)+'g')(Math.pow(10,v)));
        }
        else { // linear numeric
            var dig=Math.floor(Math.log(Math.abs(v))/Math.LN10)-Math.floor(Math.log(diff)/Math.LN10)+4;
            input.val(d3.format('.'+String(dig)+'g')(v));
        }
    }
    else input.val($.trim(cont[prop]).replace(/(\r\n?|\n\r?)/g,'<br>'));

    var val = input.val(),
        testSubject = $('<tester/>').css({
            position: 'absolute',
            top: -9999,
            left: -9999,
            width: 'auto',
            whiteSpace: 'nowrap'
        })
        .css(fontCss)
        .insertAfter(input)
        .html(escaped(val));

    var testWidth=function(){
        return Math.min(Math.max(testSubject.width()+o.comfortZone,o.minWidth),o.maxWidth)
    }
    input.width(testWidth());

    var ibbox=input[0].getBoundingClientRect(),ileft=bbox.left-ibbox.left;
    input.css('top',(bbox.top-ibbox.top+(bbox.height-ibbox.height)/2)+'px');
    if(o.align=='right') ileft+=bbox.width-ibbox.width;
    else if(o.align=='center') ileft+=(bbox.width+o.comfortZone-ibbox.width)/2;
    input.css('left',ileft+'px');

    var leftshift={left:0, center:0.5, right:1}[o.align];
    var left0=input.position().left+input.width()*leftshift;

    // for titles, take away the existing one as soon as the input box is made
    if(mode=='annotation')
        gd.paper.selectAll('svg.annotation[data-index="'+an+'"]').remove();
    else if(mode!='drag')
        gd.paper.selectAll('[class="'+el+'"]').remove();
    input[0].select();

    var removeInput=function(){
        input.remove();
        testSubject.remove();
        gd.input=null;
    }

    input.bind('keyup keydown blur update',function(e) {
        var valold=val;
        val=input.val();
        if(!gd.input || !gd.layout) return; // occasionally we get two events firing...

        // leave the input or press return: accept the change
        if((e.type=='blur') || (e.type=='keydown' && e.which==13)) {

            if(mode=='title') {
                cont[prop]=$.trim(val);
                makeTitles(gd,el);
            }
            else if(mode=='drag') {
                var v= (cont.type=='log') ? Math.log(Number($.trim(val)))/Math.LN10 :
                    (cont.type=='date') ? DateTime2ms($.trim(val)) : Number($.trim(val));
                if($.isNumeric(v)) {
                    cont.range[prop]=Number(v);
                    dragTail(gd);
                }
            }
            else if(mode=='legend') {
                cont[prop]=$.trim(val);
                cont2[prop]=$.trim(val);
                gd.layout.showlegend=true;
                gd.changed = true;
                legend(gd);
            }
            else if(mode=='annotation') {
                gd.changed = true;
                annotation(gd,an,prop,$.trim(val));
            }
            removeInput();
        }
        // press escape: revert the change
        else if(e.type=='keydown' && e.which==27) {
            if(mode=='title') makeTitles(gd,el);
            else if(mode=='legend') legend(gd);
            removeInput();
        }
        else if(val!=valold) {
            // If content has changed, enter in testSubject and update input width & position
            testSubject.html(escaped(val));
            var newWidth = testWidth();
            input.css({width: newWidth, left: left0-newWidth*leftshift});
        }
    });
}

// ----------------------------------------------------
// Ticks and grids
// ----------------------------------------------------

// calculate the ticks: text, values, positioning
// if ticks are set to automatic, determine the right values (tick0,dtick)
// in any case, set tickround to # of digits to round tick labels to,
// or codes to this effect for log and date scales
function calcTicks(gd,a) {
    // calculate max number of (auto) ticks to display based on plot size
    // TODO: take account of actual label size here
/*<<<<<<< HEAD
    if(a===gd.layout.yaxis)
        var nt = Math.max(3,Math.min(10,gd.plotheight/40));
    else
        var nt = Math.max(3,Math.min(10,gd.plotwidth/80));

    var rt=Math.abs(a.range[1]-a.range[0])/nt; // min tick spacing
    //AXISTYPEif(a.isdate){
    if(a.type=='date'){
        if(a.autotick){
            var base;
            a.tick0=new Date(2000,0,1).getTime();
            if(rt>15778800000){ // years if rt>6mo
                rt/=31557600000;
                var rtexp=Math.pow(10,Math.floor(Math.log(rt)/Math.LN10));
                a.dtick='M'+String(12*rtexp*roundUp(rt/rtexp,[2,5,10]));
                a.tickround='y';
            }
            else if(rt>1209600000){ // months if rt>2wk
                rt/=2629800000;
                a.dtick='M'+roundUp(rt,[1,2,3,6]);
                a.tickround='m';
            }
            else if(rt>43200000){ // days if rt>12h
                base=86400000;
                a.tick0=new Date(2000,0,2).getTime(); // get week ticks on sunday
                a.dtick=base*roundUp(rt/base,[1,2,3,7,14]); // 2&3 day ticks are weird, but need something btwn 1,7
                a.tickround='d';
            }
            else if(rt>1800000){ // hours if rt>30m
                base=3600000;
                a.dtick=base*roundUp(rt/base,[1,2,3,6,12]);
                a.tickround='H';
            }
            else if(rt>30000){ // minutes if rt>30sec
                base=60000;
                a.dtick=base*roundUp(rt/base,[1,2,5,10,15,30]);
                a.tickround='M';
            }
            else if(rt>500){ // seconds if rt>0.5sec
                base=1000;
                a.dtick=base*roundUp(rt/base,[1,2,5,10,15,30]);
                a.tickround='S';
            }
            else { //milliseconds
                var rtexp=Math.pow(10,Math.floor(Math.log(rt)/Math.LN10));
                a.dtick=rtexp*roundUp(rt/rtexp,[2,5,10]);
                a.tickround=Math.pow(10,3-Math.round(Math.log(a.dtick/2)/Math.LN10));
            }
        }
    }
    //AXISTYPEelse if(a.islog){
    else if(a.type=='log'){
        if(a.autotick){
            a.tick0=0;
            if(rt>0.7){ //only show powers of 10
                a.dtick=Math.ceil(rt);
            }
            else if(rt*nt<1){ // likely no power of 10 visible
                // ticks on a linear scale, labeled fully
                rt=Math.abs(Math.pow(10,a.range[1])-Math.pow(10,a.range[0]))/nt;
                var rtexp=Math.pow(10,Math.floor(Math.log(rt)/Math.LN10));
                a.dtick=rtexp*roundUp(rt/rtexp,[2,5,10]);
                //round tick labels to 2 digits past largest digit of dtick
                a.tickround=Math.pow(10,2-Math.round(Math.log(a.dtick)/Math.LN10));
                a.dtick='L'+String(a.dtick);
            }
            else { // include intermediates between powers of 10, labeled with small digits
                // a.dtick="D2" (show 2 and 5) or "D1" (show all digits)
                // use a.tickround to store the first tick
                var vmin=Math.pow(10,Math.min(a.range[1],a.range[0]));
                var minexp=Math.pow(10,Math.floor(Math.log(vmin)/Math.LN10));
                if(rt>0.3){
                    a.dtick='D2';
                    a.tickround=minexp*roundUp(vmin/minexp,[2,5,10]);
                }
                else {
                    a.dtick='D1';
                    a.tickround=minexp*roundUp(vmin/minexp,[2,3,4,5,6,7,8,9,10]);
                }
            }
        }
    }
    else{
        if(a.autotick){
            // auto ticks always start at 0
            a.tick0=0;
            var rtexp=Math.pow(10,Math.floor(Math.log(rt)/Math.LN10));
            a.dtick=rtexp*roundUp(rt/rtexp,[2,5,10]);
        }
        //round tick labels to 2 digits past largest digit of dtick
        a.tickround=Math.pow(10,2-Math.round(Math.log(a.dtick)/Math.LN10));
=======*/
    // TODO: rotated ticks for categories or dates
    if(a.autotick || !a.dtick){
        var nt = a.nticks ||
                Math.max(3,Math.min(10,(a===gd.layout.yaxis) ? gd.plotheight/40 : gd.plotwidth/80));
        autoTicks(a,Math.abs(a.range[1]-a.range[0])/nt);
    }

    // check for missing tick0
    if(!a.tick0) {
        if(a.type=='date') { a.tick0 = new Date(2000,0,1).getTime() }
        else { a.tick0 = 0 }
/*>>>>>>> 891800c0e60c48768f22339e71effe31b09856f6*/
    }

    // now figure out rounding of tick values
    a.tickround = autoTickRound(a);

    // set scaling to pixels
    if(a===gd.layout.yaxis) {
        a.m=gd.plotheight/(a.range[0]-a.range[1]);
        a.b=-a.m*a.range[1];
    }
    else {
        a.m=gd.plotwidth/(a.range[1]-a.range[0]);
        a.b=-a.m*a.range[0];
    }

    // find the first tick
    a.tmin=tickFirst(a);

    // check for reversed axis
    var axrev = (a.range[1]<a.range[0]);

    // return the full set of tick vals
    var vals = [],
        endtick = a.range[1];
    if(a.type=='category') {
        endtick = (axrev) ? Math.max(-0.5,endtick) : Math.min(a.categories.length-0.5,endtick);
    }
    for(var x=a.tmin;(axrev)?(x>=endtick):(x<=endtick);x=tickIncrement(x,a.dtick,axrev)) {
        vals.push(tickText(gd, a, x));
    }
    return vals;
}

/*<<<<<<< HEAD
=======*/
// autoTicks: calculate best guess at pleasant ticks for this axis
// takes in the axis object a, and rough tick spacing rt
// outputs (into a):
//   tick0: starting point for ticks (not necessarily on the graph)
//      usually 0 for numeric (=10^0=1 for log) or jan 1, 2000 for dates
//   dtick: the actual, nice round tick spacing, somewhat larger than rt
//      if the ticks are spaced linearly (linear scale, categories,
//          log with only full powers, date ticks < month), this will just be a number
//      months: M#
//      years: M# where # is 12*number of years
//      log with linear ticks: L# where # is the linear tick spacing
//      log showing powers plus some intermediates: D1 shows all digits, D2 shows 2 and 5
function autoTicks(a,rt){
    if(a.type=='date'){
        var base;
        a.tick0=new Date(2000,0,1).getTime();
        if(rt>15778800000){ // years if rt>6mo
            rt/=31557600000;
            var rtexp=Math.pow(10,Math.floor(Math.log(rt)/Math.LN10));
            a.dtick='M'+String(12*rtexp*roundUp(rt/rtexp,[2,5,10]));
        }
        else if(rt>1209600000){ // months if rt>2wk
            rt/=2629800000;
            a.dtick='M'+roundUp(rt,[1,2,3,6]);
        }
        else if(rt>43200000){ // days if rt>12h
            base=86400000;
            a.tick0=new Date(2000,0,2).getTime(); // get week ticks on sunday
            a.dtick=base*roundUp(rt/base,[1,2,3,7,14]); // 2&3 day ticks are weird, but need something btwn 1&7
        }
        else if(rt>1800000){ // hours if rt>30m
            base=3600000;
            a.dtick=base*roundUp(rt/base,[1,2,3,6,12]);
        }
        else if(rt>30000){ // minutes if rt>30sec
            base=60000;
            a.dtick=base*roundUp(rt/base,[1,2,5,10,15,30]);
        }
        else if(rt>500){ // seconds if rt>0.5sec
            base=1000;
            a.dtick=base*roundUp(rt/base,[1,2,5,10,15,30]);
        }
        else { //milliseconds
            var rtexp=Math.pow(10,Math.floor(Math.log(rt)/Math.LN10));
            a.dtick=rtexp*roundUp(rt/rtexp,[2,5,10]);
        }
    }
    else if(a.type=='log'){
        a.tick0=0;
        if(rt>0.7){ //only show powers of 10
            a.dtick=Math.ceil(rt);
        }
        else if(Math.abs(a.range[1]-a.range[0])<1){ // span is less then one power of 10
            var nt = 1.5*Math.abs((a.range[1]-a.range[0])/rt);
            // ticks on a linear scale, labeled fully
            rt=Math.abs(Math.pow(10,a.range[1])-Math.pow(10,a.range[0]))/nt;
            var rtexp=Math.pow(10,Math.floor(Math.log(rt)/Math.LN10));
            a.dtick='L' + String(rtexp*roundUp(rt/rtexp,[2,5,10]));
        }
        else { // include intermediates between powers of 10, labeled with small digits
            // a.dtick="D2" (show 2 and 5) or "D1" (show all digits)
            // use a.tickround to store the first tick
            // I don't think we're still using this... try to remove it
            var vmin=Math.pow(10,Math.min(a.range[1],a.range[0]));
            var minexp=Math.pow(10,Math.floor(Math.log(vmin)/Math.LN10));
            a.dtick = (rt>0.3) ? 'D2' : 'D1';
        }
    }
    else if(a.type=='category') {
        a.tick0=0;
        a.dtick=1;
    }
    else{
        // auto ticks always start at 0
        a.tick0=0;
        var rtexp=Math.pow(10,Math.floor(Math.log(rt)/Math.LN10));
        a.dtick=rtexp*roundUp(rt/rtexp,[2,5,10]);
    }
}

// after dtick is already known, find tickround = precision to display in tick labels
//   for regular numeric ticks, integer # digits after . to round to
//   for date ticks, the last date part to show (y,m,d,H,M,S) or an integer # digits past seconds
function autoTickRound(a) {
    var dt = a.dtick;
    if(a.type=='category') {
        return null;
    }
    else if($.isNumeric(dt) || dt.charAt(0)=='L') {
        if(a.type=='date') {
            if(dt>=86400000) { return 'd' }
            else if(dt>=3600000) { return 'H' }
            else if(dt>=60000) { return 'M' }
            else if(dt>=1000) { return 'S' }
            else { return Math.pow(10,3-Math.round(Math.log(dt/2)/Math.LN10)) }
        }
        else {
            if(!$.isNumeric(dt)) { dt = Number(dt.substr(1)) }
            // 2 digits past largest digit of dtick
            return Math.pow(10,2-Math.round(Math.log(dt)/Math.LN10));
        }
    }
    else if(dt.charAt(0)=='M') {
        return (dt.length==2) ? 'm' : 'y';
    }
    else { return null }
}

/*>>>>>>> 891800c0e60c48768f22339e71effe31b09856f6*/
// return the smallest element from (sorted) array a that's bigger than val
// UPDATE: now includes option to reverse, ie find the largest element smaller than val
// used to find the best tick given the minimum (non-rounded) tick
// particularly useful for date/time where things are not powers of 10
// binary search is probably overkill here...
function roundUp(val,a,reverse){
    var low=0, high=a.length-1, mid;
    if(reverse) var dlow=0, dhigh=1,sRound=Math.ceil;
    else var dlow=1, dhigh=0,sRound=Math.floor;
    while(low<high){
        mid=sRound((low+high)/2)
        if(a[mid]<=val) low=mid+dlow;
        else high=mid-dhigh;
    }
    return a[low];
}

// months and years don't have constant millisecond values
// (but a year is always 12 months so we only need months)
// log-scale ticks are also not consistently spaced, except for pure powers of 10
// numeric ticks always have constant differences, other datetime ticks
// can all be calculated as constant number of milliseconds
function tickIncrement(x,dtick,axrev){
    if($.isNumeric(dtick)) // includes all dates smaller than month, and pure 10^n in log
        return x+(axrev?-dtick:dtick);

    var tType=dtick.charAt(0);
    var dtnum=Number(dtick.substr(1)),dtSigned=(axrev?-dtnum:dtnum);
    // Dates: months (or years)
    if(tType=='M'){
        var y=new Date(x);
        // is this browser consistent? setMonth edits a date but returns that date's milliseconds
        return y.setMonth(y.getMonth()+dtSigned);
    }
    // Log scales: Linear, Digits
    else if(tType=='L')
        return Math.log(Math.pow(10,x)+dtSigned)/Math.LN10;
    else if(tType=='D') {//log10 of 2,5,10, or all digits (logs just have to be close enough to round)
        var tickset=(dtick=='D2')?
            [-0.301,0,0.301,0.699,1]:[-0.046,0,0.301,0.477,0.602,0.699,0.778,0.845,0.903,0.954,1];
        var x2=x+(axrev ? -0.01 : 0.01);
        var frac=roundUp(mod(x2,1), tickset, axrev);
        return Math.floor(x2)+Math.log(d3.round(Math.pow(10,frac),1))/Math.LN10;
    }
    else throw "unrecognized dtick "+String(dtick);
}

// calculate the first tick on an axis
function tickFirst(a){
    var axrev=(a.range[1]<a.range[0]), sRound=(axrev ? Math.floor : Math.ceil);
    if($.isNumeric(a.dtick)) {
        var tmin = sRound((a.range[0]-a.tick0)/a.dtick)*a.dtick+a.tick0;
        // make sure no ticks outside the category list
        if(a.type=='category') {
            if(tmin<0) { tmin=0 }
            if(tmin>a.categories.length-1) { tmin=a.categories.length-1 }
        }
        return tmin
    }

    var tType=a.dtick.charAt(0), dt=Number(a.dtick.substr(1));
    // Dates: months (or years)
    if(tType=='M'){
        var t0=new Date(a.tick0), r0=new Date(a.range[0]);
        var mdif=(r0.getFullYear()-t0.getFullYear())*12+r0.getMonth()-t0.getMonth();
        var t1=t0.setMonth(t0.getMonth()+(Math.round(mdif/dt)+(axrev?1:-1))*dt);
        while(axrev ? t1>a.range[0] : t1<a.range[0]) t1=tickIncrement(t1,a.dtick,axrev);
        return t1;
    }
    // Log scales: Linear, Digits
    else if(tType=='L')
        return Math.log(sRound((Math.pow(10,a.range[0])-a.tick0)/dt)*dt+a.tick0)/Math.LN10;
    else if(tType=='D') {
        var tickset=(a.dtick=='D2')?
            [-0.301,0,0.301,0.699,1]:[-0.046,0,0.301,0.477,0.602,0.699,0.778,0.845,0.903,0.954,1];
        var frac=roundUp(mod(a.range[0],1), tickset, axrev);
        return Math.floor(a.range[0])+Math.log(d3.round(Math.pow(10,frac),1))/Math.LN10;
    }
    else throw "unrecognized dtick "+String(a.dtick);
}

// draw the text for one tick.
// px,py are the location on gd.paper
// prefix is there so the x axis ticks can be dropped a line
// a is the axis layout, x is the tick value
function tickText(gd, a, x){
    var gf = gd.layout.font, tf = a.tickfont,
        font = tf.family || gf.family || 'Arial',
        fontSize = tf.size || gf.size || 12,
        fontColor = tf.color || gf.color || '#000',
        px=0,
        py=0,
        suffix='', // completes the full date info, to be included with only the first tick
        tt;
    if(a.type=='date'){
        var d=new Date(x);
        if(a.tickround=='y')
            tt=$.datepicker.formatDate('yy', d);
        else if(a.tickround=='m')
            tt=$.datepicker.formatDate('M yy', d);
        else {
            if(x==a.tmin) suffix='<br>'+$.datepicker.formatDate('yy', d);
            if(a.tickround=='d')
                tt=$.datepicker.formatDate('M d', d);
            else if(a.tickround=='H')
                tt=$.datepicker.formatDate('M d ', d)+lpad(d.getHours(),2)+'h';
            else {
                if(x==a.tmin) suffix='<br>'+$.datepicker.formatDate('M d, yy', d);
                tt=lpad(d.getHours(),2)+':'+lpad(d.getMinutes(),2);
                if(a.tickround!='M'){
                    tt+=':'+lpad(d.getSeconds(),2);
                    if(a.tickround!='S')
                        tt+=String(Math.round(mod(x/1000,1)*a.tickround)/a.tickround).substr(1);
                }
            }
        }
    }
    else if(a.type=='log'){
        if($.isNumeric(a.dtick)||((a.dtick.charAt(0)=='D')&&(mod(x+.01,1)<.1))) {
            tt=(Math.round(x)==0)?'1':(Math.round(x)==1)?'10':'10'+String(Math.round(x)).sup()
            fontSize*=1.25;
        }
        else if(a.dtick.charAt(0)=='D') {
            tt=Math.round(Math.pow(10,mod(x,1)));
            fontSize*=0.75;
        }
        else if(a.dtick.charAt(0)=='L')
            tt=String(Math.round(Math.pow(10,x)*a.tickround)/a.tickround);
        else throw "unrecognized dtick "+String(a.dtick);
    }
    else if(a.type=='category'){
        var tt0 = a.categories[Math.round(x)];
        if(tt0===undefined) { tt0='' }
        tt=String(tt0);
    }
    else
        tt=String(Math.round(x*a.tickround)/a.tickround);
    // if 9's are printed on log scale, move the 10's away a bit
    if((a.dtick=='D1') && (String(tt).charAt(0)=='1')){
        if(a===gd.layout.yaxis) px-=fontSize/4;
        else py+=fontSize/3;
    }
    return {dx:px, dy:py, text:tt+suffix, fontSize:fontSize, font:font, fontColor:fontColor, x:x};
}

// ticks, grids, and tick labels for axis ax ('x' or 'y', or blank to do both)
function doTicks(gd,ax) {
    if(!ax) {
        doTicks(gd,'x');
        doTicks(gd,'y');
        return;
    }
    var gl=gd.layout,
        gm=gl.margin,
        a={x:gl.xaxis, y:gl.yaxis}[ax],
        vals=calcTicks(gd,a),
        datafn = function(d){return d.text},
        tcls = ax+'tick',
        gcls = ax+'grid',
        zcls = ax+'zl',
        ml = gm.l-(gd.lw<0 ? gd.lw : 0),
        mr = gm.r+(gd.lw>0 ? gd.lw : 0),
        mt = gm.t+(gd.lh>0 ? gd.lh : 0),
        mb = gm.b-(gd.lh<0 ? gd.lh : 0),
        pad = gm.pad+(a.ticks=='outside' ? 1 : -1) * ($.isNumeric(a.linewidth) ? a.linewidth : 1)/2;
    // positioning arguments for x vs y axes
    if(ax=='x') {
        var y1 = gl.height-mb+pad,
            ty = (a.ticks=='inside' ? -1 : 1)*a.ticklen,
            tickpath = 'M'+ml+','+y1+'v'+ty+
                (a.mirror=='ticks' ? ('m0,'+(-gd.plotheight-2*(ty+pad))+'v'+ty): ''),
            g = {x1:ml, x2:ml, y1:gl.height-mb, y2:mt},
            transfn = function(d){return 'translate('+(a.m*d.x+a.b)+',0)'},
            tl = {x:function(d){return d.dx+ml},
                y:function(d){return d.dy+y1+(a.ticks=='outside' ? a.ticklen : a.linewidth+1)+d.fontSize},
                anchor:'middle'};
    }
    else if(ax=='y') {
        var x1 = ml-pad,
            tx = (a.ticks=='inside' ? 1 : -1)*a.ticklen,
            tickpath = 'M'+x1+','+mt+'h'+tx+
                (a.mirror=='ticks' ? ('m'+(gd.plotwidth-2*(tx-pad))+',0h'+tx): ''),
            g = {x1:ml, x2:gl.width-mr, y1:mt, y2:mt},
            transfn = function(d){return 'translate(0,'+(a.m*d.x+a.b)+')'},
            tl = {x:function(d){return d.dx+x1-(a.ticks=='outside' ? a.ticklen : a.linewidth+1)},
                y:function(d){return d.dy+mt+d.fontSize/2},
                anchor:'end'};
    }
    else {
        plotlylog('unrecognized doTicks axis',ax);
        return;
    }

    // ticks
    var ticks=gd.axislayer.selectAll('path.'+tcls).data(vals,datafn);
    if(a.ticks) {
        ticks.enter().append('path').classed(tcls,1).classed('ticks',1)
            .call(strokeColor, a.tickcolor || '#000')
            .attr('stroke-width', a.tickwidth || 1)
            .attr('d',tickpath)
        ticks.attr('transform',transfn);
        ticks.exit().remove();
    }
    else
        ticks.remove();

    // tick labels
    gd.axislayer.selectAll('text.'+tcls).remove(); // TODO: problems with reusing labels... shouldn't need this.
    var yl=gd.axislayer.selectAll('text.'+tcls).data(vals,datafn);
    if(a.showticklabels) {
        yl.enter().append('text').classed(tcls,1)
            .call(setPosition, tl.x, tl.y)
            .attr('font-family',function(d){return d.font})
            .attr('font-size',function(d){return d.fontSize})
            .attr('fill',function(d){return d.fontColor})
            .attr('text-anchor',tl.anchor)
            .each(function(d){styleText(this,d.text)});
        yl.attr('transform',transfn);
        yl.exit().remove();
    }
    else
        yl.remove();

    // grid
    // TODO: must be a better way to find & remove zero lines? this will fail when we get to manual ticks
    var grid = gd.axislayer.selectAll('line.'+gcls).data(vals,datafn),
        gridwidth = a.gridwidth || 1;
    if(a.showgrid!=false) {
        grid.enter().append('line').classed(gcls,1)
            .call(strokeColor, a.gridcolor || '#ddd')
            .attr('stroke-width', gridwidth)
            .attr('x1',g.x1)
            .attr('x2',g.x2)
            .attr('y1',g.y1)
            .attr('y2',g.y2)
            .each(function(d) {if(a.zeroline && a.type=='linear' && d.text=='0') d3.select(this).remove();});
            //AXISTYPE.each(function(d) {if(a.zeroline && !a.islog && !a.isdate && d.text=='0') d3.select(this).remove();});
        grid.attr('transform',transfn);
        grid.exit().remove();
    }
    else
        grid.remove();

    // zero line
    var zl = gd.axislayer.selectAll('line.'+zcls).data(a.range[0]*a.range[1]<=0 ? [{x:0}] : []);
    if(a.zeroline) {
        zl.enter().append('line').classed(zcls,1).classed('zl',1)
            .call(strokeColor, a.zerolinecolor || '#000')
            .attr('stroke-width', a.zerolinewidth || gridwidth)
            .attr('x1',g.x1)
            .attr('x2',g.x2)
            .attr('y1',g.y1)
            .attr('y2',g.y2);
        zl.attr('transform',transfn);
        zl.exit().remove();
    }
    else
        zl.remove();

    // now move all ticks and zero lines to the top of axislayer (ie over other grid lines)
    // looks cumbersome in d3, so switch to jquery.
    var al = $(gd.axislayer.node());
    al.find('.zl').appendTo(al);
    al.find('.ticks').appendTo(al);
}

// ----------------------------------------------------
// styling for svg text, in ~HTML format
// ----------------------------------------------------

//   <br> or \n makes a new line (translated to opening and closing <l> tags)
// others need opening and closing tags:
//   <sup>: superscripts
//   <sub>: subscripts
//   <b>: bold
//   <i>: italic
//   <font>: with any of style, weight, size, family, and color attributes changes the font
// tries to find < and > that aren't part of a tag and convert to &lt; and &gt;
// but if it fails, displays the unparsed text with a tooltip about the error
// TODO: will barf on tags crossing newlines... need to close and reopen any such tags if we want to allow this.
function styleText(sn,t) {
    if(t===undefined) return;
    var s=d3.select(sn);
    // whitelist of tags we accept - make sure new tags get added here as well as styleTextInner
    var tags=['sub','sup','b','i','font'];
    var tagRE='\x01(\\/?(br|'+tags.join('|')+')(\\s[^\x01\x02]*)?\\/?)\x02';
    // take the most permissive reading we can of the text:
    // if we don't recognize a tag, treat it as literal text
    var t1=t.replace(/</g,'\x01') // first turn all <, > to non-printing \x01, \x02
        .replace(/>/g,'\x02')
        .replace(new RegExp(tagRE,'gi'),'<$1>') // next turn good tags back to <...>
        .replace(/(<br(\s[^<>]*)?\/?>|\n)/gi, '</l><l>') // translate <br> and \n
        .replace(/\x01/g,'&lt;') // finally turn any remaining \x01, \x02 into &lt;, &gt;
        .replace(/\x02/g,'&gt;');
    // close unclosed tags
    for(i in tags) {
        var om=t1.match(new RegExp('<'+tags[i],'gi')), opens=om?om.length:0;
        var cm=t1.match(new RegExp('<\\/'+tags[i],'gi')), closes=cm?cm.length:0;
        while(closes<opens) { closes++; t1+='</'+tags[i]+'>'}
    }
    // quote unquoted attributes
    var attrRE=/(<[^<>]*=\s*)([^<>\s"']+)(\s|>)/g;
    while(t1.match(attrRE)) t1=t1.replace(attrRE,'$1"$2"$3');
    // parse the text into an xml tree
    lines=new DOMParser()
        .parseFromString('<t><l>'+t1+'</l></t>','text/xml')
        .getElementsByTagName('t')[0]
        .childNodes;
    if(lines[0].nodeName=='parsererror') {
        s.text(t);
        $(s).tooltip({title:"Oops! We didn't get that. You can style text with "+
                "HTML-like tags, but all tags except &lt;br&gt; must be closed, and "+
                "sometimes you have to use &amp;gt; for &gt; and &amp;lt; for &lt;."})
            .tooltip('show');
    }
    // create the styled output
    else {
        for(var i=0; i<lines.length;i++) {
            var l=s.append('tspan').attr('class','nl');
            if(i>0) l.attr('x',s.attr('x')).attr('dy',1.3*s.attr('font-size'));
            styleTextInner(l,lines[i].childNodes);
        }
    }
    // if the user did something weird and produced an empty output, give it some size
    // and make it transparent, so they can get it back again
    var bb=sn.getBoundingClientRect();
    if(bb.width==0 || bb.height==0) {
        s.selectAll('tspan').remove();
        styleText(sn,'XXXXX');
        s.attr('opacity',0);
    }
}

function styleTextInner(s,n) {
    for(var i=0; i<n.length;i++) {
        var nn=n[i].nodeName.toLowerCase();
        if(nn=='#text') {
            if(s.text()) s.append('tspan').text(n[i].nodeValue);
            else s.text(n[i].nodeValue);
        }
        else if(nn=='sup') {
            styleTextInner(s.append('tspan').attr('baseline-shift','super').attr('font-size','70%'),
              n[i].childNodes);
        }
        else if(nn=='sub') {
            styleTextInner(s.append('tspan').attr('baseline-shift','sub').attr('font-size','70%'),
              n[i].childNodes);
        }
        else if(nn=='b') {
            styleTextInner(s.append('tspan').attr('font-weight','bold'),
              n[i].childNodes);
        }
        else if(nn=='i') {
            styleTextInner(s.append('tspan').attr('font-style','italic'),
              n[i].childNodes);
        }
        else if(nn=='font') {
            var ts=s.append('tspan');
            for(var j=0; j<n[i].attributes.length; j++) {
                var at=n[i].attributes[j],atl=at.name.toLowerCase(),atv=at.nodeValue;
                if(atl=='style') { ts.attr('font-style',atv) }
                else if(atl=='weight') { ts.attr('font-weight',atv) }
                else if(atl=='size') { ts.attr('font-size',atv) }
                else if(atl=='family') { ts.attr('font-family',atv) }
                else if(atl=='color') { ts.call(fillColor,atv) }
            }
            styleTextInner(ts, n[i].childNodes);
        }
    }
}

// ----------------------------------------------------
// Graph file operations
// ----------------------------------------------------

// ------------------------------- graphToGrid

function graphToGrid(){
    startspin();
    var gd=gettab();
    var csrftoken=$.cookie('csrftoken');
    if(gd.fid !== undefined && gd.fid !='')
        $.post("/pullf/", {'csrfmiddlewaretoken':csrftoken, 'fid': gd.fid, 'ft':'grid'}, fileResp);
    else {
        var data = [];
        for(d in gd.data) data.push(stripSrc(gd.data[d]));
        plotlylog('~ DATA ~');
        plotlylog(data);
        $.post("/pullf/", {'csrfmiddlewaretoken':csrftoken, 'data': JSON.stringify({'data':data}), 'ft':'grid'}, fileResp);
    }
}

// ----------------------------------------------------
// Utility functions
// ----------------------------------------------------

uoStack=[];
// merge objects i and up recursively
function updateObject(i,up) {
    if(!$.isPlainObject(up)) return i;
    var o = uoStack[uoStack.push({})-1]; // seems like JS doesn't fully implement recursion... if I say o={} here then each level destroys the previous.
    for(key in i) o[key]=i[key];
    for(key in up) {
        if($.isPlainObject(up[key]))
            o[key]=updateObject($.isPlainObject(i[key]) ? i[key] : {}, up[key]);
        else o[key]=($.isNumeric(i[key]) && $.isNumeric(up[key])) ? Number(up[key]) : up[key]; // if the initial object had a number and the update can be a number, coerce it
    }
    return uoStack.pop();
}

// aggregate value v and array a (up to len, if specified)
// using function f (ie Math.min, etc)
// throwing out non-numeric values
// if there's no continuing value v, use null for selector-type functions (max,min)
//   or 0 for summation-type functions
function aggNums(f,v,a,len) {
    if(!len) { len=a.length }
    if(!$.isNumeric(v)) { v=false }
// 	var r=($.isNumeric(v)) ? v : false;
	for(i=0; i<len; i++) {
	    if(!$.isNumeric(v)) { v=a[i] }
	    else if($.isNumeric(a[i])) { v=f(v,a[i]) }
	}
	return v;
}

// does the array a have mostly dates rather than numbers?
// note: some values can be neither (such as blanks, text)
// 2- or 4-digit integers can be both, so require twice as many
// dates as non-dates, to exclude cases with mostly 2 & 4 digit
// numbers and a few dates
function moreDates(a) {
    var dcnt=0, ncnt=0;
    for(var i in a) {
        if(isDateTime(a[i])) dcnt+=1;
        if($.isNumeric(a[i])) ncnt+=1;
    }
    return (dcnt>ncnt*2);
}

// does the array look like something that should be plotted on a log axis?
// it should all be >0 or non-numeric
// then it should have a range max/min of at least 100
// and at least 1/4 of distinct values < max/10
function loggy(d,ax) {
    var vals=[],v,c;
    var ax2= (ax=='x') ? 'y' : 'x';
    for(curve in d){
        c=d[curve];
        // curve has data: test each numeric point for <=0 and add if unique
        if(ax in c) {
            for(i in c[ax]) {
                v=c[ax][i];
                if($.isNumeric(v)){
                    if(v<=0) return false;
                    else if(vals.indexOf(v)<0) vals.push(v);
                }
            }
        }
        // curve has linear scaling: test endpoints for <=0 and add all points if unique
        else if((ax+'0' in c)&&('d'+ax in c)&&(ax2 in c)) {
            if((c[ax+'0']<=0)||(c[ax+'0']+c['d'+ax]*(c[ax2].length-1)<=0)) return false;
            for(i in d[curve][ax2]) {
                v=c[ax+'0']+c['d'+ax]*i;
                if(vals.indexOf(v)<0) vals.push(v);
            }
        }
    }
    // now look for range and distribution
    var mx=Math.max.apply(Math,vals), mn=Math.min.apply(Math,vals);
    return ((mx/mn>=100)&&(vals.sort()[Math.ceil(vals.length/4)]<mx/10));
}

// are the (x,y)-values in gd.data all text?
function category(d,ax) {
    var vals=[],v,c;
    var ax2= (ax=='x') ? 'y' : 'x';
    for(curve in d){
        c=d[curve];
        // curve has data: test each point for non-numeric text
        if(ax in c) {
            for(i in c[ax]) {
                v=c[ax][i];
                if($.isNumeric(v)){ return false; }
            }
        }
        // curve has linear scaling (ie, y0 and yd in gd.data instead of y)
        // this is clearly not a categorical axis, so return false
        else {
            return false;
        }
    }
    return true;
}

// convertToAxis: convert raw data to numbers
// dates -> ms since the epoch,
// categories -> integers
// log: we no longer take log here, happens later
function convertToAxis(o,a){
    // find the conversion function
    if(a.type=='date') { var fn = DateTime2ms }
    else if(a.type=='category') {
        // create the category list
        // this will enter the categories in the order it encounters them,
        // ie all the categories from the first data set, then all the ones
        // from the second that aren't in the first etc.
        // TODO: sorting options - I guess we'll have to do this in plot()
        // after finishing calcdata
        if($.isArray(o)) {
            if(!a.categories) { a.categories=[] }
            o.forEach(function(v){ if(a.categories.indexOf(v)==-1) { a.categories.push(v) } });
        }
        else if(!a.categories || !a.categories.length) {
            console.log('Error! Tried to convert single category to axis with no existing categories');
            return null;
        }
        var fn = function(v){ return a.categories.indexOf(v) }
    }
    else { var fn = Number }

    // do the conversion
    if($.isArray(o)) { return o.map(fn) }
    else { return fn(o) }
}

// do two bounding boxes from getBoundingClientRect,
// ie {left,right,top,bottom,width,height}, overlap?
function bBoxIntersect(a,b){
    if(a.left>b.right || b.left>a.right || a.top>b.bottom || b.top>a.bottom) { return false }
    return true;
}

// create a copy of data, with all dereferenced src elements stripped
// so if there's xsrc present, strip out x
// needs to do this recursively because some src can be inside sub-objects
// also strip "drawing" element, which is a reference to the Raphael objects
function stripSrc(d) {
    var o={};
    for(v in d) {
        if(!(v+'src' in d)) {
            if($.isPlainObject(d[v])) o[v]=stripSrc(d[v]);
            else o[v]=d[v];
        }
    }
    return o;
}

// kill the main spinner
function killspin(){
    if(gettab()!==undefined){
        if(gettab().spinner !== undefined){
            gettab().spinner.stop();
        }
    }
    $('.spinner').remove();
}

// start the main spinner
function startspin(parent){
    if(parent===undefined){ var parent=gettab(); }
    // big spinny
    var opts = {
        lines: 17, // The number of lines to draw
        length: 30, // The length of each line _30
        width: 6, // The line thickness
        radius: 37, // The radius of the inner circle
        corners: 1, // Corner roundness (0..1)
        rotate: 0, // The rotation offset
        color: '#000', // #rgb or #rrggbb
        speed: 1, // Rounds per second
        trail: 60, // Afterglow percentage
        shadow: false, // Whether to render a shadow
        hwaccel: false, // Whether to use hardware acceleration
        className: 'spinner', // The CSS class to assign to the spinner
        zIndex: 2e9, // The z-index (defaults to 2000000000)
        top: 'auto', // Top position relative to parent in px
        left: 'auto' // Left position relative to parent in px
    };
    var spinner=new Spinner(opts).spin(parent);
    parent.spinner=spinner;
}

function range(i){
    var x=[]; var j=0;
    while(x.push(j++)<i){};
    return x;
}

function plotlylog(str){
    if(VERBOSE){
        console.log(str);
    }
}<|MERGE_RESOLUTION|>--- conflicted
+++ resolved
@@ -236,12 +236,8 @@
                 }
             }
             // then check the data supplied for that axis
-<<<<<<< HEAD
-
-            if( ( axletter in gdd[0]) ? moreDates(gdd[0][axletter]) : (isDateTime(gdd[0][axletter+'0'])===true ) ) {
-=======
+
             if( ( axletter in d0) ? moreDates(d0[axletter]) : (isDateTime(d0[axletter+'0'])===true ) ) {
->>>>>>> 6c0f7103
                 ax.type='date';
             }
             else if( loggy(gdd,axletter) ) {
@@ -480,15 +476,8 @@
             // t is the holder for bar-wide properties, start it with the curve num from gd.data
             // in case some curves don't plot
 
-<<<<<<< HEAD
-            cd[0].t={curve:curve,type:curvetype};//,barWidth:barWidth,pOffset:pOffset}; // <-- curve is index of the data object in gd.data
-            if(!('line' in gdc)) gdc.line={};
-            if(!('marker' in gdc)) gdc.marker={};
-            if(!('line' in gdc.marker)) gdc.marker.line={};
-
-=======
+
 //             cd[0].t={curve:curve,type:curvetype}; // <-- curve is index of the data object in gd.data
->>>>>>> 6c0f7103
         }
         else if(HEATMAPTYPES.indexOf(curvetype)!=-1 ){
             // calcdata ("cd") for heatmaps:
@@ -688,16 +677,7 @@
         // 4. scatter
         var cdbar = [], cdscatter = [];
         for(var i in gd.calcdata){
-<<<<<<< HEAD
-            var cd = gd.calcdata[i], c = cd[0].t.curve, gdc = gd.data[c];
-
-            if(['heatmap','histogram2d'].indexOf(gdc.type)!=-1)
-                heatmap(c,gdc,cd,rdrw,gd); // TODO: remove heatmaps that aren't heatmaps anymore
-            else if(['bar','histogramx','histogramy'].indexOf(gdc.type)!=-1)
-                cdback.push(cd);
-            else
-                cdfront.push(cd);
-=======
+
             var cd = gd.calcdata[i], type=cd[0].t.type;//, c = t.curve, gdc = gd.data[c];
             if(HEATMAPTYPES.indexOf(type)!=-1) {
                 heatmap(cd,rdrw,gd);
@@ -711,7 +691,6 @@
                 if(BARTYPES.indexOf(type)!=-1) { cdbar.push(cd) }
                 else { cdscatter.push(cd) }
             }
->>>>>>> 6c0f7103
         }
 
         // plot traces
@@ -830,89 +809,6 @@
             .attr('class','points')
             .each(function(d,cdi){
                 var t=d[0].t; // <--- grab trace-wide formatting object in first object of calcdata
-<<<<<<< HEAD
-                console.log(t);
-                if(t.type=='scatter') {
-                    if(t.mode.indexOf('markers')==-1 || d[0].t.visible==false) return;
-                    d3.select(this).selectAll('path')
-                        .data(function(d){return d})
-                        .enter().append('path')
-                        .each(function(d){
-                            if($.isNumeric(d.x) && $.isNumeric(d.y))
-                                d3.select(this)
-                                    .attr('transform','translate('+xf(d,gd)+','+yf(d,gd)+')');
-                            else d3.select(this).remove();
-                        });
-                }
-
-                else if(['bar','histogramx','histogramy'].indexOf(t.type)!=-1){
-                    // handle the position offset and dimension of the bar
-                    var p_offset = -barWidth*0.5;
-                    if(gl.barmode=='group') {
-                        // shift barDeltas away from previous traces to the right
-                        // and half total-widths to the left
-                        var prevVis=0, nVis=0; // compute the number of visible bar traces before this one
-                        for(var i=0; i<gd.calcdata.length; i++){
-                            var cd = gd.calcdata[i], cdt = cd[0].t;
-                            if((['bar','histogramx','histogramy'].indexOf(cdt.type)!=-1) && (cdt.visible!=false) && (cdt.bardir==t.bardir)){
-                                if(i<cdi) { prevVis++ }
-                                nVis++;
-                            }
-                        }
-                        p_offset+=barDelta*(prevVis - (nVis-1)*0.5);
-                    }
-                    if(t.bardir=='h') {
-                        var bw = yf({y:barWidth},gd) - yf({y:0},gd),
-                            bwattr = 'height';
-                    }
-                    else {
-                        var bw = xf({x:barWidth},gd) - xf({x:0},gd),
-                            bwattr = 'width';
-                    }
-                    // reversed axes (normal for y axis)
-                    if(bw<0) {
-                        bw*=-1;
-                        p_offset+=barWidth;
-                    }
-                    // add half a pixel if there are no gaps, no lines, and bars aren't tiny.
-                    // this prevents gaps being created by anti-aliasing routines
-                    if(gl.bargap==0 && gl.bargroupgap==0 && !t.mlw && bw>3) { bw+=0.5 }
-                    d3.select(this).selectAll('rect') // TODO: update to p,s notation
-                        .data(function(d){return d})
-                        .enter().append('rect')
-                        .attr(bwattr, bw)
-                        .attr("stroke", "black")
-                        .attr("fill", defaultColors[t.curve])
-                        .each(function(di){
-                            if(!$.isNumeric(di.p) || !$.isNumeric(di.s)){
-                                d3.select(this).remove();
-                                return;
-                            }
-                            // now display the bar - here's where we switch x and y for horz bars
-                            if(t.bardir=='h') {
-                                var y_coord = yf({y:p_offset+di.p}, gd),
-                                    size = xf({x:di.s},gd)-xf({x:0},gd),
-                                    x_coord = xf({x:di.b+(size<0 ? di.s : 0)},gd);
-                                d3.select(this)
-                                    .attr('transform','translate('+x_coord+','+y_coord+')')
-                                    .attr("width", Math.abs(size));
-                            }
-                            else {
-                                var x_coord = xf({x:p_offset+di.p}, gd),
-                                    size = yf({y:di.s},gd)-yf({y:0},gd),
-                                    y_coord = yf({y:di.b+(size<0 ? di.s : 0)}, gd);
-                                d3.select(this)
-                                    .attr('transform','translate('+x_coord+','+y_coord+')')
-                                    .attr("height", Math.abs(size));
-                            }
-                        });
-                }
-
-            });
-  
-        // DRAW ERROR BARS
-        errorbars(gd);
-=======
                 if(t.mode.indexOf('markers')==-1 || d[0].t.visible==false) { return }
                 d3.select(this).selectAll('path')
                     .data(function(d){return d})
@@ -926,7 +822,6 @@
                     });
             });
         markTime('done scatter');
->>>>>>> 6c0f7103
 
         //styling separate from drawing
         applyStyle(gp);
@@ -1042,14 +937,9 @@
             mergeattr(gdc.text,'tx','');
             mergeattr(gdc.name,'name','trace '+c);
         }
-<<<<<<< HEAD
-
-        else if(cd[0].t.type==='heatmap' || cd[0].t.type==='histogram2d'){
-            if(cd[0].t.type==='histogram2d') {
-=======
+
         else if(HEATMAPTYPES.indexOf(type)!=-1){
             if(type==='histogram2d') {
->>>>>>> 6c0f7103
                 mergeattr(gdc.autobinx,'autobinx',true);
                 mergeattr(gdc.nbinsx,'nbinsx',0);
                 mergeattr(gdc.xbins.start,'xbstart',0);
@@ -1072,14 +962,9 @@
             mergeattr(gdc.zmax,'zmax',10);
             mergeattr(JSON.stringify(gdc.scl),'scl',defaultScale);
         }
-<<<<<<< HEAD
-
-        else if(['bar','histogramx','histogramy'].indexOf(cd[0].t.type)!=-1){
-            if(cd[0].t.type!='bar') {
-=======
+
         else if(BARTYPES.indexOf(type)!=-1){
             if(type!='bar') {
->>>>>>> 6c0f7103
                 mergeattr(gdc.autobinx,'autobinx',true);
                 mergeattr(gdc.nbinsx,'nbinsx',0);
                 mergeattr(gdc.xbins.start,'xbstart',0);
@@ -1337,14 +1222,10 @@
     }
 
     // set attribute in gd.data
-<<<<<<< HEAD
-    
-    var aa=astr.split('.');
-=======
+
     // also check whether we have heatmaps in the edited traces
     var aa=astr.split('.'),
         hasheatmap=false;
->>>>>>> 6c0f7103
     for(i=0; i<traces.length; i++) {
         var cont=gd.data[traces[i]];
         if(HEATMAPTYPES.indexOf(cont.type)!=-1) { hasheatmap=true }
@@ -1363,11 +1244,8 @@
             }
             cont=cont[aa[j]];  // get to the 2nd-to-last level
         }
-<<<<<<< HEAD
-        cont[aa[j]]=val;    
-=======
+
         cont[aa[j]]=val; // set the value
->>>>>>> 6c0f7103
     }
 
     // check if we need to call axis type
@@ -3026,99 +2904,7 @@
 function calcTicks(gd,a) {
     // calculate max number of (auto) ticks to display based on plot size
     // TODO: take account of actual label size here
-/*<<<<<<< HEAD
-    if(a===gd.layout.yaxis)
-        var nt = Math.max(3,Math.min(10,gd.plotheight/40));
-    else
-        var nt = Math.max(3,Math.min(10,gd.plotwidth/80));
-
-    var rt=Math.abs(a.range[1]-a.range[0])/nt; // min tick spacing
-    //AXISTYPEif(a.isdate){
-    if(a.type=='date'){
-        if(a.autotick){
-            var base;
-            a.tick0=new Date(2000,0,1).getTime();
-            if(rt>15778800000){ // years if rt>6mo
-                rt/=31557600000;
-                var rtexp=Math.pow(10,Math.floor(Math.log(rt)/Math.LN10));
-                a.dtick='M'+String(12*rtexp*roundUp(rt/rtexp,[2,5,10]));
-                a.tickround='y';
-            }
-            else if(rt>1209600000){ // months if rt>2wk
-                rt/=2629800000;
-                a.dtick='M'+roundUp(rt,[1,2,3,6]);
-                a.tickround='m';
-            }
-            else if(rt>43200000){ // days if rt>12h
-                base=86400000;
-                a.tick0=new Date(2000,0,2).getTime(); // get week ticks on sunday
-                a.dtick=base*roundUp(rt/base,[1,2,3,7,14]); // 2&3 day ticks are weird, but need something btwn 1,7
-                a.tickround='d';
-            }
-            else if(rt>1800000){ // hours if rt>30m
-                base=3600000;
-                a.dtick=base*roundUp(rt/base,[1,2,3,6,12]);
-                a.tickround='H';
-            }
-            else if(rt>30000){ // minutes if rt>30sec
-                base=60000;
-                a.dtick=base*roundUp(rt/base,[1,2,5,10,15,30]);
-                a.tickround='M';
-            }
-            else if(rt>500){ // seconds if rt>0.5sec
-                base=1000;
-                a.dtick=base*roundUp(rt/base,[1,2,5,10,15,30]);
-                a.tickround='S';
-            }
-            else { //milliseconds
-                var rtexp=Math.pow(10,Math.floor(Math.log(rt)/Math.LN10));
-                a.dtick=rtexp*roundUp(rt/rtexp,[2,5,10]);
-                a.tickround=Math.pow(10,3-Math.round(Math.log(a.dtick/2)/Math.LN10));
-            }
-        }
-    }
-    //AXISTYPEelse if(a.islog){
-    else if(a.type=='log'){
-        if(a.autotick){
-            a.tick0=0;
-            if(rt>0.7){ //only show powers of 10
-                a.dtick=Math.ceil(rt);
-            }
-            else if(rt*nt<1){ // likely no power of 10 visible
-                // ticks on a linear scale, labeled fully
-                rt=Math.abs(Math.pow(10,a.range[1])-Math.pow(10,a.range[0]))/nt;
-                var rtexp=Math.pow(10,Math.floor(Math.log(rt)/Math.LN10));
-                a.dtick=rtexp*roundUp(rt/rtexp,[2,5,10]);
-                //round tick labels to 2 digits past largest digit of dtick
-                a.tickround=Math.pow(10,2-Math.round(Math.log(a.dtick)/Math.LN10));
-                a.dtick='L'+String(a.dtick);
-            }
-            else { // include intermediates between powers of 10, labeled with small digits
-                // a.dtick="D2" (show 2 and 5) or "D1" (show all digits)
-                // use a.tickround to store the first tick
-                var vmin=Math.pow(10,Math.min(a.range[1],a.range[0]));
-                var minexp=Math.pow(10,Math.floor(Math.log(vmin)/Math.LN10));
-                if(rt>0.3){
-                    a.dtick='D2';
-                    a.tickround=minexp*roundUp(vmin/minexp,[2,5,10]);
-                }
-                else {
-                    a.dtick='D1';
-                    a.tickround=minexp*roundUp(vmin/minexp,[2,3,4,5,6,7,8,9,10]);
-                }
-            }
-        }
-    }
-    else{
-        if(a.autotick){
-            // auto ticks always start at 0
-            a.tick0=0;
-            var rtexp=Math.pow(10,Math.floor(Math.log(rt)/Math.LN10));
-            a.dtick=rtexp*roundUp(rt/rtexp,[2,5,10]);
-        }
-        //round tick labels to 2 digits past largest digit of dtick
-        a.tickround=Math.pow(10,2-Math.round(Math.log(a.dtick)/Math.LN10));
-=======*/
+
     // TODO: rotated ticks for categories or dates
     if(a.autotick || !a.dtick){
         var nt = a.nticks ||
@@ -3130,7 +2916,6 @@
     if(!a.tick0) {
         if(a.type=='date') { a.tick0 = new Date(2000,0,1).getTime() }
         else { a.tick0 = 0 }
-/*>>>>>>> 891800c0e60c48768f22339e71effe31b09856f6*/
     }
 
     // now figure out rounding of tick values
@@ -3164,8 +2949,7 @@
     return vals;
 }
 
-/*<<<<<<< HEAD
-=======*/
+
 // autoTicks: calculate best guess at pleasant ticks for this axis
 // takes in the axis object a, and rough tick spacing rt
 // outputs (into a):
