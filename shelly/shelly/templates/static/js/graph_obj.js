--- conflicted
+++ resolved
@@ -774,7 +774,7 @@
                                 '</span>'+
 
                                 '<span class="btn-group">'+
-                                    '<a class="btn toolbar_anchor" onclick="annotationBox(gettab(),this)" rel="tooltip" title="New Text Annotation">'+
+                                    '<a class="btn toolbar_anchor" onclick="annotationBox(gettab(),this)" rel="tooltip" title="New/Edit Text Annotation">'+
                                         '<img src="/static/bootstrap/img/png/glyphicons_309_comments.png"/>'+
                                         '&nbsp;Annotate'+
                                     '</a>'+
@@ -843,14 +843,8 @@
                                         '<img src="/static/bootstrap/img/png/glyphicons_392_twitter.png"/>'+
                                         '&nbsp;Tweet'+
                                     '</a>'+
-<<<<<<< HEAD
+                                    '<a style="display:none" class="tweeturl" href="" target="_blank"></a>'+
                                 '</span>'+
-
-=======
-                                    '<a style="display:none" class="tweeturl" href="" target="_blank"></a>'+
-                                '</span>'+                                
-                                
->>>>>>> 97256371
                                 '<span class="btn-group">'+
                                     '<a class="btn toolbar_anchor" onclick="saveGraph(gettab(),\'facebook\');" rel="tooltip" title="Share graph on Facebook">'+
                                         '<img src="/static/img/glyphicons/png/glyphicons_390_facebook.png"/>'+
@@ -2656,7 +2650,10 @@
                 .style('font-size','14px')
                 .style('position','relative')
                 .style('padding','5px')
-                .html(function(d,i){return (i+1)+': '+d.text.substr(0,20)+(d.text.length>20 ? '...' : '')});
+                .html(function(d,i){
+                    var dt1 = d.text.replace(/<br>/,' ');
+                    return (i+1)+': '+dt1.substr(0,20)+(dt1.length>20 ? '...' : '')
+                });
         var selected = anndrop.find('li')[anum];
         selectAnnotation.call(selected,annotations[anum],anum);
     }
@@ -3527,5 +3524,5 @@
 function startspin(){
     var gd=gettab();
     var spinner=new Spinner(opts).spin(gd);
-    gd.spinner=spinner; 
+    gd.spinner=spinner;
 }