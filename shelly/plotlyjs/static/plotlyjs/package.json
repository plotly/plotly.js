--- conflicted
+++ resolved
@@ -13,31 +13,27 @@
     "arraytools": "^1.0.0",
     "browserify": "^6.1.0",
     "colormap": "^1.3.1",
-    "delaunay-triangulate": "^1.1.6",
     "gl-error3d": "^1.0.0",
     "gl-line3d": "^1.0.1",
     "gl-mat4": "^1.1.2",
-<<<<<<< HEAD
-    "gl-mesh3d": "^1.0.2",
+    "gl-mesh3d": "^1.0.4",
     "gl-plot3d": "^1.2.0",
-=======
-    "gl-mesh3d": "^1.0.4",
-    "gl-plot3d": "^1.1.1",
->>>>>>> 4e7b62bf
     "gl-scatter3d": "^1.0.4",
     "gl-surface3d": "^1.0.6",
     "mouse-change": "^1.1.1",
     "mouse-wheel": "^1.0.2",
-    "ndarray": "^1.0.16",
-    "ndarray-fill": "^1.0.1",
     "ndarray-homography": "^1.0.0",
     "ndarray-ops": "^1.2.2",
-    "object-assign": "2.0.0",
     "promise": "6.1.0",
     "right-now": "^1.0.0",
     "tinycolor2": "1.1.2",
     "uglify-js": "~2.4.13",
-    "xml2js": "0.4.8"
+    "delaunay-triangulate": "^1.1.6",
+    "ndarray": "^1.0.16",
+    "ndarray-fill": "^1.0.1",
+    "xml2js": "0.4.8",
+    "object-assign": "2.0.0"
   },
-  "devDependencies": {}
+  "devDependencies": {
+  }
 }