(function(root, factory){
    if (typeof exports == 'object') {
        // CommonJS
        module.exports = factory(root, require('./plotly'));
    } else {
        // Browser globals
        if (!root.Plotly) { root.Plotly = {}; }
        factory(root, root.Plotly);
    }
}(this, function(exports, Plotly){
    // `exports` is `window`
    // `Plotly` is `window.Plotly`

    'use strict';
    /* jshint camelcase: false */

    // ---external global dependencies
    /* global d3:false */

    var scatter = {};

    // mark this module as allowing error bars
    scatter.errorBarsOK = true;

    // traces with < this many points are by default shown
    // with points and lines, > just get lines
    scatter.PTS_LINESONLY = 20;

    scatter.attributes = {
        x: {type: 'data_array'},
        x0: {
            type: 'any',
            dflt: 0
        },
        dx: {
            type: 'number',
            dflt: 1
        },
        y: {type: 'data_array'},
        y0: {
            type: 'any',
            dflt: 0
        },
        dy: {
            type: 'number',
            dflt: 1
        },
        text: {
            type: 'string',
            dflt: '',
            arrayOk: true
        },
        mode: {
            type: 'flaglist',
            flags: ['lines','markers','text'],
            extras: ['none']
        },
        line: {
            color: {
                type: 'color'
            },
            width: {
                type: 'number',
                min: 0,
                dflt: 2
            },
            shape: {
                type: 'enumerated',
                values: ['linear', 'spline', 'hv', 'vh', 'hvh', 'vhv'],
                dflt: 'linear'
            },
            smoothing: {
                type: 'number',
                min: 0,
                max: 1.3,
                dflt: 1
            },
            dash: {
                type: 'string',
                // string type usually doesn't take values... this one should really be
                // a special type or at least a special coercion function, from the GUI
                // you only get these values but elsewhere the user can supply a list of
                // dash lengths in px, and it will be honored
                values: ['solid', 'dot', 'dash', 'longdash', 'dashdot', 'longdashdot'],
                dflt: 'solid'
            }
        },
        connectgaps: {
            type: 'boolean',
            dflt: false
        },
        fill: {
            type: 'enumerated',
            values: ['none', 'tozeroy', 'tozerox', 'tonexty', 'tonextx'],
            dflt: 'none'
        },
        fillcolor: {type: 'color'},
        marker: {
            symbol: {
                type: 'enumerated',
                values: Plotly.Drawing.symbolList,
                dflt: 'circle',
                arrayOk: true
            },
            opacity: {
                type: 'number',
                min: 0,
                max: 1,
                arrayOk: true
            },
            size: {
                type: 'number',
                min: 0,
                dflt: 6,
                arrayOk: true
            },
            color: {
                type: 'color',
                arrayOk: true
            },
            maxdisplayed: {
                type: 'number',
                min: 0,
                dflt: 0
            },
            sizeref: {
                type: 'number',
                dflt: 1
            },
            sizemode: {
                type: 'enumerated',
                values: ['diameter', 'area'],
                dflt: 'diameter'
            },
            colorscale: {
                type: 'colorscale',
                dflt: Plotly.Color.defaultScale
            },
            cauto: {
                type: 'boolean',
                dflt: true
            },
            cmax: {
                type: 'number',
                dflt: 10
            },
            cmin: {
                type: 'number',
                dflt: -10
            },
            line: {
                color: {
                    type: 'color',
                    arrayOk: true
                },
                width: {
                    type: 'number',
                    min: 0,
                    arrayOk: true
                },
                colorscale: {
                    type: 'colorscale',
                    dflt: Plotly.Color.defaultScale
                },
                cauto: {
                    type: 'boolean',
                    dflt: true
                },
                cmax: {
                    type: 'number',
                    dflt: 10
                },
                cmin: {
                    type: 'number',
                    dflt: -10
                }
            }
        },
        textposition: {
            type: 'enumerated',
            values: [
                'top left', 'top center', 'top right',
                'middle left', 'middle center', 'middle right',
                'bottom left', 'bottom center', 'bottom right'
            ],
            dflt: 'middle center',
            arrayOk: true
        },
        // TODO: all three of the sub-attributes here should be arrayOk
        textfont: {type: 'font'},
        _nestedModules: {  // nested module coupling
            'error_y': 'ErrorBars',
            'error_x': 'ErrorBars'
            // TODO: we should add colorbar?
        }
    };

    scatter.handleXYDefaults = function(traceIn, traceOut, coerce) {
        var len,
            x = coerce('x'),
            y = coerce('y');

        if(x) {
            if(y) {
                len = Math.min(x.length, y.length);
                // TODO: not sure we should do this here... but I think
                // the way it works in calc is wrong, because it'll delete data
                // which could be a problem eg in streaming / editing if x and y
                // come in at different times
                // so we need to revisit calc before taking this out
                if(len<x.length) traceOut.x = x.slice(0, len);
                if(len<y.length) traceOut.y = y.slice(0, len);
            }
            else {
                len = x.length;
                coerce('y0');
                coerce('dy');
            }
        }
        else {
            if(!y) return 0;

            len = traceOut.y.length;
            coerce('x0');
            coerce('dx');
        }
        return len;
    };

    scatter.supplyDefaults = function(traceIn, traceOut, defaultColor, layout) {
        function coerce(attr, dflt) {
            return Plotly.Lib.coerce(traceIn, traceOut, scatter.attributes, attr, dflt);
        }

        var len = scatter.handleXYDefaults(traceIn, traceOut, coerce),
            // TODO: default mode by orphan points...
            defaultMode = len < scatter.PTS_LINESONLY ? 'lines+markers' : 'lines';
        if(!len) {
            traceOut.visible = false;
            return;
        }

        coerce('text');
        coerce('mode', defaultMode);

        if(scatter.hasLines(traceOut)) {
            scatter.lineDefaults(traceIn, traceOut, defaultColor, layout);
        }

        if(scatter.hasMarkers(traceOut)) {
            scatter.markerDefaults(traceIn, traceOut, defaultColor, layout);
        }

        if(scatter.hasText(traceOut)) {
            coerce('textposition');
            coerce('textfont', layout.font);
            if(!scatter.hasMarkers(traceOut)) coerce('marker.maxdisplayed');
        }

        coerce('fill');
        if(traceOut.fill!=='none') {
            var inheritColorFromMarker = false;
            if(traceOut.marker) {
                // don't try to inherit a color array
                var markerColor = traceOut.marker.color,
                    markerLineColor = (traceOut.marker.line||{}).color;
                if(markerColor && !Array.isArray(markerColor)) {
                    inheritColorFromMarker = markerColor;
                }
                else if(markerLineColor && !Array.isArray(markerLineColor)) {
                    inheritColorFromMarker = markerLineColor;
                }
            }
            coerce('fillcolor', Plotly.Color.addOpacity(
                (traceOut.line||{}).color ||
                inheritColorFromMarker ||
                defaultColor, 0.5));
            if(!scatter.hasLines(traceOut)) lineShapeDefaults(traceIn, traceOut);
        }

        Plotly.ErrorBars.supplyDefaults(traceIn, traceOut, defaultColor, {axis: 'y'});
        Plotly.ErrorBars.supplyDefaults(traceIn, traceOut, defaultColor, {axis: 'x', inherit: 'y'});
    };

    scatter.lineDefaults = function(traceIn, traceOut, defaultColor) {
        function coerce(attr, dflt) {
            return Plotly.Lib.coerce(traceIn, traceOut, scatter.attributes, attr, dflt);
        }

        var markerColor = (traceIn.marker||{}).color;
        // don't try to inherit a color array
        coerce('line.color', (Array.isArray(markerColor) ? false : markerColor) ||
                             defaultColor);
        coerce('line.width');

        lineShapeDefaults(traceIn, traceOut);

        coerce('connectgaps');
        coerce('line.dash');
    };

    function lineShapeDefaults(traceIn, traceOut) {
        function coerce(attr, dflt) {
            return Plotly.Lib.coerce(traceIn, traceOut, scatter.attributes, attr, dflt);
        }

        var shape = coerce('line.shape');
        if(shape==='spline') coerce('line.smoothing');
    }

    scatter.markerDefaults = function(traceIn, traceOut, defaultColor) {
        function coerce(attr, dflt) {
            return Plotly.Lib.coerce(traceIn, traceOut, scatter.attributes, attr, dflt);
        }

<<<<<<< HEAD
        var isBubble = Array.isArray((traceIn.marker||{}).size),
=======
        var isBubble = scatter.isBubble(traceIn),
>>>>>>> b8694bdd
            lineColor = (traceIn.line||{}).color,
            defaultMLC;
        if(lineColor) defaultColor = lineColor;

        coerce('marker.symbol');
        coerce('marker.opacity', isBubble ? 0.7 : 1);
        coerce('marker.size');
        coerce('marker.maxdisplayed');

        scatter.colorScalableDefaults('marker.', coerce, defaultColor);

        // if there's a line with a different color than the marker, use
        // that line color as the default marker line color
        // mostly this is for transparent markers to behave nicely
        if(lineColor && traceOut.marker.color!==lineColor) {
            defaultMLC = lineColor;
        }
        else if(isBubble) defaultMLC = Plotly.Color.background;
        else defaultMLC = Plotly.Color.defaultLine;
        scatter.colorScalableDefaults('marker.line.', coerce, defaultMLC);

        coerce('marker.line.width', isBubble ? 1 : 0);

        if(isBubble) {
            coerce('marker.sizeref');
            coerce('marker.sizemode');
        }
    };

    scatter.colorScalableDefaults = function(prefix, coerce, dflt) {
        var colorAttr = prefix + 'color',
            colorVal = coerce(colorAttr, dflt),
            attrs = [
                prefix + 'colorscale',
                prefix + 'cauto',
                prefix + 'cmax',
                prefix + 'cmin'
            ];

<<<<<<< HEAD
        if(Array.isArray(colorVal)) attrs.forEach(coerce);
=======
        if(Array.isArray(colorVal)) {
            for (var i = 0; i < attrs.length; i++) {
                coerce(attrs[i]);
            }
        }
>>>>>>> b8694bdd
    };

    scatter.cleanData = function(fullData) {
        var i,
            tracei,
            filli,
            j,
            tracej;

        // remove opacity for any trace that has a fill or is filled to
        for(i = 0; i < fullData.length; i++) {
            tracei = fullData[i];
            filli = tracei.fill;
            if(filli==='none' || (tracei.type !== 'scatter')) continue;
            tracei.opacity = undefined;

            if(filli === 'tonexty' || filli === 'tonextx') {
                for(j = i - 1; j >= 0; j--) {
                    tracej = fullData[j];
                    if((tracej.type === 'scatter') &&
                            (tracej.xaxis === tracei.xaxis) &&
                            (tracej.yaxis === tracei.yaxis)) {
                        tracej.opacity = undefined;
                        break;
                    }
                }
            }
        }
    };

    scatter.hasLines = function(trace) {
        return trace.visible && trace.mode &&
            trace.mode.indexOf('lines') !== -1;
    };

    scatter.hasMarkers = function(trace) {
        return trace.visible && trace.mode &&
            trace.mode.indexOf('markers') !== -1;
    };

    scatter.hasText = function(trace) {
        return trace.visible && trace.mode &&
            trace.mode.indexOf('text') !== -1;
    };

    scatter.isBubble = function(trace) {
        return (typeof trace.marker === 'object' &&
                    Array.isArray(trace.marker.size))
    };

    scatter.calc = function(gd,trace) {
        var xa = Plotly.Axes.getFromId(gd,trace.xaxis||'x'),
            ya = Plotly.Axes.getFromId(gd,trace.yaxis||'y');
        Plotly.Lib.markTime('in Scatter.calc');
        var x = xa.makeCalcdata(trace,'x');
        Plotly.Lib.markTime('finished convert x');
        var y = ya.makeCalcdata(trace,'y');
        Plotly.Lib.markTime('finished convert y');
        var serieslen = Math.min(x.length,y.length);

        // cancel minimum tick spacings (only applies to bars and boxes)
        xa._minDtick = 0;
        ya._minDtick = 0;

        if(x.length>serieslen) x.splice(serieslen, x.length-serieslen);
        if(y.length>serieslen) y.splice(serieslen, y.length-serieslen);

        // check whether bounds should be tight, padded, extended to zero...
        // most cases both should be padded on both ends, so start with that.
        var xOptions = {padded:true},
            yOptions = {padded:true};

        if(scatter.hasMarkers(trace)) {

            // Treat size like x or y arrays --- Run d2c
            // this needs to go before ppad computation
            var s = trace.marker.size;
            if (Array.isArray(s)) {
                // I tried auto-type but category and dates dont make much sense.
                var ax = {type: 'linear'};
                Plotly.Axes.setConvert(ax);
                s = ax.makeCalcdata(trace.marker, 'size');
                if(s.length>serieslen) s.splice(serieslen, s.length-serieslen);
            }

            var sizeref = 1.6*(trace.marker.sizeref||1),
                markerTrans;
            if(trace.marker.sizemode==='area') {
                markerTrans = function(v) {
                    return Math.max(Math.sqrt((v||0)/sizeref),3);
                };
            }
            else {
                markerTrans = function(v) {
                    return Math.max((v||0)/sizeref,3);
                };
            }
            xOptions.ppad = yOptions.ppad = Array.isArray(s) ?
                s.map(markerTrans) : markerTrans(s);

        }
        // TODO: text size

        // include zero (tight) and extremes (padded) if fill to zero
        // (unless the shape is closed, then it's just filling the shape regardless)
        if((trace.fill==='tozerox' || (trace.fill==='tonextx' && gd.firstscatter)) &&
                (x[0]!==x[serieslen-1] || y[0]!==y[serieslen-1])) {
            xOptions.tozero = true;
        }

        // if no error bars, markers or text, or fill to y=0 remove x padding
        else if(!trace.error_y.visible &&
                (['tonexty', 'tozeroy'].indexOf(trace.fill)!==-1 ||
                 (!scatter.hasMarkers(trace) && !scatter.hasText(trace)))) {
            xOptions.padded = false;
            xOptions.ppad = 0;
        }

        // now check for y - rather different logic, though still mostly padded both ends
        // include zero (tight) and extremes (padded) if fill to zero
        // (unless the shape is closed, then it's just filling the shape regardless)
        if((trace.fill==='tozeroy' || (trace.fill==='tonexty' && gd.firstscatter)) &&
                (x[0]!==x[serieslen-1] || y[0]!==y[serieslen-1])) {
            yOptions.tozero = true;
        }

        // tight y: any x fill
        else if(['tonextx', 'tozerox'].indexOf(trace.fill)!==-1) {
            yOptions.padded = false;
        }

        Plotly.Lib.markTime('ready for Axes.expand');
        Plotly.Axes.expand(xa, x, xOptions);
        Plotly.Lib.markTime('done expand x');
        Plotly.Axes.expand(ya, y, yOptions);
        Plotly.Lib.markTime('done expand y');

        // create the "calculated data" to plot
        var cd = [];
        for(var i=0; i<serieslen; i++) {
            cd.push(($.isNumeric(x[i]) && $.isNumeric(y[i])) ?
                {x:x[i],y:y[i]} : {x:false, y:false});
        }

        // this has migrated up from arraysToCalcdata as we have a reference to 's' here
        if (typeof s !== undefined) Plotly.Lib.mergeArray(s, cd, 'ms');

        gd.firstscatter = false;
        return cd;
    };

    scatter.selectMarkers = function(gd, plotinfo, cdscatter) {
        var xa = plotinfo.x(),
            ya = plotinfo.y(),
            xr = d3.extent(xa.range.map(xa.l2c)),
            yr = d3.extent(ya.range.map(ya.l2c));

        cdscatter.forEach(function(d,i) {
            var trace = d[0].trace;
            if(!scatter.hasMarkers(trace)) return;
            // if marker.maxdisplayed is used, select a maximum of
            // mnum markers to show, from the set that are in the viewport
            var mnum = trace.marker.maxdisplayed;

            // TODO: remove some as we get away from the viewport?
            if(mnum===0) return;

            var cd = d.filter(function(v) {
                    return v.x>=xr[0] && v.x<=xr[1] && v.y>=yr[0] && v.y<=yr[1];
                }),
                inc = Math.ceil(cd.length/mnum),
                tnum = 0;
            cdscatter.forEach(function(cdj, j) {
                var tracei = cdj[0].trace;
                if(scatter.hasMarkers(tracei) &&
                        tracei.marker.maxdisplayed>0 && j<i) {
                    tnum++;
                }
            });

            // if multiple traces use maxdisplayed, stagger which markers we
            // display this formula offsets successive traces by 1/3 of the
            // increment, adding an extra small amount after each triplet so
            // it's not quite periodic
            var i0 = Math.round(tnum*inc/3 + Math.floor(tnum/3)*inc/7.1);

            // for error bars: save in cd which markers to show
            // so we don't have to repeat this
            d.forEach(function(v){ delete v.vis; });
            cd.forEach(function(v,i) {
                if(Math.round((i+i0)%inc)===0) v.vis = true;
            });
        });
    };

    // arrayOk attributes, merge them into calcdata array
    scatter.arraysToCalcdata = function(cd) {
        var trace = cd[0].trace,
            marker = trace.marker;

        Plotly.Lib.mergeArray(trace.text, cd, 'tx');
        Plotly.Lib.mergeArray(trace.textposition, cd, 'tp');
        if(trace.textfont) {
            Plotly.Lib.mergeArray(trace.textfont.size, cd, 'ts');
            Plotly.Lib.mergeArray(trace.textfont.color, cd, 'tc');
            Plotly.Lib.mergeArray(trace.textfont.family, cd, 'tf');
        }

        if(marker && marker.line) {
            var markerLine = marker.line;
            Plotly.Lib.mergeArray(marker.opacity, cd, 'mo');
            Plotly.Lib.mergeArray(marker.symbol, cd, 'mx');
            Plotly.Lib.mergeArray(marker.color, cd, 'mc');
            Plotly.Lib.mergeArray(markerLine.color, cd, 'mlc');
            Plotly.Lib.mergeArray(markerLine.width, cd, 'mlw');
        }
    };

    scatter.plot = function(gd, plotinfo, cdscatter) {
        scatter.selectMarkers(gd, plotinfo, cdscatter);

        var xa = plotinfo.x(),
            ya = plotinfo.y();

        // make the container for scatter plots
        // (so error bars can find them along with bars)
        var scattertraces = plotinfo.plot.select('.scatterlayer')
            .selectAll('g.trace.scatter')
            .data(cdscatter);
        scattertraces.enter().append('g')
            .attr('class','trace scatter')
            .style('stroke-miterlimit',2);

        // used by both line and point decimation to determine how close
        // two points need to be to be grouped
        function getTolerance(x,y,w) {
            return (0.75 + 10*Math.max(0,
                Math.max(-x, x-xa._length)/xa._length,
                Math.max(-y, y-ya._length)/ya._length)) * Math.max(w||1, 1);
        }

        // BUILD LINES AND FILLS
        var prevpath='',
            tozero,tonext,nexttonext;
        scattertraces.each(function(d){
            var trace = d[0].trace,
                line = trace.line;
            if(trace.visible !== true) return;

            scatter.arraysToCalcdata(d);

            if(!scatter.hasLines(trace) && trace.fill==='none') return;

            var i = -1,
                tr = d3.select(this),
                pt0 = null,
                pt1 = null,
                // pts is the current path we're building.
                // it has the form "x,yLx,y...Lx,y"
                // and later we add the first letter:
                //  either "M" if this is the beginning of the path,
                //  or "L" if it's being concatenated on something else
                // pts ends at a missing point, and gets restarted at the next
                // point (unless t.connectgaps is truthy, then it just keeps going)
                pts = [],
                thispath,
                // fullpath is all paths for this curve, joined together straight
                // across gaps, for filling
                fullpath = '',
                // revpath is fullpath reversed, for fill-to-next
                revpath = '',
                atLeastTwo,

                // for decimation: store pixel positions of things
                // we're working with as [x,y]
                lastEntered, tryHigh, tryLow, prevPt, pti,
                // lastEnd: high or low, which is most recent?
                // decimationMode: -1 (not decimating), 0 (x), 1 (y)
                // decimationTolerance: max pixels between points
                // to allow decimation
                lastEnd, decimationMode, decimationTolerance,

                // functions for converting a point array to a path
                pathfn, revpathbase, revpathfn;

            // make the fill-to-zero path now, so it shows behind the line
            // fill to next puts the fill associated with one trace
            // grouped with the previous
            if(trace.fill.substr(0,6)==='tozero' ||
                    (trace.fill.substr(0,2)==='to' && !prevpath)) {
                tozero = tr.append('path')
                    .classed('js-fill',true);
            }
            else tozero = null;

            // make the fill-to-next path now for the NEXT trace, so it shows
            // behind both lines.
            // nexttonext was created last time, but give it
            // this curve's data for fill color
            if(nexttonext) tonext = nexttonext.datum(d);

            // now make a new nexttonext for next time
            nexttonext = tr.append('path').classed('js-fill',true);

            if(['hv','vh','hvh','vhv'].indexOf(line.shape)!==-1) {
                pathfn = Plotly.Drawing.steps(line.shape);
                revpathbase = Plotly.Drawing.steps(
                    line.shape.split('').reverse().join('')
                );
            }
            else if(line.shape==='spline') {
                pathfn = revpathbase = function(pts) {
                    return Plotly.Drawing.smoothopen(pts, line.smoothing);
                };
            }
            else {
                pathfn = revpathbase = function(pts) {
                    return 'M' + pts.join('L');
                };
            }

            revpathfn = function(pts) {
                return 'L'+revpathbase(pts.reverse()).substr(1);
            };

            // add a single [x,y] to the pts array
            function addPt(pt) {
                atLeastTwo = true;
                add0(pt);
                pt1 = pt;
            }

            // simpler version where we don't need the extra assignments
            function add0(pt) {
                if(!$.isNumeric(pt[0]) || !$.isNumeric(pt[1])) return;
                pts.push(pt);
            }

            // finish one decimation step - now decide what to do with
            // tryHigh, tryLow, and prevPt
            // (prevPt is the last one before the decimation ended)
            function finishDecimation(pt) {
                if(pt) prevPt = pt;

                // ended this decimation on the high point, so add the low first
                // (unless there was only one point)
                if(prevPt===tryHigh) {
                    if(tryHigh!==tryLow) add0(tryLow);
                }
                // ended on the low point (or high and low are same),
                // so add high first
                else if(prevPt===tryLow || tryLow===tryHigh) add0(tryHigh);
                // low, then high, then prev
                else if(lastEnd==='high') {
                    add0(tryLow);
                    add0(tryHigh);
                }
                // high, low, prev
                else {
                    add0(tryHigh);
                    add0(tryLow);
                }

                // lastly, add the endpoint of this decimation
                addPt(prevPt);

                // reset status vars
                lastEntered = prevPt;
                tryHigh = tryLow = null;
                decimationMode = -1;
            }

            while(i<d.length) {
                pts=[];
                atLeastTwo = false;
                lastEntered = null;
                decimationMode = -1;
                for(i++; i<d.length; i++) {
                    pti = [xa.c2p(d[i].x), ya.c2p(d[i].y)];
                    // TODO: smart lines going off the edge?
                    if(!$.isNumeric(pti[0])||!$.isNumeric(pti[1])) {
                        if(trace.connectgaps) continue;
                        else break;
                    }

                    // DECIMATION
                    // first point: always add it, and prep the other variables
                    if(!lastEntered) {
                        lastEntered = pti;
                        pts.push(lastEntered);
                        if(!pt0) pt0 = lastEntered;
                        continue;
                    }

                    // figure out the decimation tolerance - on-plot has one value,
                    // then it increases as you get farther off-plot.
                    // the value is in pixels, and is based on the line width, which
                    // means we need to replot if we change the line width
                    decimationTolerance = getTolerance(pti[0],pti[1], line.width);

                    // if the last move was too much for decimation, see if we're
                    // starting a new decimation block
                    if(decimationMode<0) {
                        // first look for very near x values (decimationMode=0),
                        // then near y values (decimationMode=1)
                        if(Math.abs(pti[0]-lastEntered[0]) < decimationTolerance) {
                            decimationMode = 0;
                        }
                        else if(Math.abs(pti[0]-lastEntered[1]) < decimationTolerance) {
                            decimationMode = 1;
                        }
                        // no decimation here - add this point and move on
                        else {
                            lastEntered = pti;
                            addPt(lastEntered);
                            continue;
                        }
                    }
                    else if(Math.abs(pti[decimationMode] - lastEntered[decimationMode]) >=
                            decimationTolerance) {
                        // we were decimating, now we're done
                        if(Math.abs(pti[decimationMode] - prevPt[decimationMode]) >=
                            decimationTolerance) {
                            // a big jump after finishing decimation: end on prevPt
                            finishDecimation();
                            // then add the new point
                            lastEntered = pti;
                            addPt(lastEntered);
                        }
                        else {
                            // small change... probably going to start a new
                            // decimation block.
                            finishDecimation(pti);
                        }
                        continue;
                    }

                    // OK, we're collecting points for decimation, for realz now.
                    prevPt = pti;
                    if(!tryHigh || prevPt[1-decimationMode]>tryHigh[1-decimationMode]) {
                        tryHigh = prevPt;
                        lastEnd = 'high';
                    }
                    if(!tryLow || prevPt[1-decimationMode]<tryLow[1-decimationMode]) {
                        tryLow = prevPt;
                        lastEnd = 'low';
                    }
                }
                // end of the data is mid-decimation - close it out.
                if(decimationMode>=0) finishDecimation(pti);

                if(pts.length) {
                    thispath = pathfn(pts);
                    fullpath += fullpath ? ('L'+thispath.substr(1)) : thispath;
                    revpath = revpathfn(pts) + revpath;
                    if(scatter.hasLines(trace) && atLeastTwo) {
                        tr.append('path').classed('js-line',true).attr('d', thispath);
                    }
                }
            }
            if(fullpath) {
                if(tozero) {
                    if(pt0 && pt1) {
                        if(trace.fill.charAt(trace.fill.length-1)==='y') {
                            pt0[1]=pt1[1]=ya.c2p(0,true);
                        }
                        else pt0[0]=pt1[0]=xa.c2p(0,true);

                        // fill to zero: full trace path, plus extension of
                        // the endpoints to the appropriate axis
                        tozero.attr('d',fullpath+'L'+pt1+'L'+pt0+'Z');
                    }
                }
                else if(trace.fill.substr(0,6)==='tonext' && fullpath && prevpath) {
                    // fill to next: full trace path, plus the previous path reversed
                    tonext.attr('d',fullpath+prevpath+'Z');
                }
                prevpath = revpath;
            }
        });

        // remove paths that didn't get used
        scattertraces.selectAll('path:not([d])').remove();

        function visFilter(d){
            return d.filter(function(v){ return v.vis; });
        }

        scattertraces.append('g')
            .attr('class','points')
            .each(function(d){
                var trace = d[0].trace,
                    s = d3.select(this),
                    showMarkers = scatter.hasMarkers(trace),
                    showText = scatter.hasText(trace);

                if((!showMarkers && !showText) || trace.visible !== true) s.remove();
                else {
                    if(showMarkers) {
                        s.selectAll('path.point')
                            .data(trace.marker.maxdisplayed ? visFilter : Plotly.Lib.identity)
                            .enter().append('path')
                                .classed('point', true)
                                .call(Plotly.Drawing.translatePoints, xa, ya);
                    }
                    if(showText) {
                        s.selectAll('g')
                            .data(trace.marker.maxdisplayed ? visFilter : Plotly.Lib.identity)
                            // each text needs to go in its own 'g' in case
                            // it gets converted to mathjax
                            .enter().append('g')
                                .append('text')
                                .call(Plotly.Drawing.translatePoints, xa, ya);
                    }
                }
            });
    };

    scatter.style = function(gp) {
        var s = gp.selectAll('g.trace.scatter');

        s.style('opacity',function(d){ return d[0].trace.opacity; });

        s.selectAll('g.points')
            .each(function(d){
                d3.select(this).selectAll('path.point')
                    .call(Plotly.Drawing.pointStyle,d.trace||d[0].trace);
                d3.select(this).selectAll('text')
                    .call(Plotly.Drawing.textPointStyle,d.trace||d[0].trace);
            });

        s.selectAll('g.trace path.js-line')
            .call(Plotly.Drawing.lineGroupStyle);

        s.selectAll('g.trace path.js-fill')
            .call(Plotly.Drawing.fillGroupStyle);
    };

    function traceColor(trace, di) {
        var lc, tc;
        // TODO: text modes
        if(trace.mode==='lines') {
            lc = trace.line.color;
            return (lc && Plotly.Color.opacity(lc)) ?
                lc : trace.fillcolor;
        }
        else if(trace.mode==='none') {
            return trace.fill ? trace.fillcolor : '';
        }

        else {
            var mc = di.mcc || (trace.marker||{}).color,
                mlc = di.mlcc || ((trace.marker||{}).line||{}).color;
            tc = (mc && Plotly.Color.opacity(mc)) ? mc :
                (mlc && Plotly.Color.opacity(mlc) &&
                    (di.mlw || ((trace.marker||{}).line||{}).width)) ? mlc : '';
            if(tc) {
                // make sure the points aren't TOO transparent
                if(Plotly.Color.opacity(tc)<0.3) {
                    return Plotly.Color.addOpacity(tc, 0.3);
                }
                else return tc;
            }
            else {
                lc = (trace.line||{}).color;
                return (lc && Plotly.Color.opacity(lc) &&
                    Plotly.Scatter.hasLines(trace) && trace.line.width) ?
                        lc : trace.fillcolor;
            }
        }
    }

    scatter.hoverPoints = function(pointData, xval, yval, hovermode) {
        var cd = pointData.cd,
            trace = cd[0].trace,
            xa = pointData.xa,
            ya = pointData.ya,
            dx = function(di){
                // scatter points: d.mrc is the calculated marker radius
                // adjust the distance so if you're inside the marker it
                // always will show up regardless of point size, but
                // prioritize smaller points
                var rad = Math.max(3, di.mrc||0);
                return Math.max(Math.abs(xa.c2p(di.x)-xa.c2p(xval))-rad, 1-3/rad);
            },
            dy = function(di){
                var rad = Math.max(3, di.mrc||0);
                return Math.max(Math.abs(ya.c2p(di.y)-ya.c2p(yval))-rad, 1-3/rad);
            },
            dxy = function(di) {
                var rad = Math.max(3, di.mrc||0),
                    dx = Math.abs(xa.c2p(di.x)-xa.c2p(xval)),
                    dy = Math.abs(ya.c2p(di.y)-ya.c2p(yval));
                return Math.max(Math.sqrt(dx*dx + dy*dy)-rad, 1-3/rad);
            },
            distfn = Plotly.Fx.getDistanceFunction(hovermode, dx, dy, dxy);

        Plotly.Fx.getClosest(cd, distfn, pointData);

        // skip the rest (for this trace) if we didn't find a close point
        if(pointData.index===false) return;

        // the closest data point
        var di = cd[pointData.index],
            xc = xa.c2p(di.x, true),
            yc = ya.c2p(di.y, true),
            rad = di.mrc||1;

        pointData.color = traceColor(trace, di);

        pointData.x0 = xc - rad;
        pointData.x1 = xc + rad;
        pointData.xLabelVal = di.x;

        pointData.y0 = yc - rad;
        pointData.y1 = yc + rad;
        pointData.yLabelVal = di.y;

        if(di.tx) pointData.text = di.tx;

        Plotly.ErrorBars.hoverInfo(di, trace, pointData);

        return [pointData];
    };

    return scatter;
}));<|MERGE_RESOLUTION|>--- conflicted
+++ resolved
@@ -313,11 +313,7 @@
             return Plotly.Lib.coerce(traceIn, traceOut, scatter.attributes, attr, dflt);
         }
 
-<<<<<<< HEAD
-        var isBubble = Array.isArray((traceIn.marker||{}).size),
-=======
         var isBubble = scatter.isBubble(traceIn),
->>>>>>> b8694bdd
             lineColor = (traceIn.line||{}).color,
             defaultMLC;
         if(lineColor) defaultColor = lineColor;
@@ -357,15 +353,11 @@
                 prefix + 'cmin'
             ];
 
-<<<<<<< HEAD
-        if(Array.isArray(colorVal)) attrs.forEach(coerce);
-=======
         if(Array.isArray(colorVal)) {
             for (var i = 0; i < attrs.length; i++) {
                 coerce(attrs[i]);
             }
         }
->>>>>>> b8694bdd
     };
 
     scatter.cleanData = function(fullData) {
@@ -413,7 +405,7 @@
 
     scatter.isBubble = function(trace) {
         return (typeof trace.marker === 'object' &&
-                    Array.isArray(trace.marker.size))
+                    Array.isArray(trace.marker.size));
     };
 
     scatter.calc = function(gd,trace) {
