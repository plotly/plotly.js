// Main plotting library - Creates the Plotly object and Plotly.Plots
(function(root, factory){
    if (typeof exports == 'object') {
        // CommonJS
        module.exports = factory(root, require('./plotly'));
    } else {
        // Browser globals
        if (!root.Plotly) { root.Plotly = {}; }
        factory(root, root.Plotly);
    }
}(this, function(exports, Plotly){
    // `exports` is `window`
    // `Plotly` is `window.Plotly`

    'use strict';
    /* jshint camelcase: false */

    // ---Plotly global modules
<<<<<<< HEAD
    /* global Examples:false, PLOTLYENV:false */
=======
    /* global SceneFrame:false, PLOTLYENV:false */
>>>>>>> 1cf81ed5

    // ---global functions not yet namespaced
    /* global setFileAndCommentsSize:false */

    // ---external global dependencies
    /* global Promise:false, d3:false */

    var plots = {};

    // Most of the generic plotting functions get put into Plotly.Plots,
    // but some - the ones we want 3rd-party developers to use - go directly
    // into Plotly. These are:
    //   plot
    //   restyle
    //   relayout

    plots.isScatter = function(type) {
        return !type || type==='scatter';
    };

    var BARTYPES = ['bar','histogram'];
    plots.isBar = function(type) {
        return BARTYPES.indexOf(type)!==-1;
    };

    plots.isBox = function(type) {
        return type === 'box';
    };

    var HEATMAPTYPES = ['heatmap','histogram2d','contour','histogram2dcontour'];
    plots.isHeatmap = function(type) {
        return HEATMAPTYPES.indexOf(type) !== -1;
    };

    var CONTOURTYPES = ['contour','histogram2dcontour'];
    plots.isContour = function(type) {
        return CONTOURTYPES.indexOf(type) !== -1;
    };

    var HIST2DTYPES = ['histogram2d','histogram2dcontour'];
    plots.isHist2D = function(type) {
        return HIST2DTYPES.indexOf(type) !== -1;
    };

    var CARTESIANTYPES = ['scatter', 'box'].concat(BARTYPES, HEATMAPTYPES);
    plots.isCartesian = function(type) {
        return CARTESIANTYPES.indexOf(type) !== -1;
    };

    var GL3DTYPES = ['scatter3d', 'surface'];
    plots.isGL3D = function(type) {
        return GL3DTYPES.indexOf(type) !== -1;
    };

    plots.isScatter3D = function(type) {
        return type === 'scatter3d';
    };

    plots.isScatterAny = function(type) {
        return plots.isScatter(type) || plots.isScatter3D(type);
    };

    plots.isSurface = function(type) {
        return type === 'surface';
    };

    // ALLTYPES and getModule are used for the graph_reference app

    plots.ALLTYPES = CARTESIANTYPES.concat(GL3DTYPES);

    plots.getModule = function getModule(trace) {
        var type = trace.type;

        if('r' in trace) {
            console.log('Oops, tried to put a polar trace of type ' +
                type + ' on an incompatible graph of cartesian ' +
                'data. Ignoring this dataset.'
            );
            return;
        }
        if (plots.isScatter(type)) return Plotly.Scatter;
        if (plots.isBar(type)) return Plotly.Bars;
        if (plots.isContour(type)) return Plotly.Contour;
        if (plots.isHeatmap(type)) return Plotly.Heatmap;
        if (plots.isScatter3D(type)) return Plotly.Scatter3D;
        if (plots.isSurface(type)) return Plotly.Surface;
        if (plots.isBox(type)) return Plotly.Boxes;

        console.log('Unrecognized plot type ' + type +
            '. Ignoring this dataset.'
        );
    };

    // new workspace tab. Perhaps this goes elsewhere, a workspace-only file???
    plots.newTab = function(divid, layout) {
        Plotly.ToolPanel.makeMenu(document.getElementById(divid));
        var config = {
            workspace: true,
            editable: true,
            autosizable: true,
            scrollZoom: true,
            showTips: false,
            showLink: false,
            setBackground: 'opaque'
        };
        return Plotly.plot(divid, [], layout, config);
    };

    // in some cases the browser doesn't seem to know how big
    // the text is at first, so it needs to draw it,
    // then wait a little, then draw it again
    plots.redrawText = function(divid) {
        var gd = (typeof divid === 'string') ?
            document.getElementById(divid) : divid;

        // doesn't work presently (and not needed) for polar or 3d
        if(gd._fullLayout._hasGL3D || (gd.data && gd.data[0] && gd.data[0].r)) {
            return;
        }

        setTimeout(function(){
            Plotly.Annotations.drawAll(gd);
            Plotly.Legend.draw(gd, gd._fullLayout.showlegend);
            (gd.calcdata||[]).forEach(function(d){
                if(d[0]&&d[0].t&&d[0].t.cb) d[0].t.cb();
            });
        },300);
    };

    // where and how the background gets set can be overridden by context
    // so we define the default (plotlyjs) behavior here
    function defaultSetBackground(gd, bgColor) {
        try {
            gd._fullLayout._paper.style('background', bgColor);
        }
        catch(e) { console.log(e); }
    }

    function opaqueSetBackground(gd, bgColor) {
        gd._fullLayout._paperdiv.style('background', 'white');
        defaultSetBackground(gd, bgColor);
    }

    // this will be transfered over to gd and overridden by
    // config args to Plotly.plot
    // the defaults are the appropriate settings for plotly.js,
    // so we get the right experience without any config argument
    plots.defaultConfig = {
        staticPlot: false, // no interactivity, for export or image generation
        workspace: false, // we're in the workspace, so need toolbar etc TODO describe functionality instead?
        editable: false, // we can edit titles, move annotations, etc
        autosizable: false, // plot will respect layout.autosize=true and infer its container size
        fillFrame: false, // if we DO autosize, do we fill the container or the screen?
        scrollZoom: false, // mousewheel or two-finger scroll zooms the plot
        showTips: true, // new users see some hints about interactivity
        showLink: true, // link to open this plot in plotly
        sendData: true, // if we show a link, does it contain data or just link to a plotly file?
        displayModeBar: 'hover', // display the modebar (true, false, or 'hover')
        displaylogo: true, // add the plotly logo on the end of the modebar
        setBackground: defaultSetBackground // fn to add the background color to a different container
                                            // or 'opaque' to ensure there's white behind it
    };

    function setPlotContext(gd, config) {
        if(!gd._context) gd._context = $.extend({}, plots.defaultConfig);
        var context = gd._context;

        if(config) {
            Object.keys(config).forEach(function(key) {
                if(key in context) {
                    if(key === 'setBackground' && config[key] === 'opaque') {
                        context[key] = opaqueSetBackground;
                    }
                    else context[key] = config[key];
                }
            });

            // cause a remake of the modebar any time we change context
            if(gd._fullLayout && gd._fullLayout._modebar) {
                delete gd._fullLayout._modebar;
            }
        }

        //staticPlot forces a bunch of others:
        if(context.staticPlot) {
            context.workspace = false;
            context.editable = false;
            context.autosizable = false;
            context.scrollZoom = false;
            context.showTips = false;
            context.showLink = false;
            context.displayModeBar = false;
        }
    }

    // the 'view in plotly' and source links - note that now plot() calls this
    // so it can regenerate whenever it replots
    plots.addLinks = function(gd) {
        var fullLayout = gd._fullLayout;
        var linkContainer = fullLayout._paper.selectAll('text.js-plot-link-container').data([0]);

        linkContainer.enter().append('text')
            .classed('js-plot-link-container',true)
            .style({
                'font-family':'"Open Sans",Arial,sans-serif',
                'font-size':'12px',
                'fill': Plotly.Color.defaultLine
            })
            .each(function(){
                var links = d3.select(this);
                links.append('tspan').classed('js-link-to-tool',true);
                links.append('tspan').classed('js-link-spacer',true);
                links.append('tspan').classed('js-sourcelinks',true);
            });

        // The text node inside svg
        var text = linkContainer.node(),
            attrs = {
                y: fullLayout._paper.attr('height') - 9
            };

        // If text's width is bigger than the layout
        // IE doesn't like getComputedTextLength if an element
        // isn't visible, which it (sometimes?) isn't
        // apparently offsetParent is null for invisibles.
        // http://stackoverflow.com/questions/19669786/check-if-element-is-visible-in-dom
        if (text && text.offsetParent &&
                text.getComputedTextLength() >= (fullLayout.width - 20)) {
            // Align the text at the left
            attrs['text-anchor'] = 'start';
            attrs.x = 5;
        } else {
            // Align the text at the right
            attrs['text-anchor'] = 'end';
            attrs.x = fullLayout._paper.attr('width') - 7;
        }

        linkContainer.attr(attrs);


        var toolspan = linkContainer.select('.js-link-to-tool'),
            spacespan = linkContainer.select('.js-link-spacer'),
            sourcespan = linkContainer.select('.js-sourcelinks');

        // data source links
        Plotly.Lib.showSources(gd);

        // 'view in plotly' link for embedded plots
        if(gd._context.showLink) positionPlayWithData(gd,toolspan);

        // separator if we have both sources and tool link
        spacespan.text((toolspan.text() && sourcespan.text()) ? ' - ' : '');
    };

    /**
     * Add or modify a margin requst object by name. Margins in pixels.
     *
     * This allows us to have multiple modules request space in the plot without
     * conflicts. For example:
     *
     * adjustReservedMargins(gd, 'themeBar', {left: 200})
     *
     * ... will idempotent-ly set the left margin to 200 for themeBar.
     *
     * @param gd
     * @param {String} marginName
     * @param {Object} margins
     * @returns {Object}
     */
    plots.adjustReservedMargins = function (gd, marginName, margins) {
        var margin;
        gd._boundingBoxMargins = gd._boundingBoxMargins || {};
        gd._boundingBoxMargins[marginName] = {};
        ['left', 'right', 'top', 'bottom'].forEach(function(key) {
            margin = margins[key] || 0;
            gd._boundingBoxMargins[marginName][key] = margin;
        });
        return gd._boundingBoxMargins;
    };

    // note that now this function is only adding the brand in
    // iframes and 3rd-party apps
    function positionPlayWithData(gd,container){
        container.text('');
        var link = container.append('a')
            .attr({
                'xlink:xlink:href': '#',
                'class': 'link--impt link--embedview',
                'font-weight':'bold'
            })
            .text((Plotly.LINKTEXT || 'Play with this data!') +
                  ' ' + String.fromCharCode(187));

        if(gd._context.sendData) {
            link.on('click',function(){
                $(gd).trigger('plotly_beforeexport');

                var baseUrl = (window.PLOTLYENV && window.PLOTLYENV.BASE_URL) || 'https://plot.ly';

                var hiddenform = $(
                    '<div id="hiddenform" style="display:none;">' +
                    '<form action="' + baseUrl + '/external" ' +
                        'method="post" target="_blank">'+
                    '<input type="text" name="data" /></form></div>'
                ).appendTo(gd);

                hiddenform.find('input').val(plots.graphJson(gd,false,'keepdata'));
                hiddenform.find('form').submit();
                hiddenform.remove();

                $(gd).trigger('plotly_afterexport');
                return false;
            });
        }
        else {
            var path=window.location.pathname.split('/');
            link.attr({
                'xlink:xlink:show': 'new',
                'xlink:xlink:href': '/'+path[1]+'/'+path[2].split('.')[0]
            });
        }
    }

    // ----------------------------------------------------
    // Main plot-creation function. Note: will call makePlotFramework
    // if necessary to create the framework
    // ----------------------------------------------------
    // inputs:
    //      gd - the id or DOM element of the graph container div
    //      data - array of traces, containing the data and display
    //          information for each trace
    //      layout - object describing the overall display of the plot,
    //          all the stuff that doesn't pertain to any individual trace
    Plotly.plot = function(gd, data, layout, config) {
        Plotly.Lib.markTime('in plot');

        // Get the container div: we store all variables for this plot as
        // properties of this div
        // some callers send this in by dom element, others by id (string)
        if(typeof gd === 'string') gd = document.getElementById(gd);

        var okToPlot = $(gd).triggerHandler('plotly_beforeplot', [data, layout, config]);
        if(okToPlot===false) return;

        // if there's no data or layout, and this isn't yet a plotly plot
        // container, log a warning to help plotly.js users debug
        if(!data && !layout && !Plotly.Lib.isPlotDiv(gd)) {
            console.log('Warning: calling Plotly.plot as if redrawing ' +
                'but this container doesn\'t yet have a plot.', gd);
        }

        // transfer configuration options to gd until we move over to
        // a more OO like model
        setPlotContext(gd, config);

        if(!layout) layout = {};

        // hook class for plots main container (in case of plotly.js
        // this won't be #embedded-graph or .js-tab-contents)
        d3.select(gd).classed('js-plotly-plot',true);

        // off-screen getBoundingClientRect testing space,
        // in #js-plotly-tester (and stored as gd._tester)
        // so we can share cached text across tabs
        Plotly.Drawing.makeTester(gd);

        // collect promises for any async actions during plotting
        // any part of the plotting code can push to gd._promises, then
        // before we move to the next step, we check that they're all
        // complete, and empty out the promise list again.
        gd._promises = [];

        // if there is already data on the graph, append the new data
        // if you only want to redraw, pass a non-array for data
        var graphwasempty = ((gd.data||[]).length===0 && Array.isArray(data));
        if(Array.isArray(data)) {
            cleanData(data, gd.data);

            if(graphwasempty) gd.data=data;
            else gd.data.push.apply(gd.data,data);

            // for routines outside graph_obj that want a clean tab
            // (rather than appending to an existing one) gd.empty
            // is used to determine whether to make a new tab
            gd.empty=false;
        }

        if(!gd.layout || graphwasempty) gd.layout = cleanLayout(layout);

        // if the user is trying to drag the axes, allow new data and layout
        // to come in but don't allow a replot.
        if(gd._dragging) {
            // signal to drag handler that after everything else is done
            // we need to replot, because something has changed
            gd._replotPending = true;
            return;
        } else {
            // we're going ahead with a replot now
            gd._replotPending = false;
        }

        plots.supplyDefaults(gd);

        // Polar plots
        if(data && data[0] && data[0].r) return plotPolar(gd, data, layout);

        if(gd._context.editable) Plotly.ToolPanel.tweakMenu(gd);

        // so we don't try to re-call Plotly.plot from inside
        // legend and colorbar, if margins changed
        gd._replotting = true;
        var hasData = gd._fullData.length>0;

        // Make or remake the framework (ie container and axes) if we need to
        // note: if they container already exists and has data,
        //  the new layout gets ignored (as it should)
        //  but if there's no data there yet, it's just a placeholder...
        //  then it should destroy and remake the plot
        if (hasData) {
            var subplots = Plotly.Axes.getSubplots(gd).join(''),
                oldSubplots = Object.keys(gd._fullLayout._plots || {}).join('');

            if(gd.framework!==makePlotFramework || graphwasempty || (oldSubplots!==subplots)) {
                gd.framework = makePlotFramework;
                makePlotFramework(gd);
            }
        }
        else if(graphwasempty) makePlotFramework(gd);

        // enable or disable formatting buttons
        $(gd).find('.data-only').attr('disabled', !hasData);

        var fullLayout = gd._fullLayout;

        // prepare the data and find the autorange

        // generate calcdata, if we need to
        // to force redoing calcdata, just delete it before calling Plotly.plot
        var recalc = !gd.calcdata || gd.calcdata.length!==(gd.data||[]).length;
        if(recalc) doCalcdata(gd);

        // in case it has changed, attach fullData traces to calcdata
        gd.calcdata.forEach(function(cd, i) {
            cd[0].trace = gd._fullData[i];
        });

        /*
         * start async-friendly code - now we're actually drawing things
         */

        var oldmargins = JSON.stringify(fullLayout._size);

        // draw anything that can affect margins.
        // currently this is legend and colorbars
        function marginPushers() {
            Plotly.Legend.draw(gd, fullLayout.showlegend ||
                (gd.calcdata.length>1 && fullLayout.showlegend!==false));
            gd.calcdata.forEach(function(cd) {
                var trace = cd[0].trace;
                if(trace.visible !== true || !trace._module.colorbar) {
                    plots.autoMargin(gd,'cb'+trace.uid);
                }
                else trace._module.colorbar(gd,cd);
            });
            doAutoMargin(gd);
            return plots.previousPromises(gd);
        }

        function marginPushersAgain(){
            // in case the margins changed, draw margin pushers again
            var seq = JSON.stringify(fullLayout._size)===oldmargins ?
                [] : [marginPushers, layoutStyles];
            return Plotly.Lib.syncOrAsync(seq.concat(Plotly.Fx.init),gd);
        }

        function positionAndAutorange(){
            if(recalc) {
                // position and range calculations for traces that
                // depend on each other ie bars (stacked or grouped)
                // and boxes (grouped) push each other out of the way
                Plotly.Axes.getSubplots(gd).forEach(function(subplot) {
                    var plotinfo = gd._fullLayout._plots[subplot];
                    gd._modules.forEach(function(module) {
                        if(module.setPositions) {
                            module.setPositions(gd,plotinfo);
                        }
                    });
                });

                Plotly.Lib.markTime('done with bar/box adjustments');

                // calc and autorange for errorbars
                Plotly.ErrorBars.calc(gd);
                Plotly.Lib.markTime('done Plotly.ErrorBars.calc');

                // TODO: autosize extra for text markers
                return Plotly.Lib.syncOrAsync([
                    Plotly.Shapes.calcAutorange,
                    Plotly.Annotations.calcAutorange,
                    doAutoRange
                ], gd);
            }
        }

        function doAutoRange(){
            Plotly.Axes.list(gd, '', true).forEach(function(ax) {
                Plotly.Axes.doAutoRange(ax);
                if(!$.isNumeric(ax._m) || !$.isNumeric(ax._b)) {
                    Plotly.Lib.notifier(
                        'Something went wrong with axis scaling',
                        'long');
                    gd._replotting = false;
                    throw new Error('axis scaling');
                }
            });
        }

        function drawAxes(){
            // draw ticks, titles, and calculate axis scaling (._b, ._m)
            return Plotly.Axes.doTicks(gd, 'redraw');
        }

        function drawData(){
            // Now plot the data

            // clean up old scenes that no longer have associated data
            // will this be a performance hit?
            if (gd._fullLayout._hasGL3D) plot3D(gd);

            // in case of traces that were heatmaps or contour maps
            // previously, remove them and their colorbars explicitly
            gd.calcdata.forEach(function(cd) {
                var trace = cd[0].trace;
                if(trace.visible !== true || !trace._module.colorbar) {
                    var uid = trace.uid;
                    fullLayout._paper.selectAll('.hm'+uid+',.contour'+uid+',.cb'+uid)
                        .remove();
                }
            });

            Plotly.Axes.getSubplots(gd).forEach(function(subplot) {
                var plotinfo = gd._fullLayout._plots[subplot],
                    cdSubplot = gd.calcdata.filter(function(cd) {
                        var trace = cd[0].trace;
                        return trace.xaxis + trace.yaxis === subplot;
                    }),
                    cdError = [];

                // remove old traces, then redraw everything
                // TODO: use enter/exit appropriately in the plot functions
                // so we don't need this - should sometimes be a big speedup
                plotinfo.plot.selectAll('g.trace').remove();

                gd._modules.forEach(function(module) {
                    if(!module.plot) return;
                    // plot all traces of this type on this subplot at once
                    var cdmod = cdSubplot.filter(function(cd){
                        var trace = cd[0].trace;
                        return trace._module === module && trace.visible === true;
                    });
                    module.plot(gd,plotinfo,cdmod);
                    Plotly.Lib.markTime('done ' + (cdmod[0] && cdmod[0][0].trace.type));

                    // collect the traces that may have error bars
                    if(module.errorBarsOK) cdError = cdError.concat(cdmod);
                });
                // finally do all error bars at once
                Plotly.ErrorBars.plot(gd,plotinfo,cdError);
                Plotly.Lib.markTime('done ErrorBars');
            });

            //styling separate from drawing
            plots.style(gd);
            Plotly.Lib.markTime('done plots.style');

            // show annotations and shapes
            Plotly.Shapes.drawAll(gd);
            Plotly.Annotations.drawAll(gd);

            // source links
            plots.addLinks(gd);

            return plots.previousPromises(gd);
        }

        function cleanUp(){
            // now we're REALLY TRULY done plotting...
            // so mark it as done and let other procedures call a replot
            gd._replotting = false;
            Plotly.Lib.markTime('done plot');
            $(gd).trigger('plotly_afterplot');
        }

        var donePlotting = Plotly.Lib.syncOrAsync([
            plots.previousPromises,
            marginPushers,
            layoutStyles,
            marginPushersAgain,
            positionAndAutorange,
            drawAxes,
            drawData
        ], gd, cleanUp);

        // even if everything we did was synchronous, return a promise
        // so that the caller doesn't care which route we took
        return (donePlotting && donePlotting.then) ?
            donePlotting : Promise.resolve() ;
    };

    function plot3D(gd) {
        var fullLayout = gd._fullLayout,
            fullData = gd._fullData;

        fullLayout._paperdiv.style({
            width: fullLayout.width+'px',
            height: fullLayout.height+'px'
        });

        gd._context.setBackground(gd, fullLayout.paper_bgcolor);

        // Get traces attached to a scene
        function getSceneData(data, sceneKey) {
            var i_trace = 0,
                trace = null,
                sceneData = [];
            for (i_trace; i_trace < data.length; ++i_trace) {
                trace = data[i_trace];
                if (trace.scene === sceneKey) sceneData.push(trace);
            }
            return sceneData;
        }

        // Get list of scenes from fullLayout
        var sceneKeys = Plotly.Lib.getSceneKeys(fullLayout),
            i_sceneKey = 0;

        // Loop through scenes
        for (i_sceneKey; i_sceneKey < sceneKeys.length; ++i_sceneKey) {
            var sceneKey = sceneKeys[i_sceneKey],
                sceneData = getSceneData(fullData, sceneKey),
                sceneLayout = fullLayout[sceneKey],
                scene = sceneLayout._scene;  // ref. to corresp. Scene instance

            // If Scene is not instantiated, create one!
            if (!(scene)) {
                var sceneOptions = {
                    Plotly: Plotly,
                    container: gd.querySelector('.svg-container'),
                    sceneKey: sceneKey,
                    sceneData: sceneData,
                    sceneLayout: sceneLayout,
                    fullLayout: fullLayout,
                    glOptions: {preserveDrawingBuffer: gd._context.staticPlot}
                };
                scene = Plotly.createScene(sceneOptions);
                sceneLayout._scene = scene;  // set ref to Scene instance
            }

            scene.plot(sceneData, sceneLayout);  // takes care of business
        }
    }

    function plotPolar(gd, data, layout, config) {
        // build or reuse the container skeleton
        var plotContainer = d3.select(gd).selectAll('.plot-container')
            .data([0]);
        plotContainer.enter()
            .insert('div', ':first-child')
            .classed('plot-container plotly', true);
        var paperDiv = plotContainer.selectAll('.svg-container')
            .data([0]);
        paperDiv.enter().append('div')
            .classed('svg-container',true)
            .style('position','relative');

        // empty it everytime for now
        paperDiv.html('');

        // fulfill gd requirements
        if(data) gd.data = data;
        gd._fullLayout = layout;
        gd._fullLayout._container = plotContainer;
        gd._fullLayout._paperdiv = paperDiv;
        if(gd._fullLayout.autosize === 'initial' && gd._context.autosizable) {
            plotAutoSize(gd,{});
            gd._fullLayout.autosize = gd.layout.autosize = true;
        }
        // resize canvas
        paperDiv.style({
            width: (layout.width || 800) + 'px',
            height: (layout.height || 600) + 'px'
        });

        gd._context.setBackground(gd, layout.paper_bgcolor || 'white');

        // instantiate framework
        gd.framework = Plotly.micropolar.manager.framework();
        //get rid of gd.layout stashed nodes
        layout = Plotly.micropolar.util.deepExtend({}, gd._fullLayout);
        delete layout._container;
        delete layout._paperdiv;
        delete layout.autosize;
        delete layout._paper;

        // plot
        gd.framework({data: gd.data, layout: layout}, paperDiv.node());

        // set undo point
        gd.framework.setUndoPoint();

        // get the resulting svg for extending it
        var polarPlotSVG = gd.framework.svg();

        // editable title
        var opacity = 1;
        var txt = gd._fullLayout.title;
        if(txt === '' || !txt) opacity = 0;
        var placeholderText = 'Click to enter title';

        var titleLayout = function(){
            this.call(Plotly.util.convertToTspans);
            //TODO: html/mathjax
            //TODO: center title
        };

        var title = polarPlotSVG.select('.title-group text')
            .call(titleLayout);

        if(gd._context.editable){
            title.attr({'data-unformatted': txt});
            if(!txt || txt === placeholderText){
                opacity = 0.2;
                title.attr({'data-unformatted': placeholderText})
                    .text(placeholderText)
                    .style({opacity: opacity})
                    .on('mouseover.opacity',function(){
                        d3.select(this).transition().duration(100)
                            .style('opacity',1);
                    })
                    .on('mouseout.opacity',function(){
                        d3.select(this).transition().duration(1000)
                            .style('opacity',0);
                    });
            }

            var setContenteditable = function(){
                this.call(Plotly.util.makeEditable)
                    .on('edit', function(text){
                        gd.framework({layout: {title: text}});
                        this.attr({'data-unformatted': text})
                            .text(text)
                            .call(titleLayout);
                        this.call(setContenteditable);
                    })
                    .on('cancel', function(){
                        var txt = this.attr('data-unformatted');
                        this.text(txt).call(titleLayout);
                    });
            };
            title.call(setContenteditable);

            gd._fullLayout._paperdiv = paperDiv;

            Plotly.ToolPanel.tweakMenu(gd);
        }

        // fulfill more gd requirements
        gd._fullLayout._paper = polarPlotSVG;
        plots.addLinks(gd);

        return Promise.resolve();
    }

    function cleanLayout(layout) {
        // make a few changes to the layout right away
        // before it gets used for anything
        // backward compatibility and cleanup of nonstandard options
        var i;

        if(!layout) layout = {};

        // cannot have (x|y)axis1, numbering goes axis, axis2, axis3...
        if(layout.xaxis1) {
            if(!layout.xaxis) layout.xaxis = layout.xaxis1;
            delete layout.xaxis1;
        }
        if(layout.yaxis1) {
            if(!layout.yaxis) layout.yaxis = layout.yaxis1;
            delete layout.yaxis1;
        }

        var axList = Plotly.Axes.list({_fullLayout:layout});
        for(i = 0; i < axList.length; i++) {
            var ax = axList[i];
            if(ax.anchor && ax.anchor !== 'free') {
                ax.anchor = Plotly.Axes.cleanId(ax.anchor);
            }
            if(ax.overlaying) ax.overlaying = Plotly.Axes.cleanId(ax.overlaying);

            // old method of axis type - isdate and islog (before category existed)
            if(!ax.type) {
                if(ax.isdate) ax.type='date';
                else if(ax.islog) ax.type='log';
                else if(ax.isdate===false && ax.islog===false) ax.type='linear';
            }
            if(ax.autorange==='withzero' || ax.autorange==='tozero') {
                ax.autorange = true;
                ax.rangemode = 'tozero';
            }
            delete ax.islog;
            delete ax.isdate;
            delete ax.categories; // replaced by _categories

            // prune empty domain arrays made before the new nestedProperty
            if(emptyContainer(ax, 'domain')) delete ax.domain;
        }

        if(layout.annotations !== undefined && !Array.isArray(layout.annotations)) {
            console.log('annotations must be an array');
            delete layout.annotations;
        }
        var annotationsLen = (layout.annotations || []).length;
        for(i = 0; i < annotationsLen; i++) {
            var ann = layout.annotations[i];
            if(ann.ref) {
                if(ann.ref==='paper') {
                    ann.xref = 'paper';
                    ann.yref = 'paper';
                }
                else if(ann.ref==='data') {
                    ann.xref = 'x';
                    ann.yref = 'y';
                }
                delete ann.ref;
            }
            cleanAxRef(ann, 'xref');
            cleanAxRef(ann, 'yref');
        }

        if(layout.shapes !== undefined && !Array.isArray(layout.shapes)) {
            console.log('shapes must be an array');
            delete layout.shapes;
        }
        var shapesLen = (layout.shapes||[]).length;
        for(i = 0; i < shapesLen; i++) {
            var shape = layout.shapes[i];
            cleanAxRef(shape, 'xref');
            cleanAxRef(shape, 'yref');
        }

        // cannot have scene1, numbering goes scene, scene2, scene3...
        if(layout.scene1) {
            if(!layout.scene) layout.scene = layout.scene1;
            delete layout.scene1;
        }

        var sceneKeys = Plotly.Lib.getSceneKeys(layout);
        for(i = 0; i < sceneKeys.length; i++) {
            var sceneLayout = layout[sceneKeys[i]];
            // fix for saved float32-arrays
            var camp = sceneLayout.cameraposition;
            if (Array.isArray(camp) && $.isPlainObject(camp[0])) {
                camp[0] = [camp[0][0], camp[0][1], camp[0][2], camp[0][3]];
                camp[1] = [camp[1][0], camp[1][1], camp[1][2]];
            }
        }

        var legend = layout.legend;
        if(legend) {
            // check for old-style legend positioning (x or y is +/- 100)
            if(legend.x > 3) {
                legend.x = 1.02;
                legend.xanchor = 'left';
            }
            else if(legend.x < -2) {
                legend.x = -0.02;
                legend.xanchor = 'right';
            }

            if(legend.y > 3) {
                legend.y = 1.02;
                legend.yanchor = 'bottom';
            }
            else if(legend.y < -2) {
                legend.y = -0.02;
                legend.yanchor = 'top';
            }
        }

        return layout;
    }

    function cleanAxRef(container, attr) {
        var valIn = container[attr],
            axLetter = attr.charAt(0);
        if(valIn && valIn !== 'paper') {
            container[attr] = Plotly.Axes.cleanId(valIn, axLetter);
        }
    }

    function cleanData(data, existingData) {
        // make a few changes to the data right away
        // before it gets used for anything

        /*
         * Enforce unique IDs
         */
        var suids = [], // seen uids --- so we can weed out incoming repeats
            uids = data.concat(Array.isArray(existingData) ? existingData : [])
                   .filter( function(trace) { return 'uid' in trace; } )
                   .map( function(trace) { return trace.uid; });

        for(var tracei = 0; tracei < data.length; tracei++) {
            var trace = data[tracei];
            // assign uids to each trace and detect collisions.
            if (!('uid' in trace) || suids.indexOf(trace.uid) !== -1) {
                var newUid, i;
                for(i=0; i<100; i++) {
                    newUid = Plotly.Lib.randstr(uids);
                    if(suids.indexOf(newUid)===-1) break;
                }
                trace.uid = Plotly.Lib.randstr(uids);
                uids.push(trace.uid);
            }
            // keep track of already seen uids, so that if there are
            // doubles we force the trace with a repeat uid to
            // acquire a new one
            suids.push(trace.uid);

            // BACKWARD COMPATIBILITY FIXES

            // use xbins to bin data in x, and ybins to bin data in y
            if(trace.type==='histogramy' && 'xbins' in trace && !('ybins' in trace)) {
                trace.ybins = trace.xbins;
                delete trace.xbins;
            }

            // error_y.opacity is obsolete - merge into color
            if(trace.error_y && 'opacity' in trace.error_y) {
                var dc = Plotly.Color.defaults,
                    yeColor = trace.error_y.color ||
                    (plots.isBar(trace.type) ? Plotly.Color.defaultLine : dc[tracei % dc.length]);
                trace.error_y.color = Plotly.Color.addOpacity(
                    Plotly.Color.rgb(yeColor),
                    Plotly.Color.opacity(yeColor) * trace.error_y.opacity);
                delete trace.error_y.opacity;
            }

            // convert bardir to orientation, and put the data into
            // the axes it's eventually going to be used with
            if('bardir' in trace) {
                if(trace.bardir==='h' && (plots.isBar(trace.type) ||
                         trace.type.substr(0,9)==='histogram')) {
                    trace.orientation = 'h';
                    swapXYData(trace);
                }
                delete trace.bardir;
            }

            // now we have only one 1D histogram type, and whether
            // it uses x or y data depends on trace.orientation
            if(trace.type==='histogramy') swapXYData(trace);
            if(trace.type==='histogramx' || trace.type==='histogramy') {
                trace.type = 'histogram';
            }

            // scl->scale, reversescl->reversescale
            if('scl' in trace) {
                trace.colorscale = trace.scl;
                delete trace.scl;
            }
            if('reversescl' in trace) {
                trace.reversescale = trace.reversescl;
                delete trace.reversescl;
            }

            // axis ids x1 -> x, y1-> y
            if(trace.xaxis) trace.xaxis = Plotly.Axes.cleanId(trace.xaxis, 'x');
            if(trace.yaxis) trace.yaxis = Plotly.Axes.cleanId(trace.yaxis, 'y');

            // scene ids scene1 -> scene
            if (trace.scene) {
                trace.scene = Plotly.Gl3dLayout.cleanId(trace.scene);
            }

            if(Array.isArray(trace.textposition)) {
                trace.textposition = trace.textposition.map(cleanTextPosition);
            }
            else if(trace.textposition) {
                trace.textposition = cleanTextPosition(trace.textposition);
            }

            // prune empty containers made before the new nestedProperty
            if(emptyContainer(trace, 'line')) delete trace.line;
            if('marker' in trace) {
                if(emptyContainer(trace.marker, 'line')) delete trace.marker.line;
                if(emptyContainer(trace, 'marker')) delete trace.marker;
            }
        }
    }

    // textposition - support partial attributes (ie just 'top')
    // and incorrect use of middle / center etc.
    function cleanTextPosition(textposition) {
        var posY = 'middle',
            posX = 'center';
        if(textposition.indexOf('top')!==-1) posY = 'top';
        else if(textposition.indexOf('bottom')!==-1) posY = 'bottom';

        if(textposition.indexOf('left')!==-1) posX = 'left';
        else if(textposition.indexOf('right')!==-1) posX = 'right';

        return posY + ' ' + posX;
    }

    function emptyContainer(outer, innerStr) {
        return (innerStr in outer) &&
            (typeof outer[innerStr] === 'object') &&
            (Object.keys(outer[innerStr]).length === 0);
    }

    function sanitizeMargins(fullLayout) {
        // polar doesn't do margins...
        if(!fullLayout || !fullLayout.margin) return;

        var width = fullLayout.width,
            height = fullLayout.height,
            margin = fullLayout.margin,
            plotWidth = width - (margin.l + margin.r),
            plotHeight = height - (margin.t + margin.b),
            correction;

        // if margin.l + margin.r = 0 then plotWidth > 0
        // as width >= 10 by supplyDefaults
        // similarly for margin.t + margin.b

        if (plotWidth < 0) {
            correction = (width - 1) / (margin.l + margin.r);
            margin.l = Math.floor(correction * margin.l);
            margin.r = Math.floor(correction * margin.r);
        }

        if (plotHeight < 0) {
            correction = (height - 1) / (margin.t + margin.b);
            margin.t = Math.floor(correction * margin.t);
            margin.b = Math.floor(correction * margin.b);
        }
    }

    // for use in Plotly.Lib.syncOrAsync, check if there are any
    // pending promises in this plot and wait for them
    plots.previousPromises = function(gd){
        if((gd._promises||[]).length) {
            return Promise.all(gd._promises)
                .then(function(){ gd._promises=[]; });
        }
    };

    // convenience function to force a full redraw, mostly for use by plotly.js
    Plotly.redraw = function(divid) {
        var gd = (typeof divid === 'string') ?
            document.getElementById(divid) : divid;
        if(!Plotly.Lib.isPlotDiv(gd)) {
            console.log('This element is not a Plotly Plot', divid, gd);
            return;
        }
        gd.calcdata = undefined;
        Plotly.plot(gd).then(function () {
            $(gd).trigger('plotly_redraw');
        });
    };

    /**
     * Convenience function to make idempotent plot option obvious to users.
     *
     * @param gd
     * @param {Object[]} data
     * @param {Object} layout
     * @param {Object} config
     */
    Plotly.newPlot = function (gd, data, layout, config) {
        Plotly.Plots.purge(gd);
        Plotly.plot(gd, data, layout, config);
    };

    plots.attributes = {
        type: {
            type: 'enumerated',
            values: plots.ALLTYPES,
            dflt: 'scatter'
        },
        visible: {
            type: 'enumerated',
            values: [true, false, 'legendonly'],
            dflt: true
        },
        scene: {
            // TODO should not be available in 2d layouts
            type: 'sceneid',
            dflt: 'scene'
        },
        showlegend: {
            type: 'boolean',
            dflt: true
        },
        opacity: {
            type: 'number',
            min: 0,
            max: 1,
            dflt: 1
        },
        name: {
            type: 'string'
        },
        xaxis: {
            // TODO should not be available in 3d layouts
            type: 'axisid',
            dflt: 'x'
        },
        yaxis: {
            // TODO should not be available in 3d layouts
            type: 'axisid',
            dflt: 'y'
        },
        uid: {
            type: 'string',
            dflt: ''
        },
        hoverinfo: {
            type: 'flaglist',
            flags: ['x', 'y', 'z', 'text', 'name'],
            extras: ['all', 'none'],
            dflt: 'all'
        }
    };

    plots.supplyDefaults = function(gd) {
        // fill in default values:
        // gd.data, gd.layout are precisely what the user specified
        // gd._fullData, gd._fullLayout are complete descriptions
        //      of how to draw the plot
        var oldFullLayout = gd._fullLayout || {},
            newFullLayout = gd._fullLayout = {},
            i,
            modulei;

        // first fill in what we can of layout without looking at data
        // because fullData needs a few things from layout
        plots.supplyLayoutGlobalDefaults(gd.layout||{}, newFullLayout);

        // then do the data
        var oldFullData = gd._fullData || [],
            newData = gd.data || [];
        gd._modules = [];
        gd._fullData = newData.map(function(trace, i) {
            var fullTrace = plots.supplyDataDefaults(trace, i, newFullLayout),
                module = fullTrace._module;

            if(module && gd._modules.indexOf(module)===-1) gd._modules.push(module);

            return fullTrace;
        });

        // special cases that introduce interactions between traces
        for(i = 0; i < gd._modules.length; i++) {
            modulei = gd._modules[i];
            if(modulei.cleanData) modulei.cleanData(gd._fullData);
        }

        // DETECT 3D, Cartesian, and Polar
        gd._fullData.forEach(function(d, i) {
            if(plots.isGL3D(d.type)) newFullLayout._hasGL3D = true;
            if(plots.isCartesian(d.type)) {
                if('r' in d) newFullLayout._hasPolar = true;
                else newFullLayout._hasCartesian = true;
            }
            if(oldFullData.length === newData.length) {
                relinkPrivateKeys(d, oldFullData[i]);
            }
        });

        // finally, fill in the pieces of layout that may need to look at data
        plots.supplyLayoutModuleDefaults(gd.layout||{}, newFullLayout, gd._fullData);

        cleanScenes(newFullLayout, oldFullLayout);

        // IN THE CASE OF 3D the underscore modules are Mikola's webgl contexts.
        // There will be all sorts of pain if we deep copy active webgl scopes.
        // Since we discard oldFullLayout, lets just copy the references over.
        relinkPrivateKeys(newFullLayout, oldFullLayout);

        doAutoMargin(gd);

        var axList = Plotly.Axes.list(gd);
        axList.forEach(function(ax) {
            // can't quite figure out how to get rid of this... each axis needs
            // a reference back to the DOM object for just a few purposes
            ax._td = gd;

            ax.setScale();
        });

        // update object references in calcdata
        if((gd.calcdata||[]).length===gd._fullData.length) {
            gd._fullData.forEach(function(trace, i) {
                (gd.calcdata[i][0]||{}).trace = trace;
            });
        }
    };

    function cleanScenes(newFullLayout, oldFullLayout) {
        var oldSceneKeys = Plotly.Lib.getSceneKeys(oldFullLayout);

        oldSceneKeys.forEach(function(oldSceneKey) {
            if(!newFullLayout[oldSceneKey] && !!oldFullLayout[oldSceneKey]._scene) {
                oldFullLayout[oldSceneKey]._scene.destroy();
            }
        });
    }

    // relink private _keys and keys with a function value from one layout
    // (usually cached) to the new fullLayout.
    // relink means copying if object is pass-by-value and adding a reference
    // if object is pass-by-ref. This prevents deepCopying massive structures like
    // a webgl context.
    function relinkPrivateKeys(toLayout, fromLayout) {

        var keys = Object.keys(fromLayout),
            j;

        for (var i = 0; i < keys.length; ++i) {
            var k = keys[i];
            if(k.charAt(0)==='_' || typeof fromLayout[k]==='function') {
                // if it already exists at this point, it's something
                // that we recreate each time around, so ignore it
                if(k in toLayout) continue;

                toLayout[k] = fromLayout[k];
            }
            else if (Array.isArray(fromLayout[k]) &&
                     Array.isArray(toLayout[k]) &&
                     fromLayout[k].length &&
                     $.isPlainObject(fromLayout[k][0])) {
                if(fromLayout[k].length !== toLayout[k].length) {
                    // this should be handled elsewhere, it causes
                    // ambiguity if we try to deal with it here.
                    throw new Error('relinkPrivateKeys needs equal ' +
                                    'length arrays');
                }

                for(j = 0; j < fromLayout[k].length; j++) {
                    relinkPrivateKeys(toLayout[k][j], fromLayout[k][j]);
                }
            }
            else if ($.isPlainObject(fromLayout[k]) &&
                     $.isPlainObject(toLayout[k])) {
                // recurse into objects, but only if they still exist
                relinkPrivateKeys(toLayout[k], fromLayout[k]);
                if (!Object.keys(toLayout[k]).length) delete toLayout[k];
            }
        }
    }

    plots.supplyDataDefaults = function(traceIn, i, layout) {
        var traceOut = {},
            defaultColor = Plotly.Color.defaults[i % Plotly.Color.defaults.length];

        function coerce(attr, dflt) {
            return Plotly.Lib.coerce(traceIn, traceOut, plots.attributes, attr, dflt);
        }

        // module-independent attributes
        traceOut.index = i;
        var type = coerce('type'),
            visible = coerce('visible'),
            scene,
            module;

        coerce('uid');

        // this is necessary otherwise we lose references to scene objects when
        // the traces of a scene are invisible. Also we handle visible/unvisible
        // differently for 3D cases.
        if (plots.isGL3D(type)) scene = coerce('scene');

        // module-specific attributes --- note: we need to send a trace into
        // the 3D modules to have it removed from the webgl context.
        if (visible || scene) {
            module = plots.getModule(traceOut);
            traceOut._module = module;
        }

        if (module && visible) module.supplyDefaults(traceIn, traceOut, defaultColor, layout);

        if(visible) {
            coerce('name', 'trace '+i);

            coerce('hoverinfo');

            if(!plots.isScatter3D(type)) coerce('opacity');

            if(plots.isCartesian(type)) {
                coerce('xaxis');
                coerce('yaxis');
            }

            if(!plots.isHeatmap(type) && !plots.isSurface(type)) {
                coerce('showlegend');
            }
        }

        // NOTE: I didn't include fit info at all... for now I think it can stay
        // just in gd.data, as this info isn't involved in creating plots at all,
        // only in pulling back up the fit popover

        // reference back to the input object for convenience
        traceOut._input = traceIn;

        return traceOut;
    };

    plots.layoutAttributes = {
        font: {
            type: 'font',
            dflt: {
                family: '"Open sans", verdana, arial, sans-serif',
                size: 12,
                color: Plotly.Color.defaultLine
            }
        },
        title: {
            type: 'string',
            dflt: 'Click to enter Plot title'
        },
        titlefont: {type: 'font'},
        autosize: {
            type: 'enumerated',
            // TODO: better handling of 'initial'
            values: [true, false, 'initial']
        },
        width: {
            type: 'number',
            min: 10,
            dflt: 700
        },
        height: {
            type: 'number',
            min: 10,
            dflt: 450
        },
        margin: {
            l: {
                type: 'number',
                min: 0,
                dflt: 80
            },
            r: {
                type: 'number',
                min: 0,
                dflt: 80
            },
            t: {
                type: 'number',
                min: 0,
                dflt: 100
            },
            b: {
                type: 'number',
                min: 0,
                dflt: 80
            },
            pad: {
                type: 'number',
                min: 0,
                dflt: 0
            },
            autoexpand: {
                type: 'boolean',
                dflt: true
            }
        },
        paper_bgcolor: {
            type: 'color',
            dflt: Plotly.Color.background
        },
        plot_bgcolor: {
            // defined here, but set in Axes.supplyLayoutDefaults
            // because it needs to know if there are (2D) axes or not
            type: 'color',
            dflt: Plotly.Color.background
        },
        separators: {
            type: 'string',
            dflt: '.,'
        },
        hidesources: {
            type: 'boolean',
            dflt: false
        },
        smith: {
            // will become a boolean if/when we implement this
            type: 'enumerated',
            values: [false],
            dflt: false
        },
        showlegend: {
            // handled in legend.supplyLayoutDefaults
            // but included here because it's not in the legend object
            type: 'boolean'
        },
        _hasCartesian: {
            type: 'boolean',
            dflt: false
        },
        _hasGL3D: {
            type: 'boolean',
            dflt: false
        }
    };

    plots.supplyLayoutGlobalDefaults = function(layoutIn, layoutOut) {
        function coerce(attr, dflt) {
            return Plotly.Lib.coerce(layoutIn, layoutOut, plots.layoutAttributes, attr, dflt);
        }

        var globalFont = coerce('font');
        coerce('title');
        coerce('titlefont', {
            family: globalFont.family,
            size: Math.round(globalFont.size * 1.4),
            color: globalFont.color
        });

        var autosize = coerce('autosize',
            (layoutIn.width && layoutIn.height) ? false : 'initial');
        coerce('width');
        coerce('height');

        coerce('margin.l');
        coerce('margin.r');
        coerce('margin.t');
        coerce('margin.b');
        coerce('margin.pad');
        coerce('margin.autoexpand');

        // called in plotAutoSize otherwise
        if (autosize!=='initial') sanitizeMargins(layoutOut);

        coerce('paper_bgcolor');

        coerce('separators');
        coerce('hidesources');
        coerce('smith');
        coerce('_hasCartesian');
        coerce('_hasGL3D');
    };

    plots.supplyLayoutModuleDefaults = function(layoutIn, layoutOut, fullData) {

        var moduleLayoutDefaults = ['Axes', 'Legend', 'Annotations', 'Shapes', 'Fx',
                                    'Bars', 'Boxes', 'Gl3dLayout'];

        // don't add a check for 'function in module' as it is better to error out and
        // secure the module API then not apply the default function.
        moduleLayoutDefaults.forEach( function (module) {
            if (Plotly[module]) Plotly[module].supplyLayoutDefaults(layoutIn, layoutOut, fullData);
        });
    };

    plots.purge = function(gd) {
        // remove all plotly attributes from a div so it can be replotted fresh
        // TODO: these really need to be encapsulated into a much smaller set...

        // note: we DO NOT remove _context because it doesn't change when we insert
        // a new plot, and may have been set outside of our scope.

        // data and layout
        delete gd.data;
        delete gd.layout;
        delete gd._fullData;
        delete gd._fullLayout;
        delete gd.calcdata;
        delete gd.framework;
        delete gd.empty;

        delete gd.fid;

        delete gd.undoqueue; // action queue
        delete gd.undonum;
        delete gd.autoplay; // are we doing an action that doesn't go in undo queue?
        delete gd.changed;

        // these get recreated on Plotly.plot anyway, but just to be safe
        // (and to have a record of them...)
        delete gd._modules;
        delete gd._tester;
        delete gd._testref;
        delete gd._promises;
        delete gd._redrawTimer;
        delete gd._replotting;
        delete gd.firstscatter;
        delete gd.hmlumcount;
        delete gd.hmpixcount;
        delete gd.numboxes;
        delete gd._hoverTimer;
        delete gd._lastHoverTime;
    };

    function doCalcdata(gd) {
        gd.calcdata = [];

        // extra helper variables
        // firstscatter: fill-to-next on the first trace goes to zero
        gd.firstscatter = true;

        // how many box plots do we have (in case they're grouped)
        gd.numboxes = 0;

        // for calculating avg luminosity of heatmaps
        gd._hmpixcount = 0;
        gd._hmlumcount = 0;

        // delete category list, if there is one, so we start over
        // to be filled in later by ax.d2c
        Plotly.Axes.list(gd).forEach(function(ax){ ax._categories = []; });

        gd.calcdata = gd._fullData.map(function(trace, i) {
            var module = trace._module,
                cd = [];

            if(module && trace.visible === true) {
                if(module.calc) cd = module.calc(gd,trace);
            }

            // make sure there is a first point
            // this ensures there is a calcdata item for every trace,
            // even if cartesian logic doesn't handle it
            if(!Array.isArray(cd) || !cd[0]) cd = [{x: false, y: false}];

            // add the trace-wide properties to the first point,
            // per point properties to every point
            // t is the holder for trace-wide properties
            if(!cd[0].t) cd[0].t = {};
            cd[0].trace = trace;

            // this is a kludge to put the array attributes into
            // calcdata the way Scatter.plot does, so that legends and
            // popovers know what to do with them.
            if(plots.isScatter3D(trace.type)) {
                Plotly.Scatter.arraysToCalcdata(cd);
            }

            Plotly.Lib.markTime('done with calcdata for '+i);
            return cd;
        });
    }

    plots.style = function(gd) {
        var fullLayout = gd._fullLayout;

        Plotly.Axes.getSubplots(gd).forEach(function(subplot) {
            var gp = fullLayout._plots[subplot].plot;

            gd._modules.concat(Plotly.ErrorBars).forEach(function(module) {
                if(module.style) module.style(gp, fullLayout);
            });
        });
    };

    /**
     * Wrap negative indicies to their positive counterparts.
     *
     * @param {Number[]} indices An array of indices
     * @param {Number} maxIndex The maximum index allowable (arr.length - 1)
     */
    function positivifyIndices(indices, maxIndex) {
        var parentLength = maxIndex + 1,
            positiveIndices = [],
            i,
            index;

        for (i = 0; i < indices.length; i++) {
            index = indices[i];
            if (index < 0) {
                positiveIndices.push(parentLength + index);
            } else {
                positiveIndices.push(index);
            }
        }
        return positiveIndices;
    }

    /**
     * Ensures that an index array for manipulating gd.data is valid.
     *
     * Intended for use with addTraces, deleteTraces, and moveTraces.
     *
     * @param gd
     * @param indices
     * @param arrayName
     */
    function assertIndexArray(gd, indices, arrayName) {
        var i,
            index;

        for (i = 0; i < indices.length; i++) {
            index = indices[i];

            // validate that indices are indeed integers
            if (index !== parseInt(index, 10)) {
                throw new Error('all values in ' + arrayName + ' must be integers');
            }

            // check that all indices are in bounds for given gd.data array length
            if (index >= gd.data.length || index < -gd.data.length) {
                throw new Error(arrayName + ' must be valid indices for gd.data.');
            }

            // check that indices aren't repeated
            if (indices.indexOf(index, i + 1) > -1 ||
                    index >= 0 && indices.indexOf(-gd.data.length + index) > -1 ||
                    index < 0 && indices.indexOf(gd.data.length + index) > -1) {
                throw new Error('each index in ' + arrayName + ' must be unique.');
            }
        }
    }

    /**
     * Private function used by Plotly.moveTraces to check input args
     *
     * @param gd
     * @param currentIndices
     * @param newIndices
     */
    function checkMoveTracesArgs(gd, currentIndices, newIndices) {

        // check that gd has attribute 'data' and 'data' is array
        if (!Array.isArray(gd.data)) {
            throw new Error('gd.data must be an array.');
        }

        // validate currentIndices array
        if (typeof currentIndices === 'undefined') {
            throw new Error('currentIndices is a required argument.');
        } else if (!Array.isArray(currentIndices)) {
            currentIndices = [currentIndices];
        }
        assertIndexArray(gd, currentIndices, 'currentIndices');

        // validate newIndices array if it exists
        if (typeof newIndices !== 'undefined' && !Array.isArray(newIndices)) {
            newIndices = [newIndices];
        }
        if (typeof newIndices !== 'undefined') {
            assertIndexArray(gd, newIndices, 'newIndices');
        }

        // check currentIndices and newIndices are the same length if newIdices exists
        if (typeof newIndices !== 'undefined' && currentIndices.length !== newIndices.length) {
            throw new Error('current and new indices must be of equal length.');
        }

    }
    /**
     * A private function to reduce the type checking clutter in addTraces.
     *
     * @param gd
     * @param traces
     * @param newIndices
     */
    function checkAddTracesArgs(gd, traces, newIndices) {
        var i,
            value;

        // check that gd has attribute 'data' and 'data' is array
        if (!Array.isArray(gd.data)) {
            throw new Error('gd.data must be an array.');
        }

        // make sure traces exists
        if (typeof traces === 'undefined') {
            throw new Error('traces must be defined.');
        }

        // make sure traces is an array
        if (!Array.isArray(traces)) {
            traces = [traces];
        }

        // make sure each value in traces is an object
        for (i = 0; i < traces.length; i++) {
            value = traces[i];
            if (typeof value !== 'object' || (Array.isArray(value) || value === null)) {
                throw new Error('all values in traces array must be non-array objects');
            }
        }

        // make sure we have an index for each trace
        if (typeof newIndices !== 'undefined' && !Array.isArray(newIndices)) {
            newIndices = [newIndices];
        }
        if (typeof newIndices !== 'undefined' && newIndices.length !== traces.length) {
            throw new Error(
                'if indices is specified, traces.length must equal indices.length'
            );
        }
    }

    /**
     * A private function to reduce the type checking clutter in spliceTraces.
     * Get all update Properties from gd.data. Validate inputs and outputs.
     * Used by prependTrace and extendTraces
     *
     * @param gd
     * @param update
     * @param indices
     * @param maxPoints
     */
    function assertExtendTracesArgs(gd, update, indices, maxPoints) {

        var maxPointsIsObject = $.isPlainObject(maxPoints);

        if (!Array.isArray(gd.data)) {
            throw new Error('gd.data must be an array');
        }
        if (!$.isPlainObject(update)) {
            throw new Error('update must be a key:value object');
        }

        if (typeof indices === 'undefined') {
            throw new Error('indices must be an integer or array of integers');
        }

        assertIndexArray(gd, indices, 'indices');

        for (var key in update) {

            /*
             * Verify that the attribute to be updated contains as many trace updates
             * as indices. Failure must result in throw and no-op
             */
            if (!Array.isArray(update[key]) || update[key].length !== indices.length) {
                throw new Error('attribute ' + key + ' must be an array of length equal to indices array length');
            }

            /*
             * if maxPoints is an object it must match keys and array lengths of 'update' 1:1
             */
            if (maxPointsIsObject &&
                (!(key in maxPoints) || !Array.isArray(maxPoints[key]) ||
                 maxPoints[key].length !== update[key].length )) {
                     throw new Error('when maxPoints is set as a key:value object it must contain a 1:1 ' +
                                    'corrispondence with the keys and number of traces in the update object');
                 }
        }
    }

    /**
     * A private function to reduce the type checking clutter in spliceTraces.
     *
     * @param {Object|HTMLDivElement} gd
     * @param {Object} update
     * @param {Number[]} indices
     * @param {Number||Object} maxPoints
     * @return {Object[]}
     */
    function getExtendProperties (gd, update, indices, maxPoints) {

        var maxPointsIsObject = $.isPlainObject(maxPoints),
            updateProps = [];
        var trace, target, prop, insert, maxp;

        // allow scalar index to represent a single trace position
        if (!Array.isArray(indices)) indices = [indices];

        // negative indices are wrapped around to their positive value. Equivalent to python indexing.
        indices = positivifyIndices(indices, gd.data.length - 1);

        // loop through all update keys and traces and harvest validated data.
        for (var key in update) {

            for (var j = 0; j < indices.length; j++) {

                /*
                 * Choose the trace indexed by the indices map argument and get the prop setter-getter
                 * instance that references the key and value for this particular trace.
                 */
                trace = gd.data[indices[j]];
                prop = Plotly.Lib.nestedProperty(trace, key);

                /*
                 * Target is the existing gd.data.trace.dataArray value like "x" or "marker.size"
                 * Target must exist as an Array to allow the extend operation to be performed.
                 */
                target = prop.get();
                insert = update[key][j];

                if (!Array.isArray(insert)) {
                    throw new Error('attribute: ' + key + ' index: ' + j + ' must be an array');
                }
                if (!Array.isArray(target)) {
                    throw new Error('cannot extend missing or non-array attribute: ' + key);
                }

                /*
                 * maxPoints may be an object map or a scalar. If object select the key:value, else
                 * Use the scalar maxPoints for all key and trace combinations.
                 */
                maxp = maxPointsIsObject ? maxPoints[key][j] : maxPoints;

                // could have chosen null here, -1 just tells us to not take a window
                if (!$.isNumeric(maxp)) maxp = -1;

                /*
                 * Wrap the nestedProperty in an object containing required data
                 * for lengthening and windowing this particular trace - key combination.
                 * Flooring maxp mirrors the behaviour of floats in the Array.slice JSnative function.
                 */
                updateProps.push({
                    prop: prop,
                    target: target,
                    insert: insert,
                    maxp: Math.floor(maxp)
                });
            }
        }

        // all target and insertion data now validated
        return updateProps;
    }

    /**
     * A private function to keey Extend and Prepend traces DRY
     *
     * @param {Object|HTMLDivElement} gd
     * @param {Object} update
     * @param {Number[]} indices
     * @param {Number||Object} maxPoints
     * @param {Function} lengthenArray
     * @param {Function} spliceArray
     * @return {Object}
     */
    function spliceTraces (gd, update, indices, maxPoints, lengthenArray, spliceArray) {

        assertExtendTracesArgs(gd, update, indices, maxPoints);

        var updateProps = getExtendProperties(gd, update, indices, maxPoints),
            remainder = [],
            undoUpdate = {},
            undoPoints = {};
        var target, prop, maxp;

        for (var i = 0; i < updateProps.length; i++) {

            /*
             * prop is the object returned by Lib.nestedProperties
             */
            prop = updateProps[i].prop;
            maxp = updateProps[i].maxp;

            target = lengthenArray(updateProps[i].target, updateProps[i].insert);

            /*
             * If maxp is set within post-extension trace.length, splice to maxp length.
             * Otherwise skip function call as splice op will have no effect anyway.
             */
            if (maxp >= 0 && maxp < target.length) remainder = spliceArray(target, maxp);

            /*
             * to reverse this operation we need the size of the original trace as the reverse
             * operation will need to window out any lengthening operation performed in this pass.
             */
            maxp = updateProps[i].target.length;

            /*
             * Magic happens here! update gd.data.trace[key] with new array data.
             */
            prop.set(target);

            if (!Array.isArray(undoUpdate[prop.astr])) undoUpdate[prop.astr] = [];
            if (!Array.isArray(undoPoints[prop.astr])) undoPoints[prop.astr] = [];

            /*
             * build the inverse update object for the undo operation
             */
            undoUpdate[prop.astr].push(remainder);

            /*
             * build the matching maxPoints undo object containing original trace lengths.
             */
            undoPoints[prop.astr].push(maxp);
        }

        return {update: undoUpdate, maxPoints: undoPoints};
    }

    /**
     * extend && prepend traces at indices with update arrays, window trace lengths to maxPoints
     *
     * Extend and Prepend have identical APIs. Prepend inserts an array at the head while Extend
     * inserts an array off the tail. Prepend truncates the tail of the array - counting maxPoints
     * from the head, whereas Extend truncates the head of the array, counting backward maxPoints
     * from the tail.
     *
     * If maxPoints is undefined, nonNumeric, negative or greater than extended trace length no
     * truncation / windowing will be performed. If its zero, well the whole trace is truncated.
     *
     * @param {Object|HTMLDivElement} gd The graph div
     * @param {Object} update The key:array map of target attributes to extend
     * @param {Number|Number[]} indices The locations of traces to be extended
     * @param {Number|Object} [maxPoints] Number of points for trace window after lengthening.
     *
     */
    Plotly.extendTraces = function extendTraces (gd, update, indices, maxPoints) {

        var undo = spliceTraces(gd, update, indices, maxPoints,

                               /*
                                * The Lengthen operation extends trace from end with insert
                                */
                                function(target, insert) {
                                    return target.concat(insert);
                                },

                                /*
                                 * Window the trace keeping maxPoints, counting back from the end
                                 */
                                function(target, maxPoints) {
                                    return target.splice(0, target.length - maxPoints);
                                });

        Plotly.redraw(gd);

        var undoArgs = [gd, undo.update, indices, undo.maxPoints];
        if (Plotly.Queue) {
            Plotly.Queue.add(gd, Plotly.prependTraces, undoArgs, extendTraces, arguments);
        }
    };

    Plotly.prependTraces  = function prependTraces (gd, update, indices, maxPoints) {

        var undo = spliceTraces(gd, update, indices, maxPoints,

                               /*
                                * The Lengthen operation extends trace by appending insert to start
                                */
                                function(target, insert) {
                                    return insert.concat(target);
                                },

                                /*
                                 * Window the trace keeping maxPoints, counting forward from the start
                                 */
                                function(target, maxPoints) {
                                    return target.splice(maxPoints, target.length);
                                });

        Plotly.redraw(gd);

        var undoArgs = [gd, undo.update, indices, undo.maxPoints];
        if (Plotly.Queue) {
            Plotly.Queue.add(gd, Plotly.extendTraces, undoArgs, prependTraces, arguments);
        }
    };

    /**
     * Add data traces to an existing graph div.
     *
     * @param {Object|HTMLDivElement} gd The graph div
     * @param {Object[]} gd.data The array of traces we're adding to
     * @param {Object[]|Object} traces The object or array of objects to add
     * @param {Number[]|Number} [newIndices=[gd.data.length]] Locations to add traces
     *
     */
    Plotly.addTraces = function addTraces (gd, traces, newIndices) {
        var currentIndices = [],
            undoFunc = Plotly.deleteTraces,
            redoFunc = addTraces,
            undoArgs = [gd, currentIndices],
            redoArgs = [gd, traces],  // no newIndices here
            i;

        // all validation is done elsewhere to remove clutter here
        checkAddTracesArgs(gd, traces, newIndices);

        // make sure traces is an array
        if (!Array.isArray(traces)) {
            traces = [traces];
        }

        // add the traces to gd.data (no redrawing yet!)
        for (i = 0; i < traces.length; i += 1) {
            gd.data.push(traces[i]);
        }

        // to continue, we need to call moveTraces which requires currentIndices
        for (i = 0; i < traces.length; i++) {
            currentIndices.push(-traces.length + i);
        }

        // if the user didn't define newIndices, they just want the traces appended
        // i.e., we can simply redraw and be done
        if (typeof newIndices === 'undefined') {
            Plotly.redraw(gd);
            if (Plotly.Queue) Plotly.Queue.add(gd, undoFunc, undoArgs, redoFunc, redoArgs);
            return;
        }

        // make sure indices is property defined
        if (!Array.isArray(newIndices)) {
            newIndices = [newIndices];
        }

        try {

            // this is redundant, but necessary to not catch later possible errors!
            checkMoveTracesArgs(gd, currentIndices, newIndices);
        }
        catch(error) {

            // something went wrong, reset gd to be safe and rethrow error
            gd.data.splice(gd.data.length - traces.length, traces.length);
            throw error;
        }

        // if we're here, the user has defined specific places to place the new traces
        // this requires some extra work that moveTraces will do
        if (Plotly.Queue) Plotly.Queue.startSequence(gd);
        if (Plotly.Queue) Plotly.Queue.add(gd, undoFunc, undoArgs, redoFunc, redoArgs);
        Plotly.moveTraces(gd, currentIndices, newIndices);
        if (Plotly.Queue) Plotly.Queue.stopSequence(gd);
    };

    /**
     * Delete traces at `indices` from gd.data array.
     *
     * @param {Object|HTMLDivElement} gd The graph div
     * @param {Object[]} gd.data The array of traces we're removing from
     * @param {Number|Number[]} indices The indices
     */
    Plotly.deleteTraces = function deleteTraces (gd, indices) {
        var traces = [],
            undoFunc = Plotly.addTraces,
            redoFunc = deleteTraces,
            undoArgs = [gd, traces, indices],
            redoArgs = [gd, indices],
            i,
            deletedTrace;

        // make sure indices are defined
        if (typeof indices === 'undefined') {
            throw new Error('indices must be an integer or array of integers.');
        } else if (!Array.isArray(indices)) {
            indices = [indices];
        }
        assertIndexArray(gd, indices, 'indices');

        // convert negative indices to positive indices
        indices = positivifyIndices(indices, gd.data.length - 1);

        // we want descending here so that splicing later doesn't affect indexing
        indices.sort().reverse();
        for (i = 0; i < indices.length; i += 1) {
            deletedTrace = gd.data.splice(indices[i], 1)[0];
            traces.push(deletedTrace);
        }

        Plotly.redraw(gd);

        if (Plotly.Queue) Plotly.Queue.add(gd, undoFunc, undoArgs, redoFunc, redoArgs);
    };

    /**
     * Move traces at currentIndices array to locations in newIndices array.
     *
     * If newIndices is omitted, currentIndices will be moved to the end. E.g.,
     * these are equivalent:
     *
     * Plotly.moveTraces(gd, [1, 2, 3], [-3, -2, -1])
     * Plotly.moveTraces(gd, [1, 2, 3])
     *
     * @param {Object|HTMLDivElement} gd The graph div
     * @param {Object[]} gd.data The array of traces we're removing from
     * @param {Number|Number[]} currentIndices The locations of traces to be moved
     * @param {Number|Number[]} [newIndices] The locations to move traces to
     *
     * Example calls:
     *
     *      // move trace i to location x
     *      Plotly.moveTraces(gd, i, x)
     *
     *      // move trace i to end of array
     *      Plotly.moveTraces(gd, i)
     *
     *      // move traces i, j, k to end of array (i != j != k)
     *      Plotly.moveTraces(gd, [i, j, k])
     *
     *      // move traces [i, j, k] to [x, y, z] (i != j != k) (x != y != z)
     *      Plotly.moveTraces(gd, [i, j, k], [x, y, z])
     *
     *      // reorder all traces (assume there are 5--a, b, c, d, e)
     *      Plotly.moveTraces(gd, [b, d, e, a, c])  // same as 'move to end'
     */
    Plotly.moveTraces = function moveTraces (gd, currentIndices, newIndices) {
        var newData = [],
            movingTraceMap = [],
            undoFunc = moveTraces,
            redoFunc = moveTraces,
            undoArgs = [gd, newIndices, currentIndices],
            redoArgs = [gd, currentIndices, newIndices],
            i;

        // to reduce complexity here, check args elsewhere
        // this throws errors where appropriate
        checkMoveTracesArgs(gd, currentIndices, newIndices);

        // make sure currentIndices is an array
        currentIndices = Array.isArray(currentIndices) ? currentIndices : [currentIndices];

        // if undefined, define newIndices to point to the end of gd.data array
        if (typeof newIndices === 'undefined') {
            newIndices = [];
            for (i = 0; i < currentIndices.length; i++) {
                newIndices.push(-currentIndices.length + i);
            }
        }

        // make sure newIndices is an array if it's user-defined
        newIndices = Array.isArray(newIndices) ? newIndices : [newIndices];

        // convert negative indices to positive indices (they're the same length)
        currentIndices = positivifyIndices(currentIndices, gd.data.length - 1);
        newIndices = positivifyIndices(newIndices, gd.data.length - 1);

        // at this point, we've coerced the index arrays into predictable forms

        // get the traces that aren't being moved around
        for (i = 0; i < gd.data.length; i++) {

            // if index isn't in currentIndices, include it in ignored!
            if (currentIndices.indexOf(i) === -1) {
                newData.push(gd.data[i]);
            }
        }

        // get a mapping of indices to moving traces
        for (i = 0; i < currentIndices.length; i++) {
            movingTraceMap.push({newIndex: newIndices[i], trace: gd.data[currentIndices[i]]});
        }

        // reorder this mapping by newIndex, ascending
        movingTraceMap.sort(function (a, b) {
            return a.newIndex - b.newIndex;
        });

        // now, add the moving traces back in, in order!
        for (i = 0; i < movingTraceMap.length; i += 1) {
            newData.splice(movingTraceMap[i].newIndex, 0, movingTraceMap[i].trace);
        }

        gd.data = newData;

        Plotly.redraw(gd);

        if (Plotly.Queue) Plotly.Queue.add(gd, undoFunc, undoArgs, redoFunc, redoArgs);
    };

    // -----------------------------------------------------
    // restyle and relayout: these two control all redrawing
    // for data (restyle) and everything else (relayout)
    // -----------------------------------------------------

    // restyle: change styling of an existing plot
    // can be called two ways:
    // restyle(gd,astr,val[,traces])
    //      gd - graph div (dom element)
    //      astr - attribute string (like 'marker.symbol')
    //      val - value to give this attribute
    //      traces - integer or array of integers for the traces
    //          to alter (all if omitted)
    // relayout(gd,aobj[,traces])
    //      aobj - {astr1:val1, astr2:val2...} allows setting
    //          multiple attributes simultaneously
    // val (or val1, val2... in the object form) can be an array,
    //  to apply different values to each trace
    // if the array is too short, it will wrap around (useful for
    //  style files that want to specify cyclical default values)
    Plotly.restyle = function restyle (gd,astr,val,traces) {
        if(typeof gd === 'string') gd = document.getElementById(gd);

        var i, fullLayout = gd._fullLayout,
            aobj = {};
        if(typeof astr === 'string') aobj[astr] = val;
        else if($.isPlainObject(astr)) {
            aobj = astr;
            if(traces===undefined) traces = val; // the 3-arg form
        }
        else {
            console.log('restyle fail',astr,val,traces);
            return;
        }

        if(Object.keys(aobj).length) gd.changed = true;

        if($.isNumeric(traces)) traces=[traces];
        else if(!Array.isArray(traces) || !traces.length) {
            traces=gd._fullData.map(function(v,i){ return i; });
        }

        // recalcAttrs attributes need a full regeneration of calcdata
        // as well as a replot, because the right objects may not exist,
        // or autorange may need recalculating
        // in principle we generally shouldn't need to redo ALL traces... that's
        // harder though.
        var recalcAttrs = [
            'mode','visible','type','orientation','fill',
            'histfunc','histnorm','text',
            'x', 'y', 'z',
            'xtype','x0','dx','ytype','y0','dy','xaxis','yaxis',
            'line.width','showscale','zauto','connectgaps',
            'autobinx','nbinsx','xbins.start','xbins.end','xbins.size',
            'autobiny','nbinsy','ybins.start','ybins.end','ybins.size',
            'autocontour','ncontours','contours.coloring',
            'error_y.visible','error_y.value','error_y.type',
            'error_y.traceref','error_y.array','error_y.symmetric',
            'error_y.arrayminus','error_y.valueminus','error_y.tracerefminus',
            'error_x.visible','error_x.value','error_x.type',
            'error_x.traceref','error_x.array','error_x.symmetric',
            'error_x.arrayminus','error_x.valueminus','error_x.tracerefminus',
            'swapxy','swapxyaxes','orientationaxes'
        ];
        var hasBoxes = traces.some(function(v) {
            return Plotly.Plots.isBox(gd._fullData[v].type);
        });
        if(hasBoxes) recalcAttrs.push('name');

        // autorangeAttrs attributes need a full redo of calcdata
        // only if an axis is autoranged,
        // because .calc() is where the autorange gets determined
        // TODO: could we break this out as well?
        var autorangeAttrs = [
            'marker.size','textfont.size','textposition',
            'boxpoints','jitter','pointpos','whiskerwidth','boxmean'
        ];
        // replotAttrs attributes need a replot (because different
        // objects need to be made) but not a recalc
        var replotAttrs = [
            'zmin','zmax','zauto','mincolor','maxcolor',
            'colorscale','reversescale','zsmooth',
            'contours.start','contours.end','contours.size',
            'contours.showlines',
            'line.smoothing','line.shape',
            'error_y.width','error_x.width','error_x.copy_ystyle',
            'marker.maxdisplayed'
        ];
        // these ones show up in restyle because they make more sense
        // in the style box, but they're graph-wide attributes, so set
        // in gd.layout also axis scales and range show up here because
        // we may need to undo them. These all trigger a recalc
        var layoutAttrs = [
            'barmode', 'barnorm','bargap', 'bargroupgap',
            'boxmode', 'boxgap', 'boxgroupgap',
            '?axis.autorange', '?axis.range', '?axis.rangemode'
        ];
        // these ones may alter the axis type
        // (at least if the first trace is involved)
        var axtypeAttrs = [
            'type','x','y','x0','y0','orientation','xaxis','yaxis'
        ];

        // flags for which kind of update we need to do
        var docalc = false,
            docalcAutorange = false,
            doplot = false,
            dolayout = false,
            dostyle = false,
            docolorbars = false;
        // copies of the change (and previous values of anything affected)
        // for the undo / redo queue
        var redoit = {},
            undoit = {},
            axlist;

        // for now, if we detect 3D stuff, just re-do the plot
        if (fullLayout._hasGL3D) doplot = true;

        // make a new empty vals array for undoit
        function a0(){ return traces.map(function(){ return undefined; }); }

        // for autoranging multiple axes
        function addToAxlist(axid) {
            var axName = Plotly.Axes.id2name(axid);
            if(axlist.indexOf(axName)===-1) { axlist.push(axName); }
        }
        function autorangeAttr(axName) { return axName+'.autorange'; }
        function rangeAttr(axName) { return axName+'.range'; }

        // for attrs that interact (like scales & autoscales), save the
        // old vals before making the change
        // val=undefined will not set a value, just record what the value was.
        // attr can be an array to set several at once (all to the same val)
        function doextra(cont,attr,val,i) {
            if(Array.isArray(attr)) {
                attr.forEach(function(a){ doextra(cont,a,val,i); });
                return;
            }
            // quit if explicitly setting this elsewhere
            if(attr in aobj) { return; }
            var extraparam = Plotly.Lib.nestedProperty(cont,attr);
            if(!(attr in undoit)) {
                undoit[attr] = a0();
            }
            if(undoit[attr][i]===undefined) {
                undoit[attr][i]=extraparam.get();
            }
            if(val!==undefined) {
                extraparam.set(val);
            }
        }
        var zscl = ['zmin', 'zmax'],
            xbins = ['xbins.start', 'xbins.end', 'xbins.size'],
            ybins = ['ybins.start', 'ybins.end', 'ybins.size'],
            contourAttrs = ['contours.start', 'contours.end', 'contours.size'];

        // now make the changes to gd.data (and occasionally gd.layout)
        // and figure out what kind of graphics update we need to do
        for(var ai in aobj) {
            var vi = aobj[ai],
                cont,
                contFull,
                param;
            redoit[ai] = vi;

            if(layoutAttrs.indexOf(ai.replace(/[xyz]axis[0-9]*/g, '?axis'))!==-1){
                param = Plotly.Lib.nestedProperty(gd.layout, ai);
                undoit[ai] = [param.get()];
                // since we're allowing val to be an array, allow it here too,
                // even though that's meaningless
                param.set(Array.isArray(vi) ? vi[0] : vi);
                // ironically, the layout attrs in restyle only require replot,
                // not relayout
                docalc = true;
                continue;
            }

            // set attribute in gd.data
            undoit[ai] = a0();
            for(i=0; i<traces.length; i++) {
                cont = gd.data[traces[i]];
                contFull = gd._fullData[traces[i]];
                param = Plotly.Lib.nestedProperty(cont,ai);

                // setting bin or z settings should turn off auto
                // and setting auto should save bin or z settings
                if(zscl.indexOf(ai)!==-1) {
                    doextra(cont,'zauto',false,i);
                }
                else if(ai==='zauto') {
                    doextra(cont,zscl,undefined,i);
                }
                else if(xbins.indexOf(ai)!==-1) {
                    doextra(cont,'autobinx',false,i);
                }
                else if(ai==='autobinx') {
                    doextra(cont,xbins,undefined,i);
                }
                else if(ybins.indexOf(ai)!==-1) {
                    doextra(cont,'autobiny',false,i);
                }
                else if(ai==='autobiny') {
                    doextra(cont,ybins,undefined,i);
                }
                else if(contourAttrs.indexOf(ai)!==-1) {
                    doextra(cont, 'autocontour', false, i);
                }
                else if(ai==='autocontour') {
                    doextra(cont, contourAttrs, undefined, i);
                }
                // heatmaps: setting x0 or dx, y0 or dy,
                // should turn xtype/ytype to 'scaled' if 'array'
                else if(['x0','dx'].indexOf(ai)!==-1 &&
                        contFull.x && contFull.xtype!=='scaled') {
                    doextra(cont,'xtype','scaled',i);
                }
                else if(['y0','dy'].indexOf(ai)!==-1 &&
                        contFull.y && contFull.ytype!=='scaled') {
                    doextra(cont,'ytype','scaled',i);
                }
                // changing colorbar size modes,
                // make the resulting size not change
                // note that colorbar fractional sizing is based on the
                // original plot size, before anything (like a colorbar)
                // increases the margins
                else if(ai==='colorbar.thicknessmode' && param.get()!==vi &&
                            ['fraction','pixels'].indexOf(vi)!==-1 &&
                            contFull.colorbar) {
                    var thicknorm =
                        ['top','bottom'].indexOf(contFull.colorbar.orient)!==-1 ?
                            (fullLayout.height - fullLayout.margin.t - fullLayout.margin.b) :
                            (fullLayout.width - fullLayout.margin.l - fullLayout.margin.r);
                    doextra(cont,'colorbar.thickness', contFull.colorbar.thickness *
                        (vi==='fraction' ? 1/thicknorm : thicknorm), i);
                }
                else if(ai==='colorbar.lenmode' && param.get()!==vi &&
                            ['fraction','pixels'].indexOf(vi)!==-1 &&
                            contFull.colorbar) {
                    var lennorm =
                        ['top','bottom'].indexOf(contFull.colorbar.orient)!==-1 ?
                            (fullLayout.width - fullLayout.margin.l - fullLayout.margin.r) :
                            (fullLayout.height - fullLayout.margin.t - fullLayout.margin.b);
                    doextra(cont,'colorbar.len', contFull.colorbar.len *
                        (vi==='fraction' ? 1/lennorm : lennorm), i);
                }

                // save the old value
                undoit[ai][i] = param.get();
                // set the new value - if val is an array, it's one el per trace
                // first check for attributes that get more complex alterations
                var swapAttrs = [
                    'swapxy','swapxyaxes','orientation','orientationaxes'
                ];
                if(swapAttrs.indexOf(ai)!==-1) {
                    // setting an orientation: make sure it's changing
                    // before we swap everything else
                    if(ai==='orientation') {
                        param.set(Array.isArray(vi) ? vi[i%vi.length] : vi);
                        if(param.get()===undoit[ai][i]) continue;
                    }
                    // orientationaxes has no value,
                    // it flips everything and the axes
                    else if(ai==='orientationaxes') {
                        cont.orientation =
                            {v:'h', h:'v'}[contFull.orientation];
                    }
                    swapXYData(cont);
                }
                // all the other ones, just modify that one attribute
                else param.set(Array.isArray(vi) ? vi[i%vi.length] : vi);

            }

            // swap the data attributes of the relevant x and y axes?
            if(['swapxyaxes','orientationaxes'].indexOf(ai)!==-1) {
                Plotly.Axes.swap(gd, traces);
            }

            // swap hovermode if set to "compare x/y data"
            if (ai === 'orientationaxes') {
                var hovermode = Plotly.Lib.nestedProperty(gd.layout, 'hovermode');
                if (hovermode.get() === 'x') {
                    hovermode.set('y');
                } else if (hovermode.get() === 'y') {
                    hovermode.set('x');
                }
            }

            // check if we need to call axis type
            if((traces.indexOf(0)!==-1) && (axtypeAttrs.indexOf(ai)!==-1)) {
                Plotly.Axes.clearTypes(gd,traces);
                docalc = true;
            }

            // switching from auto to manual binning or z scaling doesn't
            // actually do anything but change what you see in the styling
            // box. everything else at least needs to apply styles
            if((['autobinx','autobiny','zauto'].indexOf(ai)===-1) ||
                    vi!==false) {
                dostyle = true;
            }
            if(['colorbar','line'].indexOf(param.parts[0])!==-1) {
                docolorbars = true;
            }

            if(recalcAttrs.indexOf(ai)!==-1) {
                // major enough changes deserve autoscale, autobin, and
                // non-reversed axes so people don't get confused
                if(['orientation','type'].indexOf(ai)!==-1) {
                    axlist = [];
                    for(i=0; i<traces.length; i++) {
                        var trace = gd.data[traces[i]];
                        addToAxlist(trace.xaxis||'x');
                        addToAxlist(trace.yaxis||'y');

                        if(astr==='type') {
                            doextra(gd.data[traces[i]],
                                ['autobinx','autobiny'],true,i);
                        }
                    }

                    doextra(gd.layout, axlist.map(autorangeAttr), true, 0);
                    doextra(gd.layout, axlist.map(rangeAttr), [0, 1], 0);
                }
                docalc = true;
            }
            else if(replotAttrs.indexOf(ai)!==-1) doplot = true;
            else if(autorangeAttrs.indexOf(ai)!==-1) docalcAutorange = true;
        }
        // now all attribute mods are done, as are redo and undo
        // so we can save them
        if(Plotly.Queue) {
            Plotly.Queue.add(gd, restyle, [gd, undoit, traces], restyle, [gd, redoit, traces]);
        }

        // do we need to force a recalc?
        var autorangeOn = false;
        Plotly.Axes.list(gd).forEach(function(ax){
            if(ax.autorange) autorangeOn = true;
        });
        if(docalc || dolayout || (docalcAutorange && autorangeOn)) {
            gd.calcdata = undefined;
        }

        // now update the graphics
        // a complete layout redraw takes care of plot and
        var seq;
        if(dolayout) {
            seq = [function changeLayout(){
                var copyLayout = gd.layout;
                gd.layout = undefined;
                return Plotly.plot(gd, '', copyLayout);
            }];
        }
        else if(docalc || doplot || docalcAutorange) {
            seq = [Plotly.plot];
        }
        else {
            plots.supplyDefaults(gd);
            seq = [plots.previousPromises];
            if(dostyle) {
                seq.push(function doStyle(){
                    // first see if we need to do arraysToCalcdata
                    // call it regardless of what change we made, in case
                    // supplyDefaults brought in an array that was already
                    // in gd.data but not in gd._fullData previously
                    var i, cdi, arraysToCalcdata;
                    for(i = 0; i < gd.calcdata.length; i++) {
                        cdi = gd.calcdata[i];
                        arraysToCalcdata = (((cdi[0]||{}).trace||{})._module||{}).arraysToCalcdata;
                        if(arraysToCalcdata) arraysToCalcdata(cdi);
                    }
                    plots.style(gd);
                    if(fullLayout.showlegend) Plotly.Legend.draw(gd);
                    return plots.previousPromises(gd);
                });
            }
            if(docolorbars) {
                seq.push(function doColorBars(){
                    gd.calcdata.forEach(function(cd) {
                        if((cd[0].t||{}).cb) {
                            var trace = cd[0].trace,
                                cb = cd[0].t.cb;
                            if(plots.isContour(trace.type)) {
                                  cb.line({
                                    width: trace.contours.showlines!==false ?
                                        trace.line.width : 0,
                                    dash: trace.line.dash,
                                    color: trace.contours.coloring==='line' ?
                                        cb._opts.line.color : trace.line.color
                                });
                            }
                            cb.options(trace.colorbar)();
                        }
                    });
                    return plots.previousPromises(gd);
                });
            }
        }

        var plotDone = Plotly.Lib.syncOrAsync(seq, gd);

        if(!plotDone || !plotDone.then) plotDone = Promise.resolve();
        return plotDone.then(function(){
            $(gd).trigger('plotly_restyle',
                          $.extend(true, [], [redoit, traces]));
        });
    };

    // swap all the data and data attributes associated with x and y
    function swapXYData(trace) {
        var i;
        Plotly.Lib.swapXYAttrs(trace, ['?', '?0', 'd?', '?bins', 'nbins?', 'autobin?', '?src', 'error_?']);
        if(Array.isArray(trace.z) && Array.isArray(trace.z[0])) {
            if(trace.transpose) delete trace.transpose;
            else trace.transpose = true;
        }
        if(trace.error_x && trace.error_y) {
            var errorY = trace.error_y,
                copyYstyle = ('copy_ystyle' in errorY) ? errorY.copy_ystyle :
                    !(errorY.color || errorY.thickness || errorY.width);
            Plotly.Lib.swapXYAttrs(trace, ['error_?.copy_ystyle']);
            if(copyYstyle) {
                Plotly.Lib.swapXYAttrs(trace, ['error_?.color', 'error_?.thickness', 'error_?.width']);
            }
        }
        if(trace.hoverinfo) {
            var hoverInfoParts = trace.hoverinfo.split('+');
            for(i=0; i<hoverInfoParts.length; i++) {
                if(hoverInfoParts[i]==='x') hoverInfoParts[i] = 'y';
                else if(hoverInfoParts[i]==='y') hoverInfoParts[i] = 'x';
            }
            trace.hoverinfo = hoverInfoParts.join('+');
        }
    }

    // relayout: change layout in an existing plot
    // can be called two ways:
    // relayout(gd,astr,val)
    //      gd - graph div (dom element)
    //      astr - attribute string (like 'xaxis.range[0]')
    //      val - value to give this attribute
    // relayout(gd,aobj)
    //      aobj - {astr1:val1, astr2:val2...}
    //          allows setting multiple attributes simultaneously
    Plotly.relayout = function relayout (gd, astr, val) {
        if(gd.framework && gd.framework.isPolar) return;
        if(typeof gd === 'string') gd = document.getElementById(gd);

        var layout = gd.layout,
            aobj = {},
            dolegend = false,
            doticks = false,
            dolayoutstyle = false,
            doplot = false,
            docalc = false,
            domodebar = false,
            newkey, axes, keys, xyref, scene, axisAttr;


        // for now, if we detect 3D stuff, just re-do the plot
        // if (gl._hasGL3D) doplot = true;

        if(typeof astr === 'string') aobj[astr] = val;
        else if($.isPlainObject(astr)) aobj = astr;
        else {
            console.log('relayout fail',astr,val);
            return;
        }

        if(Object.keys(aobj).length) gd.changed = true;

        keys = Object.keys(aobj);
        axes = Plotly.Axes.list(gd);

        for(var i=0; i<keys.length; i++) {
            // look for 'allaxes', split out into all axes
            if(keys[i].indexOf('allaxes')===0) {
                for(var j=0; j<axes.length; j++) {
                    // in case of 3D the axis are nested within a scene which is held in _id
                    scene = axes[j]._id.substr(1);
                    axisAttr = (scene.indexOf('scene') !== -1) ? (scene + '.') : '';
                    newkey = keys[i].replace('allaxes', axisAttr + axes[j]._name);
                    if(!aobj[newkey]) { aobj[newkey] = aobj[keys[i]]; }
                }
                delete aobj[keys[i]];
            }
            // split annotation.ref into xref and yref
            if(keys[i].match(/^annotations\[[0-9-]+\].ref$/)) {
                xyref = aobj[keys[i]].split('y');
                aobj[keys[i].replace('ref','xref')] = xyref[0];
                aobj[keys[i].replace('ref','yref')] = xyref.length===2 ?
                    ('y'+xyref[1]) : 'paper';
                delete aobj[keys[i]];
            }
        }

        // copies of the change (and previous values of anything affected)
        // for the undo / redo queue
        var redoit = {},
            undoit = {};

        // for attrs that interact (like scales & autoscales), save the
        // old vals before making the change
        // val=undefined will not set a value, just record what the value was.
        // attr can be an array to set several at once (all to the same val)
        function doextra(attr,val) {
            if(Array.isArray(attr)) {
                attr.forEach(function(a) { doextra(a,val); });
                return;
            }
            // quit if explicitly setting this elsewhere
            if(attr in aobj) return;

            var p = Plotly.Lib.nestedProperty(layout,attr);
            if(!(attr in undoit)) undoit[attr] = p.get();
            if(val!==undefined) p.set(val);
        }

        // for editing annotations or shapes - is it on autoscaled axes?
        function refAutorange(obj, axletter) {
            var axName = Plotly.Axes.id2name(obj[axletter+'ref']||axletter);
            return (gd._fullLayout[axName]||{}).autorange;
        }

        var hw = ['height','width'];

        // alter gd.layout
        for(var ai in aobj) {
            var p = Plotly.Lib.nestedProperty(layout,ai),
                vi = aobj[ai],
                plen = p.parts.length,
                // p.parts may end with an index integer if the property is an array
                pend = typeof p.parts[plen-1] === 'string' ? (plen-1) : (plen-2),
                // last property in chain (leaf node)
                pleaf = p.parts[pend],
                // leaf plus immediate parent
                pleafPlus = p.parts[pend - 1] + '.' + pleaf,
                // trunk nodes (everything except the leaf)
                ptrunk = p.parts.slice(0, pend).join('.'),
                parentIn = Plotly.Lib.nestedProperty(gd.layout, ptrunk).get(),
                parentFull = Plotly.Lib.nestedProperty(gd._fullLayout, ptrunk).get();

            redoit[ai] = aobj[ai];

            // axis reverse is special - it is its own inverse
            // op and has no flag.
            undoit[ai] = (pleaf === 'reverse') ? aobj[ai] : p.get();

            // check autosize or autorange vs size and range
            if(hw.indexOf(ai)!==-1) { doextra('autosize', false); }
            else if(ai==='autosize') { doextra(hw, undefined); }
            else if(pleafPlus.match(/^[xyz]axis[0-9]*\.range(\[[0|1]\])?$/)) {
                doextra(ptrunk+'.autorange', false);
            }
            else if(pleafPlus.match(/^[xyz]axis[0-9]*\.autorange$/)) {
                doextra([ptrunk + '.range[0]',ptrunk + '.range[1]'],
                    undefined);
            }

            // toggling log without autorange: need to also recalculate ranges
            // logical XOR (ie are we toggling log)
            if(pleaf==='type' && ((parentFull.type === 'log') !== (vi === 'log'))) {
                var ax = parentIn;
                if (!ax || !ax.range) {
                    doextra(ptrunk+'.autorange', true);
                }
                else if(!parentFull.autorange) {
                    var r0 = ax.range[0],
                        r1 = ax.range[1];
                    if(vi === 'log') {
                        // if both limits are negative, autorange
                        if(r0 <= 0 && r1 <= 0) {
                            doextra(ptrunk+'.autorange', true);
                        }
                        // if one is negative, set it 6 orders below the other.
                        // TODO: find the smallest positive val?
                        if(r0 <= 0) r0 = r1/1e6;
                        else if(r1 <= 0) r1 = r0/1e6;
                        // now set the range values as appropriate
                        doextra(ptrunk+'.range[0]', Math.log(r0) / Math.LN10);
                        doextra(ptrunk+'.range[1]', Math.log(r1) / Math.LN10);
                    }
                    else {
                        doextra(ptrunk+'.range[0]', Math.pow(10, r0));
                        doextra(ptrunk+'.range[1]', Math.pow(10, r1));
                    }
                }
                else if(vi === 'log') {
                    // just make sure the range is positive and in the right
                    // order, it'll get recalculated later
                    ax.range = (ax.range[1] > ax.range[0]) ? [1, 2] : [2, 1];
                }
            }

            // handle axis reversal explicitly, as there's no 'reverse' flag
            if(pleaf ==='reverse') {
                if(parentIn.range) parentIn.range.reverse();
                else {
                    doextra(ptrunk+'.autorange', true);
                    parentIn.range = [1, 0];
                }

                if(parentFull.autorange) docalc = true;
                else doplot = true;
            }
            // send annotation and shape mods one-by-one through Annotations.draw(),
            // don't set via nestedProperty
            // that's because add and remove are special
            else if(p.parts[0] === 'annotations' || p.parts[0] === 'shapes') {
                var objNum = p.parts[1],
                    objType = p.parts[0],
                    objList = layout[objType] || [],
                    objModule = Plotly[Plotly.Lib.titleCase(objType)],
                    obji = objList[objNum] || {};
                // if p.parts is just an annotation number, and val is either
                // 'add' or an entire annotation to add, the undo is 'remove'
                // if val is 'remove' then undo is the whole annotation object
                if(p.parts.length === 2) {
                    if(aobj[ai] === 'add' || $.isPlainObject(aobj[ai])) {
                        undoit[ai] = 'remove';
                    }
                    else if(aobj[ai] === 'remove') {
                        if(objNum === -1) {
                            undoit[objType] = objList;
                            delete undoit[ai];
                        }
                        else undoit[ai] = obji;
                    }
                    else console.log('???', aobj);
                }
                if((refAutorange(obji, 'x') || refAutorange(obji, 'y')) &&
                        !Plotly.Lib.containsAny(ai, ['color', 'opacity', 'align', 'dash'])) {
                    docalc = true;
                }
                // TODO: combine all edits to a given annotation / shape into one call
                // as it is we get separate calls for x and y (or ax and ay) on move
                objModule.draw(gd, objNum, p.parts.slice(2).join('.'), aobj[ai]);
                delete aobj[ai];
            }
            // alter gd.layout
            else {
                // check whether we can short-circuit a full redraw
                // 3d at this point just needs to redraw.
                if (p.parts[0].indexOf('scene') === 0) doplot = true;
                else if(p.parts[0].indexOf('legend')!==-1) dolegend = true;
                else if(ai.indexOf('title')!==-1) doticks = true;
                else if(p.parts[0].indexOf('bgcolor')!==-1) dolayoutstyle = true;
                else if(p.parts.length>1 &&
                        Plotly.Lib.containsAny(p.parts[1], ['tick', 'exponent', 'grid', 'zeroline'])) {
                    doticks = true;
                }
                else if(ai.indexOf('.linewidth')!==-1 &&
                        ai.indexOf('axis')!==-1) {
                    doticks = dolayoutstyle = true;
                }
                else if(p.parts.length>1 && p.parts[1].indexOf('line')!==-1) {
                    dolayoutstyle = true;
                }
                else if(p.parts.length>1 && p.parts[1]==='mirror') {
                    doticks = dolayoutstyle = true;
                }
                else if(ai==='margin.pad') {
                    doticks = dolayoutstyle = true;
                }
                else if(p.parts[0]==='margin' ||
                        p.parts[1]==='autorange' ||
                        p.parts[1]==='rangemode' ||
                        p.parts[1]==='type' ||
                        p.parts[1]==='domain' ||
                        ai.match(/^(bar|box|font)/)) {
                    docalc = true;
                }
                // hovermode and dragmode don't need any redrawing,
                // since they just
                // affect reaction to user input. everything else,
                // assume full replot.
                // height, width, autosize get dealt with below
                else if(ai==='hovermode') domodebar = true;
                else if(['hovermode','dragmode','height',
                        'width','autosize'].indexOf(ai)===-1) {
                    doplot = true;
                }
                p.set(vi);
            }
        }
        // now all attribute mods are done, as are
        // redo and undo so we can save them
        if(Plotly.Queue) {
            Plotly.Queue.add(gd, relayout, [gd, undoit], relayout, [gd, redoit]);
        }

        // calculate autosizing - if size hasn't changed,
        // will remove h&w so we don't need to redraw
        if(aobj.autosize) aobj = plotAutoSize(gd,aobj);

        if(aobj.height || aobj.width || aobj.autosize) docalc = true;

        // redraw
        // first check if there's still anything to do
        var ak = Object.keys(aobj),
            seq = [plots.previousPromises];
        if(doplot||docalc) {
            seq.push(function layoutReplot(){
                // force plot() to redo the layout
                gd.layout = undefined;
                // force it to redo calcdata?
                if(docalc) gd.calcdata = undefined;
                // replot with the modified layout
                return Plotly.plot(gd,'',layout);
            });
        }
        else if(ak.length) {
            // if we didn't need to redraw entirely, just do the needed parts
            plots.supplyDefaults(gd);
            if(dolegend) {
                seq.push(function doLegend(){
                    Plotly.Legend.draw(gd, gd._fullLayout.showlegend);
                    return plots.previousPromises(gd);
                });
            }

            if(dolayoutstyle) seq.push(layoutStyles);

            if(doticks) {
                seq.push(function(){
                    Plotly.Axes.doTicks(gd,'redraw');
                    plots.titles(gd,'gtitle');
                    return plots.previousPromises(gd);
                });
            }
            // this is decoupled enough it doesn't need async regardless
            if(domodebar) Plotly.Fx.modeBar(gd);
        }

        var plotDone = Plotly.Lib.syncOrAsync(seq, gd);

        if(!plotDone || !plotDone.then) plotDone = Promise.resolve();
        return plotDone.then(function(){
            $(gd).trigger('plotly_relayout', $.extend(true, {}, redoit));
        });
    };

    function setGraphContainerScroll(gd) {
        if(!gd || !gd._context || !gd._context.workspace ||
                !gd._fullLayout || gd.tabtype!=='plot' ||
                $(gd).css('display')==='none') {
            return;
        }

        var $graphContainer = $(gd).find('.plot-container'),
            isGraphWiderThanContainer =
                gd._fullLayout.width > parseInt($graphContainer.css('width'),10);

        if (gd._fullLayout.autosize || !isGraphWiderThanContainer) {
            $graphContainer.removeClass('is-fixed-size');
        }
        else if (isGraphWiderThanContainer) {
            $graphContainer.addClass('is-fixed-size');
        }
    }

    /**
     * Reduce all reserved margin objects to a single required margin reservation.
     *
     * @param {Object} margins
     * @returns {{left: number, right: number, bottom: number, top: number}}
     */
    function calculateReservedMargins(margins) {
        var resultingMargin = {left: 0, right: 0, bottom: 0, top: 0},
            marginName;

        if (margins) {
            for (marginName in margins) {
                if (margins.hasOwnProperty(marginName)) {
                    resultingMargin.left += margins[marginName].left || 0;
                    resultingMargin.right += margins[marginName].right || 0;
                    resultingMargin.bottom += margins[marginName].bottom || 0;
                    resultingMargin.top += margins[marginName].top || 0;
                }
            }
        }
        return resultingMargin;
    }

    function plotAutoSize(gd, aobj) {
        var fullLayout = gd._fullLayout,
            reservedMargins = calculateReservedMargins(gd._boundingBoxMargins),
            reservedHeight,
            reservedWidth,
            newheight,
            newwidth;
        if(gd._context.workspace){
            setFileAndCommentsSize(gd);
            var gdBB = fullLayout._container.node().getBoundingClientRect();

            // autosized plot on main site: 5% border on all sides
            reservedWidth = reservedMargins.left + reservedMargins.right;
            reservedHeight = reservedMargins.bottom + reservedMargins.top;
            newwidth = Math.round((gdBB.width - reservedWidth)*0.9);
            newheight = Math.round((gdBB.height - reservedHeight)*0.9);
        }
        else if(gd._context.fillFrame) {
            // embedded in an iframe - just take the full iframe size
            // if we get to this point, with no aspect ratio restrictions
            newwidth = window.innerWidth;
            newheight = window.innerHeight;

            // somehow we get a few extra px height sometimes...
            // just hide it
            document.body.style.overflow = 'hidden';
        }
        else {
            // plotly.js - let the developers do what they want, either
            // provide height and width for the container div,
            // specify size in layout, or take the defaults,
            // but don't enforce any ratio restrictions
            newheight = parseFloat(window.getComputedStyle(gd).height) || fullLayout.height;
            newwidth = parseFloat(window.getComputedStyle(gd).width) || fullLayout.width;
        }

        if(Math.abs(fullLayout.width - newwidth) > 1 ||
                Math.abs(fullLayout.height - newheight) > 1) {
            fullLayout.height = gd.layout.height = newheight;
            fullLayout.width = gd.layout.width = newwidth;
        }
        // if there's no size change, update layout but
        // delete the autosize attr so we don't redraw
        // but can't call layoutStyles for initial autosize
        else if(fullLayout.autosize !== 'initial') {
            delete(aobj.autosize);
            fullLayout.autosize = gd.layout.autosize = true;
        }

        sanitizeMargins(fullLayout);

        return aobj;
    }

    // check whether to resize a tab (if it's a plot) to the container
    plots.resize = function(gd) {
        if(typeof gd === 'string') gd = document.getElementById(gd);

        if(gd._context.workspace) setFileAndCommentsSize(gd);

        if(gd && $(gd).css('display')!=='none') {
            if(gd._redrawTimer) clearTimeout(gd._redrawTimer);
            gd._redrawTimer = setTimeout(function(){
                if ((gd._fullLayout||{}).autosize) {
                    // autosizing doesn't count as a change that needs saving
                    var oldchanged = gd.changed;
                    // nor should it be included in the undo queue
                    gd.autoplay = true;
                    Plotly.relayout(gd, {autosize: true});
                    gd.changed = oldchanged;
                }
            }, 100);
        }

        setGraphContainerScroll(gd);
    };

    // -------------------------------------------------------
    // makePlotFramework: Create the plot container and axes
    // -------------------------------------------------------
    function makePlotFramework(gd) {
        var gd3 = d3.select(gd),
            subplots = Plotly.Axes.getSubplots(gd),
            fullLayout = gd._fullLayout;

        if(fullLayout._hasGL3D) Plotly.Gl3dAxes.initAxes(gd);

        var outerContainer = fullLayout._fileandcomments =
                gd3.selectAll('.file-and-comments');
        // for embeds and cloneGraphOffscreen
        if(!outerContainer.node()) outerContainer = gd3;

        // Plot container
        fullLayout._container = outerContainer.selectAll('.plot-container').data([0]);
        fullLayout._container.enter().insert('div', ':first-child')
            .classed('plot-container',true)
            .classed('plotly',true)
            .classed('workspace-plot', gd._context.workspace);

        // Make the svg container
        fullLayout._paperdiv = fullLayout._container.selectAll('.svg-container').data([0]);
        fullLayout._paperdiv.enter().append('div')
            .classed('svg-container',true)
            .style('position','relative');

        // Initial autosize
        if(fullLayout.autosize === 'initial') {
            if(gd._context.workspace) setFileAndCommentsSize(gd);
            plotAutoSize(gd,{});
            fullLayout.autosize = true;
            gd.layout.autosize = true;
        }
        // Make the graph containers
        // start fresh each time we get here, so we know the order comes out
        // right, rather than enter/exit which can muck up the order
        fullLayout._paperdiv.selectAll('svg').remove();

        if(!fullLayout._uid) {
            var otherUids = [];
            d3.selectAll('defs').each(function() {
                if(this.id) otherUids.push(this.id.split('-')[1]);
            });
            fullLayout._uid = Plotly.Lib.randstr(otherUids);
        }

        fullLayout._paper = fullLayout._paperdiv.append('svg')
            .attr({
                xmlns: 'http://www.w3.org/2000/svg',
                // odd d3 quirk - need namespace twice??
                'xmlns:xmlns:xlink': 'http://www.w3.org/1999/xlink',
                'xml:xml:space': 'preserve'
            })
            .classed('main-svg', true);

        fullLayout._defs = fullLayout._paper.append('defs')
            .attr('id', 'defs-' + fullLayout._uid);

        fullLayout._draggers = fullLayout._paper.append('g')
            .classed('draglayer', true);

        // Layers to keep plot types in the right order.
        // from back to front:
        // 1. heatmaps, 2D histos and contour maps
        // 2. bars / 1D histos
        // 3. errorbars for bars and scatter
        // 4. scatter
        // 5. box plots
        function plotLayers(svg) {
            svg.append('g').classed('maplayer', true);
            svg.append('g').classed('barlayer', true);
            svg.append('g').classed('errorlayer', true);
            svg.append('g').classed('boxlayer', true);
            svg.append('g').classed('scatterlayer', true);
        }

        // create all the layers in order, so we know they'll stay in order
        var overlays = [];
        fullLayout._plots = {};
        fullLayout._paper.selectAll('g.subplot').data(subplots)
          .enter().append('g')
            .classed('subplot',true)
            .each(function(subplot){
                var plotinfo = fullLayout._plots[subplot] = {},
                    plotgroup = d3.select(this).classed(subplot,true);
                plotinfo.id = subplot;
                // references to the axis objects controlling this subplot
                plotinfo.x = function() {
                    return Plotly.Axes.getFromId(gd,subplot,'x');
                };
                plotinfo.y = function() {
                    return Plotly.Axes.getFromId(gd,subplot,'y');
                };
                var xa = plotinfo.x(),
                    ya = plotinfo.y();
                // references to any subplots overlaid on this one
                plotinfo.overlays = [];

                // is this subplot overlaid on another?
                // ax.overlaying is the id of another axis of the same
                // dimension that this one overlays to be an overlaid subplot,
                // the main plot must exist make sure we're not trying to
                // overlay on an axis that's already overlaying another
                var xa2 = Plotly.Axes.getFromId(gd, xa.overlaying) || xa;
                if(xa2 !== xa && xa2.overlaying) {
                    xa2 = xa;
                    xa.overlaying = false;
                }

                var ya2 = Plotly.Axes.getFromId(gd, ya.overlaying) || ya;
                if(ya2 !== ya && ya2.overlaying) {
                    ya2 = ya;
                    ya.overlaying = false;
                }

                var mainplot = xa2._id+ya2._id;
                if(mainplot!==subplot && subplots.indexOf(mainplot)!==-1) {
                    plotinfo.mainplot = mainplot;
                    overlays.push(plotinfo);

                    // for now force overlays to overlay completely... so they
                    // can drag together correctly and share backgrounds.
                    // Later perhaps we make separate axis domain and
                    // tick/line domain or something, so they can still share
                    // the (possibly larger) dragger and background but don't
                    // have to both be drawn over that whole domain
                    xa.domain = xa2.domain.slice();
                    ya.domain = ya2.domain.slice();
                }
                else {
                    // main subplot - make the components of
                    // the plot and containers for overlays
                    plotinfo.bg = plotgroup.append('rect')
                        .style('stroke-width',0);
                    plotinfo.gridlayer = plotgroup.append('g');
                    plotinfo.overgrid = plotgroup.append('g');
                    plotinfo.zerolinelayer = plotgroup.append('g');
                    plotinfo.overzero = plotgroup.append('g');
                    plotinfo.plot = plotgroup.append('svg').call(plotLayers);
                    plotinfo.overplot = plotgroup.append('g');
                    plotinfo.xlines = plotgroup.append('path');
                    plotinfo.ylines = plotgroup.append('path');
                    plotinfo.overlines = plotgroup.append('g');
                    plotinfo.xaxislayer = plotgroup.append('g');
                    plotinfo.yaxislayer = plotgroup.append('g');
                    plotinfo.overaxes = plotgroup.append('g');

                    // make separate drag layers for each subplot,
                    // but append them to paper rather than the plot groups,
                    // so they end up on top of the rest
                }
                plotinfo.draglayer = fullLayout._draggers.append('g');
            });

        // now make the components of overlaid subplots
        // overlays don't have backgrounds, and append all
        // their other components to the corresponding
        // extra groups of their main plots.
        overlays.forEach(function(plotinfo) {
            var mainplot = fullLayout._plots[plotinfo.mainplot];
            mainplot.overlays.push(plotinfo);

            plotinfo.gridlayer = mainplot.overgrid.append('g');
            plotinfo.zerolinelayer = mainplot.overzero.append('g');
            plotinfo.plot = mainplot.overplot.append('svg').call(plotLayers);
            plotinfo.xlines = mainplot.overlines.append('path');
            plotinfo.ylines = mainplot.overlines.append('path');
            plotinfo.xaxislayer = mainplot.overaxes.append('g');
            plotinfo.yaxislayer = mainplot.overaxes.append('g');
        });

        // common attributes for all subplots, overlays or not
        subplots.forEach(function(subplot) {
            var plotinfo = fullLayout._plots[subplot];
            plotinfo.plot
                .attr('preserveAspectRatio', 'none')
                .style('fill', 'none');
            plotinfo.xlines
                .style('fill', 'none')
                .classed('crisp', true);
            plotinfo.ylines
                .style('fill', 'none')
                .classed('crisp', true);
        });

        // single shape, info (legend, annotations) and hover layers for the whole plot
        fullLayout._shapelayer = fullLayout._paper.append('g').classed('shapelayer', true);
        fullLayout._infolayer = fullLayout._paper.append('g').classed('infolayer', true);
        fullLayout._hoverlayer = fullLayout._paper.append('g').classed('hoverlayer', true);

        // position and style the containers, make main title
        var frameWorkDone = Plotly.Lib.syncOrAsync([
            layoutStyles,
            function goAxes(){ return Plotly.Axes.doTicks(gd,'redraw'); },
            Plotly.Fx.init
        ], gd);
        if(frameWorkDone && frameWorkDone.then) {
            gd._promises.push(frameWorkDone);
        }
        return frameWorkDone;
    }

    // called by legend and colorbar routines to see if we need to
    // expand the margins to show them
    // o is {x,l,r,y,t,b} where x and y are plot fractions,
    // the rest are pixels in each direction
    // or leave o out to delete this entry (like if it's hidden)
    plots.autoMargin = function(gd,id,o) {
        var fullLayout = gd._fullLayout;
        if(!fullLayout._pushmargin) fullLayout._pushmargin = {};
        if(fullLayout.margin.autoexpand!==false) {
            if(!o) delete fullLayout._pushmargin[id];
            else {
                var pad = o.pad||12;

                // if the item is too big, just give it enough automargin to
                // make sure you can still grab it and bring it back
                if(o.l+o.r > fullLayout.width*0.5) o.l = o.r = 0;
                if(o.b+o.t > fullLayout.height*0.5) o.b = o.t = 0;

                fullLayout._pushmargin[id] = {
                    l: {val:o.x, size: o.l+pad},
                    r: {val:o.x, size: o.r+pad},
                    b: {val:o.y, size: o.b+pad},
                    t: {val:o.y, size: o.t+pad}
                };
            }

            if(!gd._replotting) doAutoMargin(gd);
        }
    };

    function doAutoMargin(gd) {
        var fullLayout = gd._fullLayout;
        if(!fullLayout._size) fullLayout._size = {};
        if(!fullLayout._pushmargin) fullLayout._pushmargin = {};
        var gs = fullLayout._size,
            oldmargins = JSON.stringify(gs);

        // adjust margins for outside legends and colorbars
        // fullLayout.margin is the requested margin,
        // fullLayout._size has margins and plotsize after adjustment
        var ml = Math.max(fullLayout.margin.l||0,0),
            mr = Math.max(fullLayout.margin.r||0,0),
            mt = Math.max(fullLayout.margin.t||0,0),
            mb = Math.max(fullLayout.margin.b||0,0),
            pm = fullLayout._pushmargin;
        if(fullLayout.margin.autoexpand!==false) {
            // fill in the requested margins
            pm.base = {
                l:{val:0, size:ml},
                r:{val:1, size:mr},
                t:{val:1, size:mt},
                b:{val:0, size:mb}
            };
            // now cycle through all the combinations of l and r
            // (and t and b) to find the required margins
            Object.keys(pm).forEach(function(k1) {
                var pushleft = pm[k1].l||{},
                    pushbottom = pm[k1].b||{},
                    fl = pushleft.val,
                    pl = pushleft.size,
                    fb = pushbottom.val,
                    pb = pushbottom.size;
                Object.keys(pm).forEach(function(k2) {
                    if($.isNumeric(pl) && pm[k2].r) {
                        var fr = pm[k2].r.val,
                            pr = pm[k2].r.size;
                        if(fr>fl) {
                            var newl = (pl*fr +
                                    (pr-fullLayout.width)*fl) / (fr-fl),
                                newr = (pr*(1-fl) +
                                    (pl-fullLayout.width)*(1-fr)) / (fr-fl);
                            if(newl>=0 && newr>=0 && newl+newr>ml+mr) {
                                ml = newl;
                                mr = newr;
                            }
                        }
                    }
                    if($.isNumeric(pb) && pm[k2].t) {
                        var ft = pm[k2].t.val,
                            pt = pm[k2].t.size;
                        if(ft>fb) {
                            var newb = (pb*ft +
                                    (pt-fullLayout.height)*fb) / (ft-fb),
                                newt = (pt*(1-fb) +
                                    (pb-fullLayout.height)*(1-ft)) / (ft-fb);
                            if(newb>=0 && newt>=0 && newb+newt>mb+mt) {
                                mb = newb;
                                mt = newt;
                            }
                        }
                    }
                });
            });
        }

        gs.l = Math.round(ml);
        gs.r = Math.round(mr);
        gs.t = Math.round(mt);
        gs.b = Math.round(mb);
        gs.p = Math.round(fullLayout.margin.pad);
        gs.w = Math.round(fullLayout.width)-gs.l-gs.r;
        gs.h = Math.round(fullLayout.height)-gs.t-gs.b;

        // if things changed and we're not already redrawing, trigger a redraw
        if(!gd._replotting && oldmargins!=='{}' &&
                oldmargins!==JSON.stringify(fullLayout._size)) {
            return Plotly.plot(gd);
        }
    }

    // layoutStyles: styling for plot layout elements
    function layoutStyles(gd) {
        return Plotly.Lib.syncOrAsync([doAutoMargin, lsInner], gd);
    }

    function lsInner(gd) {
        var fullLayout = gd._fullLayout,
            gs = fullLayout._size;

        // clear axis line positions, to be set in the subplot loop below
        Plotly.Axes.list(gd).forEach(function(ax){ ax._linepositions = {}; });
        fullLayout._paperdiv.style({
            width: fullLayout.width+'px',
            height: fullLayout.height+'px'
        });
        fullLayout._paper.call(Plotly.Drawing.setSize, fullLayout.width, fullLayout.height);

        gd._context.setBackground(gd, fullLayout.paper_bgcolor);

        var freefinished = [];
        fullLayout._paper.selectAll('g.subplot').each(function(subplot) {
            var plotinfo = fullLayout._plots[subplot],
                xa = Plotly.Axes.getFromId(gd, subplot, 'x'),
                ya = Plotly.Axes.getFromId(gd, subplot, 'y');
            xa.setScale(); // this may already be done... not sure
            ya.setScale();

            if(plotinfo.bg) {
                plotinfo.bg
                    .call(Plotly.Drawing.setRect,
                        xa._offset-gs.p, ya._offset-gs.p,
                        xa._length+2*gs.p, ya._length+2*gs.p)
                    .call(Plotly.Color.fill, fullLayout.plot_bgcolor);
            }
            plotinfo.plot
                .call(Plotly.Drawing.setRect,
                    xa._offset, ya._offset, xa._length, ya._length);

            var xlw = Plotly.Drawing.crispRound(gd, xa.linewidth, 1),
                ylw = Plotly.Drawing.crispRound(gd, ya.linewidth, 1),
                xp = gs.p+ylw,
                xpathPrefix = 'M'+(-xp)+',',
                xpathSuffix = 'h'+(xa._length+2*xp),
                showfreex = xa.anchor==='free' &&
                    freefinished.indexOf(xa._id)===-1,
                freeposx = gs.h*(1-(xa.position||0))+((xlw/2)%1),
                showbottom =
                    (xa.anchor===ya._id && (xa.mirror||xa.side!=='top')) ||
                    xa.mirror==='all' || xa.mirror==='allticks' ||
                    (xa.mirrors && xa.mirrors[ya._id+'bottom']),
                bottompos = ya._length+gs.p+xlw/2,
                showtop =
                    (xa.anchor===ya._id && (xa.mirror||xa.side==='top')) ||
                    xa.mirror==='all' || xa.mirror==='allticks' ||
                    (xa.mirrors && xa.mirrors[ya._id+'top']),
                toppos = -gs.p-xlw/2,

                // shorten y axis lines so they don't overlap x axis lines
                yp = gs.p,
                // except where there's no x line
                // TODO: this gets more complicated with multiple x and y axes
                ypbottom = showbottom ? 0 : xlw,
                yptop = showtop ? 0 : xlw,
                ypathSuffix = ','+(-yp-yptop)+
                    'v'+(ya._length+2*yp+yptop+ypbottom),
                showfreey = ya.anchor==='free' &&
                    freefinished.indexOf(ya._id)===-1,
                freeposy = gs.w*(ya.position||0)+((ylw/2)%1),
                showleft =
                    (ya.anchor===xa._id && (ya.mirror||ya.side!=='right')) ||
                    ya.mirror==='all' || ya.mirror==='allticks' ||
                    (ya.mirrors && ya.mirrors[xa._id+'left']),
                leftpos = -gs.p-ylw/2,
                showright =
                    (ya.anchor===xa._id && (ya.mirror||ya.side==='right')) ||
                    ya.mirror==='all' || ya.mirror==='allticks' ||
                    (ya.mirrors && ya.mirrors[xa._id+'right']),
                rightpos = xa._length+gs.p+ylw/2;

            // save axis line positions for ticks, draggers, etc to reference
            // each subplot gets an entry:
            //    [left or bottom, right or top, free, main]
            // main is the position at which to draw labels and draggers, if any
            xa._linepositions[subplot] = [
                showbottom ? bottompos : undefined,
                showtop ? toppos : undefined,
                showfreex ? freeposx : undefined
            ];
            if(xa.anchor===ya._id) {
                xa._linepositions[subplot][3] = xa.side==='top' ?
                    toppos : bottompos;
            }
            else if(showfreex) {
                xa._linepositions[subplot][3] = freeposx;
            }

            ya._linepositions[subplot] = [
                showleft ? leftpos : undefined,
                showright ? rightpos : undefined,
                showfreey ? freeposy : undefined
            ];
            if(ya.anchor===xa._id) {
                ya._linepositions[subplot][3] = ya.side==='right' ?
                    rightpos : leftpos;
            }
            else if(showfreey) {
                ya._linepositions[subplot][3] = freeposy;
            }

            // translate all the extra stuff to have the
            // same origin as the plot area or axes
            var origin = 'translate('+xa._offset+','+ya._offset+')',
                originx = origin,
                originy = origin;
            if(showfreex) {
                originx = 'translate('+xa._offset+','+gs.t+')';
                toppos += ya._offset - gs.t;
                bottompos += ya._offset - gs.t;
            }
            if(showfreey) {
                originy = 'translate('+gs.l+','+ya._offset+')';
                leftpos += xa._offset - gs.l;
                rightpos += xa._offset - gs.l;
            }


            plotinfo.xlines
                .attr('transform', originx)
                .attr('d',(
                    (showbottom ? (xpathPrefix+bottompos+xpathSuffix) : '') +
                    (showtop ? (xpathPrefix+toppos+xpathSuffix) : '') +
                    (showfreex ? (xpathPrefix+freeposx+xpathSuffix) : '')) ||
                    // so it doesn't barf with no lines shown
                    'M0,0')
                .style('stroke-width',xlw+'px')
                .call(Plotly.Color.stroke, xa.showline ?
                    xa.linecolor : 'rgba(0,0,0,0)');
            plotinfo.ylines
                .attr('transform', originy)
                .attr('d',(
                    (showleft ? ('M'+leftpos+ypathSuffix) : '') +
                    (showright ? ('M'+rightpos+ypathSuffix) : '') +
                    (showfreey ? ('M'+freeposy+ypathSuffix) : '')) ||
                    'M0,0')
                .attr('stroke-width',ylw+'px')
                .call(Plotly.Color.stroke,ya.showline ?
                    ya.linecolor : 'rgba(0,0,0,0)');

            plotinfo.xaxislayer.attr('transform',originx);
            plotinfo.yaxislayer.attr('transform',originy);
            plotinfo.gridlayer.attr('transform',origin);
            plotinfo.zerolinelayer.attr('transform',origin);
            plotinfo.draglayer.attr('transform',origin);

            // mark free axes as displayed, so we don't draw them again
            if(showfreex) { freefinished.push(xa._id); }
            if(showfreey) { freefinished.push(ya._id); }
        });

        Plotly.Axes.makeClipPaths(gd);

        plots.titles(gd,'gtitle');

        Plotly.Fx.modeBar(gd);

        setGraphContainerScroll(gd);

        return gd._promises.length && Promise.all(gd._promises);
    }

    // titles - (re)draw titles on the axes and plot
    // title can be 'xtitle', 'ytitle', 'gtitle',
    //  or empty to draw all
    plots.titles = function(gd,title) {
        var options;
        if(typeof gd === 'string') gd = document.getElementById(gd);
        if(!title) {
            Plotly.Axes.listIds(gd).forEach(function(axId) {
                plots.titles(gd, axId+'title');
            });
            plots.titles(gd,'gtitle');
            return;
        }

        var fullLayout = gd._fullLayout,
            gs = fullLayout._size,
            axletter = title.charAt(0),
            colorbar = title.substr(1,2)==='cb',
            cbnum, cont;

        if(colorbar) {
            var uid = title.substr(3).replace('title','');
            gd._fullData.some(function(trace, i) {
                if(trace.uid===uid) {
                    cbnum = i;
                    cont = gd.calcdata[i][0].t.cb.axis;
                    return true;
                }
            });
        }
        else cont = fullLayout[Plotly.Axes.id2name(title.replace('title',''))] || fullLayout;

        var prop = cont===fullLayout ? 'title' : cont._name+'.title',
            name = colorbar ? 'colorscale' :
                ((cont._id||axletter).toUpperCase()+' axis'),
            font = cont.titlefont.family,
            fontSize = cont.titlefont.size,
            fontColor = cont.titlefont.color,
            x,
            y,
            transform='',
            attr = {},
            xa,
            ya,
            avoid = {
                selection:d3.select(gd).selectAll('g.'+cont._id+'tick'),
                side:cont.side
            },
            // multiples of fontsize to offset label from axis
            offsetBase = colorbar ? 0 : 1.5,
            avoidTransform;

        // find the transform applied to the parents of the avoid selection
        // which doesn't get picked up by Plotly.Drawing.bBox
        if(colorbar) {
            avoid.offsetLeft = gs.l;
            avoid.offsetTop = gs.t;
        }
        else if(avoid.selection.size()) {
            avoidTransform = d3.select(avoid.selection.node().parentNode)
                .attr('transform')
                .match(/translate\(([-\.\d]+),([-\.\d]+)\)/);
            if(avoidTransform) {
                avoid.offsetLeft = +avoidTransform[1];
                avoid.offsetTop = +avoidTransform[2];
            }
        }

        if(colorbar && cont.titleside) {
            // argh, we only make it here if the title is on top or bottom,
            // not right
            x = gs.l+cont.titlex*gs.w;
            y = gs.t+(1-cont.titley)*gs.h + ((cont.titleside==='top') ?
                    3+fontSize*0.75 : - 3-fontSize*0.25);
            options = {x: x, y: y, 'text-anchor':'start'};
            avoid = {};

            // convertToTspans rotates any 'y...' by 90 degrees...
            // TODO: need a better solution than this hack
            title = 'h'+title;
        }
        else if(axletter==='x'){
            xa = cont;
            ya = (xa.anchor==='free') ?
                {_offset:gs.t+(1-(xa.position||0))*gs.h, _length:0} :
                Plotly.Axes.getFromId(gd, xa.anchor);
            x = xa._offset+xa._length/2;
            y = ya._offset + ((xa.side==='top') ?
                -10 - fontSize*(offsetBase + (xa.showticklabels ? 1 : 0)) :
                ya._length + 10 +
                    fontSize*(offsetBase + (xa.showticklabels ? 1.5 : 0.5)));
            options = {x: x, y: y, 'text-anchor': 'middle'};
            if(!avoid.side) { avoid.side = 'bottom'; }
        }
        else if(axletter==='y'){
            ya = cont;
            xa = (ya.anchor==='free') ?
                {_offset:gs.l+(ya.position||0)*gs.w, _length:0} :
                Plotly.Axes.getFromId(gd, ya.anchor);
            y = ya._offset+ya._length/2;
            x = xa._offset + ((ya.side==='right') ?
                xa._length + 10 +
                    fontSize*(offsetBase + (ya.showticklabels ? 1 : 0.5)) :
                -10 - fontSize*(offsetBase + (ya.showticklabels ? 0.5 : 0)));
            attr = {center: 0};
            options = {x: x, y: y, 'text-anchor': 'middle'};
            transform = {rotate: '-90', offset: 0};
            if(!avoid.side) { avoid.side = 'left'; }
        }
        else{
            // plot title
            name = 'Plot';
            fontSize = fullLayout.titlefont.size;
            x = fullLayout.width/2;
            y = fullLayout._size.t/2;
            options = {x: x, y: y, 'text-anchor': 'middle'};
            avoid = {};
        }

        var opacity = 1,
            isplaceholder = false,
            txt = cont.title.trim();
        if(txt === '') { opacity = 0; }
        if(txt.match(/Click to enter .+ title/)) {
            opacity = 0.2;
            isplaceholder = true;
        }

        var group;
        if(colorbar) {
            group = d3.select(gd)
                .selectAll('.'+cont._id.substr(1)+' .cbtitle');
            // this class-to-rotate thing with convertToTspans is
            // getting hackier and hackier... delete groups with the
            // wrong class
            var otherClass = title.charAt(0)==='h' ?
                title.substr(1) : ('h'+title);
            group.selectAll('.'+otherClass+',.'+otherClass+'-math-group')
                .remove();
        }
        else {
            group = fullLayout._infolayer.selectAll('.g-'+title)
                .data([0]);
            group.enter().append('g')
                .classed('g-'+title, true);
        }

        var el = group.selectAll('text')
            .data([0]);
        el.enter().append('text');
        el.text(txt)
            // this is hacky, but convertToTspans uses the class
            // to determine whether to rotate mathJax...
            // so we need to clear out any old class and put the
            // correct one (only relevant for colorbars, at least
            // for now) - ie don't use .classed
            .attr('class', title);

        function titleLayout(titleEl){
            Plotly.Lib.syncOrAsync([drawTitle,scootTitle], titleEl);
        }

        function drawTitle(titleEl) {
            titleEl.attr('transform', transform ?
                'rotate(' + [transform.rotate, options.x, options.y] +
                    ') translate(0, '+transform.offset+')' :
                null);
            titleEl.style({
                    'font-family': font,
                    'font-size': d3.round(fontSize,2)+'px',
                    fill: Plotly.Color.rgb(fontColor),
                    opacity: opacity*Plotly.Color.opacity(fontColor)
                })
                .attr(options)
                .call(Plotly.util.convertToTspans)
                .attr(options);
            titleEl.selectAll('tspan.line')
                .attr(options);
            return plots.previousPromises(gd);
        }

        function scootTitle(titleElIn) {
            var titleGroup = d3.select(titleElIn.node().parentNode);

            if(avoid && avoid.selection && avoid.side && txt){
                titleGroup.attr('transform',null);

                // move toward avoid.side (= left, right, top, bottom) if needed
                // can include pad (pixels, default 2)
                var shift = 0,
                    backside = {
                        left: 'right',
                        right: 'left',
                        top: 'bottom',
                        bottom: 'top'
                    }[avoid.side],
                    shiftSign = (['left','top'].indexOf(avoid.side)!==-1) ?
                        -1 : 1,
                    pad = $.isNumeric(avoid.pad) ? avoid.pad : 2,
                    titlebb = Plotly.Drawing.bBox(titleGroup.node()),
                    paperbb = {
                        left: 0,
                        top: 0,
                        right: fullLayout.width,
                        bottom: fullLayout.height
                    },
                    maxshift = colorbar ? fullLayout.width:
                        (paperbb[avoid.side]-titlebb[avoid.side]) *
                        ((avoid.side==='left' || avoid.side==='top') ? -1 : 1);
                // Prevent the title going off the paper
                if(maxshift<0) shift = maxshift;
                else {
                    // so we don't have to offset each avoided element,
                    // give the title the opposite offset
                    titlebb.left -= avoid.offsetLeft;
                    titlebb.right -= avoid.offsetLeft;
                    titlebb.top -= avoid.offsetTop;
                    titlebb.bottom -= avoid.offsetTop;

                    // iterate over a set of elements (avoid.selection)
                    // to avoid collisions with
                    avoid.selection.each(function(){
                        var avoidbb = Plotly.Drawing.bBox(this);

                        if(Plotly.Lib.bBoxIntersect(titlebb,avoidbb,pad)) {
                            shift = Math.max(shift, shiftSign * (
                                avoidbb[avoid.side] - titlebb[backside]) + pad);
                        }
                    });
                    shift = Math.min(maxshift, shift);
                }
                if(shift>0 || maxshift<0) {
                    var shiftTemplate = {
                        left: [-shift, 0],
                        right: [shift, 0],
                        top: [0, -shift],
                        bottom: [0, shift]
                    }[avoid.side];
                    titleGroup.attr('transform',
                        'translate(' + shiftTemplate + ')');
                }
            }
        }

        el.attr({'data-unformatted': txt})
            .call(titleLayout);

        var placeholderText = 'Click to enter '+name.replace(/\d+/,'')+' title';

        function setPlaceholder(){
            opacity = 0;
            isplaceholder = true;
            txt = placeholderText;
            fullLayout._infolayer.select('.'+title)
                .attr({'data-unformatted': txt})
                .text(txt)
                .on('mouseover.opacity',function(){
                    d3.select(this).transition()
                        .duration(100).style('opacity',1);
                })
                .on('mouseout.opacity',function(){
                    d3.select(this).transition()
                        .duration(1000).style('opacity',0);
                });
        }

        if(gd._context.editable){
            if(!txt) setPlaceholder();

            el.call(Plotly.util.makeEditable)
                .on('edit', function(text){
                    if(colorbar) Plotly.restyle(gd,'colorbar.title',text,cbnum);
                    else Plotly.relayout(gd,prop,text);
                })
                .on('cancel', function(){
                    this.text(this.attr('data-unformatted'))
                        .call(titleLayout);
                })
                .on('input', function(d){
                    this.text(d || ' ').attr(options)
                        .selectAll('tspan.line')
                            .attr(options);
                });
        }
        else if(!txt || txt.match(/Click to enter .+ title/)) {
            el.remove();
        }
        el.classed('js-placeholder',isplaceholder);
    };

    // ----------------------------------------------------
    // Utility functions
    // ----------------------------------------------------

    /**
     * JSONify the graph data and layout
     *
     * This function needs to recurse because some src can be inside
     * sub-objects.
     *
     * It also strips out functions and private (starts with _) elements.
     * Therefore, we can add temporary things to data and layout that don't
     * get saved.
     *
     * @param gd The graphDiv
     * @param {Boolean} dataonly If true, don't return layout.
     * @param {'keepref'|'keepdata'|'keepall'} [mode='keepref'] Filter what's kept
     *      keepref: remove data for which there's a src present
     *          eg if there's xsrc present (and xsrc is well-formed,
     *          ie has : and some chars before it), strip out x
     *      keepdata: remove all src tags, don't remove the data itself
     *      keepall: keep data and src
     * @param {String} output If you specify 'object', the result will not be stringified
     * @param {Boolean} useDefaults If truthy, use _fullLayout and _fullData
     * @returns {Object|String}
     */
    plots.graphJson = function(gd, dataonly, mode, output, useDefaults){

        if(typeof gd === 'string') { gd = document.getElementById(gd); }

        // if the defaults aren't supplied yet, we need to do that...
        if ((useDefaults && dataonly && !gd._fullData) ||
                (useDefaults && !dataonly && !gd._fullLayout)) {
            plots.supplyDefaults(gd);
        }

        var data = (useDefaults) ? gd._fullData : gd.data,
            layout = (useDefaults) ? gd._fullLayout : gd.layout;

        function stripObj(d) {
            if(typeof d === 'function') {
                return null;
            }

            if($.isPlainObject(d)) {
                var o={}, v;
                for(v in d) {
                    // remove private elements and functions
                    // _ is for private, [ is a mistake ie [object Object]
                    if(typeof d[v]==='function' ||
                            ['_','['].indexOf(v.charAt(0))!==-1) {
                        continue;
                    }

                    // look for src/data matches and remove the appropriate one
                    if(mode==='keepdata') {
                        // keepdata: remove all ...src tags
                        if(v.substr(v.length-3)==='src') {
                            continue;
                        }
                    }
                    else if(mode!=='keepall') {
                        // keepref: remove sourced data but only
                        // if the source tag is well-formed
                        var src = d[v+'src'];
                        if(typeof src==='string' && src.indexOf(':')>0) {
                            continue;
                        }
                    }

                    // OK, we're including this... recurse into it
                    o[v] = stripObj(d[v]);
                }
                return o;
            }

            if(Array.isArray(d)) {
                return d.map(stripObj);
            }

            // convert native dates to date strings...
            // mostly for external users exporting to plotly
            if(d && d.getTime) {
                return Plotly.Lib.ms2DateTime(d);
            }

            return d;
        }

        var obj = {
            data:(data||[]).map(function(v){
                var d = stripObj(v);
                // fit has some little arrays in it that don't contain data,
                // just fit params and meta
                if(dataonly) { delete d.fit; }
                return d;
            })
        };
        if(!dataonly) { obj.layout = stripObj(layout); }

        if(gd.framework && gd.framework.isPolar) obj = gd.framework.getConfig();

        return (output==='object') ? obj : JSON.stringify(obj);
    };

    return plots;

}));<|MERGE_RESOLUTION|>--- conflicted
+++ resolved
@@ -16,11 +16,7 @@
     /* jshint camelcase: false */
 
     // ---Plotly global modules
-<<<<<<< HEAD
-    /* global Examples:false, PLOTLYENV:false */
-=======
-    /* global SceneFrame:false, PLOTLYENV:false */
->>>>>>> 1cf81ed5
+    /* global PLOTLYENV:false */
 
     // ---global functions not yet namespaced
     /* global setFileAndCommentsSize:false */
