'use strict';
/* jshint camelcase: false */

// ---global functions not yet namespaced
/* global setFileAndCommentsSize:false */

// ---external global dependencies
/* global Promise:false, d3:false */

var plots = module.exports = {},
    Plotly = require('./plotly'),
    isNumeric = require('./isnumeric');

// Most of the generic plotting functions get put into Plotly.Plots,
// but some - the ones we want 3rd-party developers to use - go directly
// into Plotly. These are:
//   plot
//   restyle
//   relayout

plots.isScatter = function(type) {
    return !type || type==='scatter';
};

var BARTYPES = ['bar','histogram'];
plots.isBar = function(type) {
    return BARTYPES.indexOf(type)!==-1;
};

plots.isBox = function(type) {
    return type === 'box';
};

var HEATMAPTYPES = ['heatmap','histogram2d','contour','histogram2dcontour'];
plots.isHeatmap = function(type) {
    return HEATMAPTYPES.indexOf(type) !== -1;
};

var CONTOURTYPES = ['contour','histogram2dcontour'];
plots.isContour = function(type) {
    return CONTOURTYPES.indexOf(type) !== -1;
};

var HIST2DTYPES = ['histogram2d','histogram2dcontour'];
plots.isHist2D = function(type) {
    return HIST2DTYPES.indexOf(type) !== -1;
};

var CARTESIANTYPES = ['scatter', 'box'].concat(BARTYPES, HEATMAPTYPES);
plots.isCartesian = function(type) {
    return CARTESIANTYPES.indexOf(type) !== -1;
};

var GL3DTYPES = ['scatter3d', 'surface'];
plots.isGL3D = function(type) {
    return GL3DTYPES.indexOf(type) !== -1;
};

plots.isScatter3D = function(type) {
    return type === 'scatter3d';
};

plots.isScatterAny = function(type) {
    return plots.isScatter(type) || plots.isScatter3D(type);
};

plots.isSurface = function(type) {
    return type === 'surface';
};

// ALLTYPES and getModule are used for the graph_reference app

plots.ALLTYPES = CARTESIANTYPES.concat(GL3DTYPES);

plots.getModule = function getModule(trace) {
    var type = trace.type;

    if('r' in trace) {
        console.log('Oops, tried to put a polar trace of type ' +
            type + ' on an incompatible graph of cartesian ' +
            'data. Ignoring this dataset.'
        );
        return;
    }
    if (plots.isScatter(type)) return Plotly.Scatter;
    if (plots.isBar(type)) return Plotly.Bars;
    if (plots.isContour(type)) return Plotly.Contour;
    if (plots.isHeatmap(type)) return Plotly.Heatmap;
    if (plots.isScatter3D(type)) return Plotly.Scatter3D;
    if (plots.isSurface(type)) return Plotly.Surface;
    if (plots.isBox(type)) return Plotly.Boxes;

    console.log('Unrecognized plot type ' + type +
        '. Ignoring this dataset.'
    );
};

plots.getSubplotIds = function getSubplotIds(layout, type) {
    var typeToIdRegex = {
        gl3d: /^scene[0-9]*$/
    };

    var idRegex = typeToIdRegex[type],
        layoutKeys = Object.keys(layout),
        subplotIds = [];

    var i, layoutKey;

    for (i = 0; i < layoutKeys.length; i++) {
        layoutKey = layoutKeys[i];
        if (idRegex.test(layoutKey)) subplotIds.push(layoutKey);
    }

    return subplotIds;
};

// new workspace tab. Perhaps this goes elsewhere, a workspace-only file???
plots.newTab = function(divid, layout) {
    Plotly.ToolPanel.makeMenu(document.getElementById(divid));
    var config = {
        workspace: true,
        editable: true,
        autosizable: true,
        scrollZoom: true,
        showTips: false,
        showLink: false,
        setBackground: 'opaque'
    };
    return Plotly.plot(divid, [], layout, config);
};

// in some cases the browser doesn't seem to know how big
// the text is at first, so it needs to draw it,
// then wait a little, then draw it again
plots.redrawText = function(divid) {
    var gd = (typeof divid === 'string') ?
        document.getElementById(divid) : divid;

    // doesn't work presently (and not needed) for polar or 3d
    if(gd._fullLayout._hasGL3D || (gd.data && gd.data[0] && gd.data[0].r)) {
        return;
    }

    setTimeout(function(){
        Plotly.Annotations.drawAll(gd);
        Plotly.Legend.draw(gd, gd._fullLayout.showlegend);
        (gd.calcdata||[]).forEach(function(d){
            if(d[0]&&d[0].t&&d[0].t.cb) d[0].t.cb();
        });
    },300);
};

// where and how the background gets set can be overridden by context
// so we define the default (plotlyjs) behavior here
function defaultSetBackground(gd, bgColor) {
    try {
        gd._fullLayout._paper.style('background', bgColor);
    }
    catch(e) { console.log(e); }
}

function opaqueSetBackground(gd, bgColor) {
    gd._fullLayout._paperdiv.style('background', 'white');
    defaultSetBackground(gd, bgColor);
}

// this will be transfered over to gd and overridden by
// config args to Plotly.plot
// the defaults are the appropriate settings for plotly.js,
// so we get the right experience without any config argument
plots.defaultConfig = {
    staticPlot: false, // no interactivity, for export or image generation
    workspace: false, // we're in the workspace, so need toolbar etc TODO describe functionality instead?
    editable: false, // we can edit titles, move annotations, etc
    autosizable: false, // plot will respect layout.autosize=true and infer its container size
    fillFrame: false, // if we DO autosize, do we fill the container or the screen?
    scrollZoom: false, // mousewheel or two-finger scroll zooms the plot
    showTips: true, // new users see some hints about interactivity
    showLink: true, // link to open this plot in plotly
    sendData: true, // if we show a link, does it contain data or just link to a plotly file?
    displayModeBar: 'hover', // display the modebar (true, false, or 'hover')
    displaylogo: true, // add the plotly logo on the end of the modebar
    plot3dPixelRatio: 2, // increase the pixel ratio for 3D plot images
    setBackground: defaultSetBackground // fn to add the background color to a different container
                                        // or 'opaque' to ensure there's white behind it
};

function setPlotContext(gd, config) {
    if(!gd._context) gd._context = $.extend({}, plots.defaultConfig);
    var context = gd._context;

    if(config) {
        Object.keys(config).forEach(function(key) {
            if(key in context) {
                if(key === 'setBackground' && config[key] === 'opaque') {
                    context[key] = opaqueSetBackground;
                }
                else context[key] = config[key];
            }
        });

        // cause a remake of the modebar any time we change context
        if(gd._fullLayout && gd._fullLayout._modebar) {
            delete gd._fullLayout._modebar;
        }
    }

    //staticPlot forces a bunch of others:
    if(context.staticPlot) {
        context.workspace = false;
        context.editable = false;
        context.autosizable = false;
        context.scrollZoom = false;
        context.showTips = false;
        context.showLink = false;
        context.displayModeBar = false;
    }
}

// the 'view in plotly' and source links - note that now plot() calls this
// so it can regenerate whenever it replots
plots.addLinks = function(gd) {
    var fullLayout = gd._fullLayout;
    var linkContainer = fullLayout._paper.selectAll('text.js-plot-link-container').data([0]);

    linkContainer.enter().append('text')
        .classed('js-plot-link-container',true)
        .style({
            'font-family':'"Open Sans",Arial,sans-serif',
            'font-size':'12px',
            'fill': Plotly.Color.defaultLine
        })
        .each(function(){
            var links = d3.select(this);
            links.append('tspan').classed('js-link-to-tool',true);
            links.append('tspan').classed('js-link-spacer',true);
            links.append('tspan').classed('js-sourcelinks',true);
        });

    // The text node inside svg
    var text = linkContainer.node(),
        attrs = {
            y: fullLayout._paper.attr('height') - 9
        };

    // If text's width is bigger than the layout
    // IE doesn't like getComputedTextLength if an element
    // isn't visible, which it (sometimes?) isn't
    // apparently offsetParent is null for invisibles.
    // http://stackoverflow.com/questions/19669786/check-if-element-is-visible-in-dom
    if (text && text.offsetParent &&
            text.getComputedTextLength() >= (fullLayout.width - 20)) {
        // Align the text at the left
        attrs['text-anchor'] = 'start';
        attrs.x = 5;
    } else {
        // Align the text at the right
        attrs['text-anchor'] = 'end';
        attrs.x = fullLayout._paper.attr('width') - 7;
    }

    linkContainer.attr(attrs);


    var toolspan = linkContainer.select('.js-link-to-tool'),
        spacespan = linkContainer.select('.js-link-spacer'),
        sourcespan = linkContainer.select('.js-sourcelinks');

    // data source links
    Plotly.Lib.showSources(gd);

    // 'view in plotly' link for embedded plots
    if(gd._context.showLink) positionPlayWithData(gd,toolspan);

    // separator if we have both sources and tool link
    spacespan.text((toolspan.text() && sourcespan.text()) ? ' - ' : '');
};

/**
 * Add or modify a margin requst object by name. Margins in pixels.
 *
 * This allows us to have multiple modules request space in the plot without
 * conflicts. For example:
 *
 * adjustReservedMargins(gd, 'themeBar', {left: 200})
 *
 * ... will idempotent-ly set the left margin to 200 for themeBar.
 *
 * @param gd
 * @param {String} marginName
 * @param {Object} margins
 * @returns {Object}
 */
plots.adjustReservedMargins = function (gd, marginName, margins) {
    var margin;
    gd._boundingBoxMargins = gd._boundingBoxMargins || {};
    gd._boundingBoxMargins[marginName] = {};
    ['left', 'right', 'top', 'bottom'].forEach(function(key) {
        margin = margins[key] || 0;
        gd._boundingBoxMargins[marginName][key] = margin;
    });
    return gd._boundingBoxMargins;
};

// note that now this function is only adding the brand in
// iframes and 3rd-party apps
function positionPlayWithData(gd,container){
    container.text('');
    var link = container.append('a')
        .attr({
            'xlink:xlink:href': '#',
            'class': 'link--impt link--embedview',
            'font-weight':'bold'
        })
        .text((Plotly.LINKTEXT || 'Play with this data!') +
              ' ' + String.fromCharCode(187));

    if(gd._context.sendData) {
        link.on('click',function(){
            $(gd).trigger('plotly_beforeexport');

            var baseUrl = (window.PLOTLYENV && window.PLOTLYENV.BASE_URL) || 'https://plot.ly';

            var hiddenform = $(
                '<div id="hiddenform" style="display:none;">' +
                '<form action="' + baseUrl + '/external" ' +
                    'method="post" target="_blank">'+
                '<input type="text" name="data" /></form></div>'
            ).appendTo(gd);

            hiddenform.find('input').val(plots.graphJson(gd,false,'keepdata'));
            hiddenform.find('form').submit();
            hiddenform.remove();

            $(gd).trigger('plotly_afterexport');
            return false;
        });
    }
    else {
        var path=window.location.pathname.split('/');
        link.attr({
            'xlink:xlink:show': 'new',
            'xlink:xlink:href': '/'+path[1]+'/'+path[2].split('.')[0]
        });
    }
}

// ----------------------------------------------------
// Main plot-creation function. Note: will call makePlotFramework
// if necessary to create the framework
// ----------------------------------------------------
// inputs:
//      gd - the id or DOM element of the graph container div
//      data - array of traces, containing the data and display
//          information for each trace
//      layout - object describing the overall display of the plot,
//          all the stuff that doesn't pertain to any individual trace
Plotly.plot = function(gd, data, layout, config) {
    Plotly.Lib.markTime('in plot');

    // Get the container div: we store all variables for this plot as
    // properties of this div
    // some callers send this in by dom element, others by id (string)
    if(typeof gd === 'string') gd = document.getElementById(gd);

    var okToPlot = $(gd).triggerHandler('plotly_beforeplot', [data, layout, config]);
    if(okToPlot===false) return;

    // if there's no data or layout, and this isn't yet a plotly plot
    // container, log a warning to help plotly.js users debug
    if(!data && !layout && !Plotly.Lib.isPlotDiv(gd)) {
        console.log('Warning: calling Plotly.plot as if redrawing ' +
            'but this container doesn\'t yet have a plot.', gd);
    }

    // transfer configuration options to gd until we move over to
    // a more OO like model
    setPlotContext(gd, config);

    if(!layout) layout = {};

    // hook class for plots main container (in case of plotly.js
    // this won't be #embedded-graph or .js-tab-contents)
    d3.select(gd).classed('js-plotly-plot',true);

    // off-screen getBoundingClientRect testing space,
    // in #js-plotly-tester (and stored as gd._tester)
    // so we can share cached text across tabs
    Plotly.Drawing.makeTester(gd);

    // collect promises for any async actions during plotting
    // any part of the plotting code can push to gd._promises, then
    // before we move to the next step, we check that they're all
    // complete, and empty out the promise list again.
    gd._promises = [];

    // if there is already data on the graph, append the new data
    // if you only want to redraw, pass a non-array for data
    var graphwasempty = ((gd.data||[]).length===0 && Array.isArray(data));
    if(Array.isArray(data)) {
        cleanData(data, gd.data);

        if(graphwasempty) gd.data=data;
        else gd.data.push.apply(gd.data,data);

        // for routines outside graph_obj that want a clean tab
        // (rather than appending to an existing one) gd.empty
        // is used to determine whether to make a new tab
        gd.empty=false;
    }

    if(!gd.layout || graphwasempty) gd.layout = cleanLayout(layout);

    // if the user is trying to drag the axes, allow new data and layout
    // to come in but don't allow a replot.
    if(gd._dragging) {
        // signal to drag handler that after everything else is done
        // we need to replot, because something has changed
        gd._replotPending = true;
        return;
    } else {
        // we're going ahead with a replot now
        gd._replotPending = false;
    }

    plots.supplyDefaults(gd);

    // Polar plots
    if(data && data[0] && data[0].r) return plotPolar(gd, data, layout);

    if(gd._context.editable) Plotly.ToolPanel.tweakMenu(gd);

    // so we don't try to re-call Plotly.plot from inside
    // legend and colorbar, if margins changed
    gd._replotting = true;
    var hasData = gd._fullData.length>0;

    // Make or remake the framework (ie container and axes) if we need to
    // note: if they container already exists and has data,
    //  the new layout gets ignored (as it should)
    //  but if there's no data there yet, it's just a placeholder...
    //  then it should destroy and remake the plot
    if (hasData) {
        var subplots = Plotly.Axes.getSubplots(gd).join(''),
            oldSubplots = Object.keys(gd._fullLayout._plots || {}).join('');

        if(gd.framework!==makePlotFramework || graphwasempty || (oldSubplots!==subplots)) {
            gd.framework = makePlotFramework;
            makePlotFramework(gd);
        }
    }
    else if(graphwasempty) makePlotFramework(gd);

    // enable or disable formatting buttons
    $(gd).find('.data-only').attr('disabled', !hasData);

    var fullLayout = gd._fullLayout;

    // prepare the data and find the autorange

    // generate calcdata, if we need to
    // to force redoing calcdata, just delete it before calling Plotly.plot
    var recalc = !gd.calcdata || gd.calcdata.length!==(gd.data||[]).length;
    if(recalc) doCalcdata(gd);

    // in case it has changed, attach fullData traces to calcdata
    for (var i = 0; i < gd.calcdata.length; i++) {
        gd.calcdata[i][0].trace = gd._fullData[i];
    }

    /*
     * start async-friendly code - now we're actually drawing things
     */

    var oldmargins = JSON.stringify(fullLayout._size);

    // draw anything that can affect margins.
    // currently this is legend and colorbars
    function marginPushers() {
        var calcdata = gd.calcdata;
        var i, cd, trace;

        Plotly.Legend.draw(gd, fullLayout.showlegend ||
            (gd.calcdata.length>1 && fullLayout.showlegend!==false));

        for (i = 0; i < calcdata.length; i++) {
            cd = calcdata[i];
            trace = cd[0].trace;
            if (trace.visible !== true || !trace._module.colorbar) {
                plots.autoMargin(gd, 'cb'+trace.uid);
            }
            else trace._module.colorbar(gd, cd);
        }

        doAutoMargin(gd);
        return plots.previousPromises(gd);
    }

    function marginPushersAgain(){
        // in case the margins changed, draw margin pushers again
        var seq = JSON.stringify(fullLayout._size)===oldmargins ?
            [] : [marginPushers, layoutStyles];
        return Plotly.Lib.syncOrAsync(seq.concat(Plotly.Fx.init),gd);
    }

    function positionAndAutorange(){
        var i, j, subplots, subplotInfo, modules, module;

        if(recalc) {
            // position and range calculations for traces that
            // depend on each other ie bars (stacked or grouped)
            // and boxes (grouped) push each other out of the way
            subplots = Plotly.Axes.getSubplots(gd);
            modules = gd._modules;
            for (i = 0; i < subplots.length; i++) {
                subplotInfo = gd._fullLayout._plots[subplots[i]];
                for (j = 0; j < modules.length; j++) {
                    module = modules[j];
                    if (module.setPositions) {
                        module.setPositions(gd, subplotInfo);
                    }
                }
            }

            Plotly.Lib.markTime('done with bar/box adjustments');

            // calc and autorange for errorbars
            Plotly.ErrorBars.calc(gd);
            Plotly.Lib.markTime('done Plotly.ErrorBars.calc');

            // TODO: autosize extra for text markers
            return Plotly.Lib.syncOrAsync([
                Plotly.Shapes.calcAutorange,
                Plotly.Annotations.calcAutorange,
                doAutoRange
            ], gd);
        }
    }

    function doAutoRange(){
        var axList = Plotly.Axes.list(gd, '', true);
        for (var i = 0; i < axList.length; i++) {
            Plotly.Axes.doAutoRange(axList[i]);
        }
    }

    function drawAxes() {
        // draw ticks, titles, and calculate axis scaling (._b, ._m)
        return Plotly.Axes.doTicks(gd, 'redraw');
    }

    function drawData(){
        // Now plot the data
        var calcdata = gd.calcdata,
            subplots = Plotly.Axes.getSubplots(gd),
            modules = gd._modules;

        var i, j, cd, trace, uid, subplot, subplotInfo,
            cdSubplot, cdError, cdModule, module;

        function getCdSubplot(calcdata, subplot) {
            var cdSubplot = [];
            var i, cd, trace;
            for (i = 0; i < calcdata.length; i++) {
                cd = calcdata[i];
                trace = cd[0].trace;
                if (trace.xaxis+trace.yaxis === subplot) cdSubplot.push(cd);
            }
            return cdSubplot;
        }

        function getCdModule(cdSubplot, module) {
            var cdModule = [];
            var i, cd, trace;
            for (i = 0; i < cdSubplot.length; i++) {
                cd = cdSubplot[i];
                trace = cd[0].trace;
                if (trace._module===module && trace.visible===true) cdModule.push(cd);
            }
            return cdModule;
        }

        // clean up old scenes that no longer have associated data
        // will this be a performance hit?
        if (gd._fullLayout._hasGL3D) plot3D(gd);

        // in case of traces that were heatmaps or contour maps
        // previously, remove them and their colorbars explicitly
        for (i = 0; i < calcdata.length; i++) {
            cd = calcdata[i];
            trace = cd[0].trace;
            if (trace.visible !== true || !trace._module.colorbar) {
                uid = trace.uid;
                fullLayout._paper.selectAll('.hm'+uid+',.contour'+uid+',.cb'+uid+',#clip'+uid)
                    .remove();
            }
        }

        for (i = 0; i < subplots.length; i++) {
            subplot = subplots[i];
            subplotInfo = gd._fullLayout._plots[subplot];
            cdSubplot = getCdSubplot(calcdata, subplot);
            cdError = [];

            // remove old traces, then redraw everything
            // TODO: use enter/exit appropriately in the plot functions
            // so we don't need this - should sometimes be a big speedup
            subplotInfo.plot.selectAll('g.trace').remove();

            for (j = 0; j < modules.length; j++) {
                module = modules[j];
                if (!module.plot) return;

                // plot all traces of this type on this subplot at once
                cdModule = getCdModule(cdSubplot, module);
                module.plot(gd, subplotInfo, cdModule);
                Plotly.Lib.markTime('done ' + (cdModule[0] && cdModule[0][0].trace.type));

                // collect the traces that may have error bars
                if (module.errorBarsOK) cdError = cdError.concat(cdModule);
            }

            // finally do all error bars at once
            Plotly.ErrorBars.plot(gd, subplotInfo, cdError);
            Plotly.Lib.markTime('done ErrorBars');
        }

        // styling separate from drawing
        plots.style(gd);
        Plotly.Lib.markTime('done plots.style');

        // show annotations and shapes
        Plotly.Shapes.drawAll(gd);
        Plotly.Annotations.drawAll(gd);

        // source links
        plots.addLinks(gd);

        return plots.previousPromises(gd);
    }

    function cleanUp(){
        // now we're REALLY TRULY done plotting...
        // so mark it as done and let other procedures call a replot
        gd._replotting = false;
        Plotly.Lib.markTime('done plot');
        $(gd).trigger('plotly_afterplot');
    }

    var donePlotting = Plotly.Lib.syncOrAsync([
        plots.previousPromises,
        marginPushers,
        layoutStyles,
        marginPushersAgain,
        positionAndAutorange,
        drawAxes,
        drawData
    ], gd, cleanUp);

    // even if everything we did was synchronous, return a promise
    // so that the caller doesn't care which route we took
    return (donePlotting && donePlotting.then) ?
        donePlotting : Promise.resolve() ;
};

function plot3D(gd) {
    var fullLayout = gd._fullLayout,
        fullData = gd._fullData;

    fullLayout._paperdiv.style({
        width: fullLayout.width+'px',
        height: fullLayout.height+'px'
    });

    gd._context.setBackground(gd, fullLayout.paper_bgcolor);

    // Get traces attached to a scene
    function getSceneData(data, sceneId) {
        var sceneData = [];
        var i, trace;
        for (i = 0; i < data.length; i++) {
            trace = data[i];
            if (trace.scene===sceneId) sceneData.push(trace);
        }
        return sceneData;
    }

    var sceneIds = plots.getSubplotIds(fullLayout, 'gl3d');
    var i, sceneId, sceneData, sceneLayout, scene, sceneOptions;

<<<<<<< HEAD
    // Loop through scenes
    for (i_sceneKey; i_sceneKey < sceneKeys.length; ++i_sceneKey) {
        var sceneKey = sceneKeys[i_sceneKey],
            sceneData = getSceneData(fullData, sceneKey),
            sceneLayout = fullLayout[sceneKey],
            userSceneLayout = gd.layout[sceneKey],
            scene = sceneLayout._scene;  // ref. to corresp. Scene instance
=======
    for (i = 0; i < sceneIds.length; i++) {
        sceneId = sceneIds[i];
        sceneData = getSceneData(fullData, sceneId);
        sceneLayout = fullLayout[sceneId];
        scene = sceneLayout._scene;  // ref. to corresp. Scene instance
>>>>>>> 5df0aa54

        // If Scene is not instantiated, create one!
        if (!(scene)) {
            sceneOptions = {
                Plotly: Plotly,
                container: gd.querySelector('.svg-container'),
                sceneId: sceneId,
                sceneData: sceneData,
                sceneLayout: sceneLayout,
                fullLayout: fullLayout,
                staticPlot: gd._context.staticPlot,
                plot3dPixelRatio: gd._context.plot3dPixelRatio
            };
            scene = new Plotly.Scene(sceneOptions);
            sceneLayout._scene = scene;  // set ref to Scene instance
        }

        scene.plot(sceneData, sceneLayout, userSceneLayout);  // takes care of business
    }
}

function plotPolar(gd, data, layout, config) {
    // build or reuse the container skeleton
    var plotContainer = d3.select(gd).selectAll('.plot-container')
        .data([0]);
    plotContainer.enter()
        .insert('div', ':first-child')
        .classed('plot-container plotly', true);
    var paperDiv = plotContainer.selectAll('.svg-container')
        .data([0]);
    paperDiv.enter().append('div')
        .classed('svg-container',true)
        .style('position','relative');

    // empty it everytime for now
    paperDiv.html('');

    // fulfill gd requirements
    if(data) gd.data = data;
    gd._fullLayout = layout;
    gd._fullLayout._container = plotContainer;
    gd._fullLayout._paperdiv = paperDiv;
    if(gd._fullLayout.autosize === 'initial' && gd._context.autosizable) {
        plotAutoSize(gd,{});
        gd._fullLayout.autosize = gd.layout.autosize = true;
    }
    // resize canvas
    paperDiv.style({
        width: (layout.width || 800) + 'px',
        height: (layout.height || 600) + 'px'
    });

    // instantiate framework
    gd.framework = Plotly.micropolar.manager.framework();
    //get rid of gd.layout stashed nodes
    layout = Plotly.micropolar.util.deepExtend({}, gd._fullLayout);
    delete layout._container;
    delete layout._paperdiv;
    delete layout.autosize;
    delete layout._paper;

    // plot
    gd.framework({data: gd.data, layout: layout}, paperDiv.node());

    // set undo point
    gd.framework.setUndoPoint();

    // get the resulting svg for extending it
    var polarPlotSVG = gd.framework.svg();

    // editable title
    var opacity = 1;
    var txt = gd._fullLayout.title;
    if(txt === '' || !txt) opacity = 0;
    var placeholderText = 'Click to enter title';

    var titleLayout = function(){
        this.call(Plotly.util.convertToTspans);
        //TODO: html/mathjax
        //TODO: center title
    };

    var title = polarPlotSVG.select('.title-group text')
        .call(titleLayout);

    if(gd._context.editable){
        title.attr({'data-unformatted': txt});
        if(!txt || txt === placeholderText){
            opacity = 0.2;
            title.attr({'data-unformatted': placeholderText})
                .text(placeholderText)
                .style({opacity: opacity})
                .on('mouseover.opacity',function(){
                    d3.select(this).transition().duration(100)
                        .style('opacity',1);
                })
                .on('mouseout.opacity',function(){
                    d3.select(this).transition().duration(1000)
                        .style('opacity',0);
                });
        }

        var setContenteditable = function(){
            this.call(Plotly.util.makeEditable)
                .on('edit', function(text){
                    gd.framework({layout: {title: text}});
                    this.attr({'data-unformatted': text})
                        .text(text)
                        .call(titleLayout);
                    this.call(setContenteditable);
                })
                .on('cancel', function(){
                    var txt = this.attr('data-unformatted');
                    this.text(txt).call(titleLayout);
                });
        };
        title.call(setContenteditable);

        gd._fullLayout._paperdiv = paperDiv;

        Plotly.ToolPanel.tweakMenu(gd);
    }

    // fulfill more gd requirements
    gd._fullLayout._paper = polarPlotSVG;
    gd._context.setBackground(gd, layout.paper_bgcolor || 'white');
    plots.addLinks(gd);

    return Promise.resolve();
}

function cleanLayout(layout) {
    // make a few changes to the layout right away
    // before it gets used for anything
    // backward compatibility and cleanup of nonstandard options
    var i;

    if(!layout) layout = {};

    // cannot have (x|y)axis1, numbering goes axis, axis2, axis3...
    if(layout.xaxis1) {
        if(!layout.xaxis) layout.xaxis = layout.xaxis1;
        delete layout.xaxis1;
    }
    if(layout.yaxis1) {
        if(!layout.yaxis) layout.yaxis = layout.yaxis1;
        delete layout.yaxis1;
    }

    var axList = Plotly.Axes.list({_fullLayout:layout});
    for(i = 0; i < axList.length; i++) {
        var ax = axList[i];
        if(ax.anchor && ax.anchor !== 'free') {
            ax.anchor = Plotly.Axes.cleanId(ax.anchor);
        }
        if(ax.overlaying) ax.overlaying = Plotly.Axes.cleanId(ax.overlaying);

        // old method of axis type - isdate and islog (before category existed)
        if(!ax.type) {
            if(ax.isdate) ax.type='date';
            else if(ax.islog) ax.type='log';
            else if(ax.isdate===false && ax.islog===false) ax.type='linear';
        }
        if(ax.autorange==='withzero' || ax.autorange==='tozero') {
            ax.autorange = true;
            ax.rangemode = 'tozero';
        }
        delete ax.islog;
        delete ax.isdate;
        delete ax.categories; // replaced by _categories

        // prune empty domain arrays made before the new nestedProperty
        if(emptyContainer(ax, 'domain')) delete ax.domain;
    }

    if(layout.annotations !== undefined && !Array.isArray(layout.annotations)) {
        console.log('annotations must be an array');
        delete layout.annotations;
    }
    var annotationsLen = (layout.annotations || []).length;
    for(i = 0; i < annotationsLen; i++) {
        var ann = layout.annotations[i];
        if(ann.ref) {
            if(ann.ref==='paper') {
                ann.xref = 'paper';
                ann.yref = 'paper';
            }
            else if(ann.ref==='data') {
                ann.xref = 'x';
                ann.yref = 'y';
            }
            delete ann.ref;
        }
        cleanAxRef(ann, 'xref');
        cleanAxRef(ann, 'yref');
    }

    if(layout.shapes !== undefined && !Array.isArray(layout.shapes)) {
        console.log('shapes must be an array');
        delete layout.shapes;
    }
    var shapesLen = (layout.shapes||[]).length;
    for(i = 0; i < shapesLen; i++) {
        var shape = layout.shapes[i];
        cleanAxRef(shape, 'xref');
        cleanAxRef(shape, 'yref');
    }

    // cannot have scene1, numbering goes scene, scene2, scene3...
    if(layout.scene1) {
        if(!layout.scene) layout.scene = layout.scene1;
        delete layout.scene1;
    }

    var sceneIds = plots.getSubplotIds(layout, 'gl3d');
    for(i = 0; i < sceneIds.length; i++) {
        var sceneLayout = layout[sceneIds[i]];
        // fix for saved float32-arrays
        var camp = sceneLayout.cameraposition;
        if (Array.isArray(camp) && $.isPlainObject(camp[0])) {
            camp[0] = [camp[0][0], camp[0][1], camp[0][2], camp[0][3]];
            camp[1] = [camp[1][0], camp[1][1], camp[1][2]];
        }
    }

    var legend = layout.legend;
    if(legend) {
        // check for old-style legend positioning (x or y is +/- 100)
        if(legend.x > 3) {
            legend.x = 1.02;
            legend.xanchor = 'left';
        }
        else if(legend.x < -2) {
            legend.x = -0.02;
            legend.xanchor = 'right';
        }

        if(legend.y > 3) {
            legend.y = 1.02;
            legend.yanchor = 'bottom';
        }
        else if(legend.y < -2) {
            legend.y = -0.02;
            legend.yanchor = 'top';
        }
    }

    // sanitize rgb(fractions) and rgba(fractions) that old tinycolor
    // supported, but new tinycolor does not because they're not valid css
    Plotly.Lib.markTime('finished rest of cleanLayout, starting color');
    Plotly.Color.clean(layout);
    Plotly.Lib.markTime('finished cleanLayout color.clean');

    return layout;
}

function cleanAxRef(container, attr) {
    var valIn = container[attr],
        axLetter = attr.charAt(0);
    if(valIn && valIn !== 'paper') {
        container[attr] = Plotly.Axes.cleanId(valIn, axLetter);
    }
}

function cleanData(data, existingData) {
    // make a few changes to the data right away
    // before it gets used for anything

    /*
     * Enforce unique IDs
     */
    var suids = [], // seen uids --- so we can weed out incoming repeats
        uids = data.concat(Array.isArray(existingData) ? existingData : [])
               .filter( function(trace) { return 'uid' in trace; } )
               .map( function(trace) { return trace.uid; });

    for(var tracei = 0; tracei < data.length; tracei++) {
        var trace = data[tracei];
        // assign uids to each trace and detect collisions.
        if (!('uid' in trace) || suids.indexOf(trace.uid) !== -1) {
            var newUid, i;
            for(i=0; i<100; i++) {
                newUid = Plotly.Lib.randstr(uids);
                if(suids.indexOf(newUid)===-1) break;
            }
            trace.uid = Plotly.Lib.randstr(uids);
            uids.push(trace.uid);
        }
        // keep track of already seen uids, so that if there are
        // doubles we force the trace with a repeat uid to
        // acquire a new one
        suids.push(trace.uid);

        // BACKWARD COMPATIBILITY FIXES

        // use xbins to bin data in x, and ybins to bin data in y
        if(trace.type==='histogramy' && 'xbins' in trace && !('ybins' in trace)) {
            trace.ybins = trace.xbins;
            delete trace.xbins;
        }

        // error_y.opacity is obsolete - merge into color
        if(trace.error_y && 'opacity' in trace.error_y) {
            var dc = Plotly.Color.defaults,
                yeColor = trace.error_y.color ||
                (plots.isBar(trace.type) ? Plotly.Color.defaultLine : dc[tracei % dc.length]);
            trace.error_y.color = Plotly.Color.addOpacity(
                Plotly.Color.rgb(yeColor),
                Plotly.Color.opacity(yeColor) * trace.error_y.opacity);
            delete trace.error_y.opacity;
        }

        // convert bardir to orientation, and put the data into
        // the axes it's eventually going to be used with
        if('bardir' in trace) {
            if(trace.bardir==='h' && (plots.isBar(trace.type) ||
                     trace.type.substr(0,9)==='histogram')) {
                trace.orientation = 'h';
                swapXYData(trace);
            }
            delete trace.bardir;
        }

        // now we have only one 1D histogram type, and whether
        // it uses x or y data depends on trace.orientation
        if(trace.type==='histogramy') swapXYData(trace);
        if(trace.type==='histogramx' || trace.type==='histogramy') {
            trace.type = 'histogram';
        }

        // scl->scale, reversescl->reversescale
        if('scl' in trace) {
            trace.colorscale = trace.scl;
            delete trace.scl;
        }
        if('reversescl' in trace) {
            trace.reversescale = trace.reversescl;
            delete trace.reversescl;
        }

        // axis ids x1 -> x, y1-> y
        if(trace.xaxis) trace.xaxis = Plotly.Axes.cleanId(trace.xaxis, 'x');
        if(trace.yaxis) trace.yaxis = Plotly.Axes.cleanId(trace.yaxis, 'y');

        // scene ids scene1 -> scene
        if (trace.scene) {
            trace.scene = Plotly.Gl3dLayout.cleanId(trace.scene);
        }

        if(Array.isArray(trace.textposition)) {
            trace.textposition = trace.textposition.map(cleanTextPosition);
        }
        else if(trace.textposition) {
            trace.textposition = cleanTextPosition(trace.textposition);
        }

        // prune empty containers made before the new nestedProperty
        if(emptyContainer(trace, 'line')) delete trace.line;
        if('marker' in trace) {
            if(emptyContainer(trace.marker, 'line')) delete trace.marker.line;
            if(emptyContainer(trace, 'marker')) delete trace.marker;
        }

        // sanitize rgb(fractions) and rgba(fractions) that old tinycolor
        // supported, but new tinycolor does not because they're not valid css
        Plotly.Lib.markTime('finished rest of cleanData, starting color');
        Plotly.Color.clean(trace);
        Plotly.Lib.markTime('finished cleanData color.clean');
    }
}

// textposition - support partial attributes (ie just 'top')
// and incorrect use of middle / center etc.
function cleanTextPosition(textposition) {
    var posY = 'middle',
        posX = 'center';
    if(textposition.indexOf('top')!==-1) posY = 'top';
    else if(textposition.indexOf('bottom')!==-1) posY = 'bottom';

    if(textposition.indexOf('left')!==-1) posX = 'left';
    else if(textposition.indexOf('right')!==-1) posX = 'right';

    return posY + ' ' + posX;
}

function emptyContainer(outer, innerStr) {
    return (innerStr in outer) &&
        (typeof outer[innerStr] === 'object') &&
        (Object.keys(outer[innerStr]).length === 0);
}

function sanitizeMargins(fullLayout) {
    // polar doesn't do margins...
    if(!fullLayout || !fullLayout.margin) return;

    var width = fullLayout.width,
        height = fullLayout.height,
        margin = fullLayout.margin,
        plotWidth = width - (margin.l + margin.r),
        plotHeight = height - (margin.t + margin.b),
        correction;

    // if margin.l + margin.r = 0 then plotWidth > 0
    // as width >= 10 by supplyDefaults
    // similarly for margin.t + margin.b

    if (plotWidth < 0) {
        correction = (width - 1) / (margin.l + margin.r);
        margin.l = Math.floor(correction * margin.l);
        margin.r = Math.floor(correction * margin.r);
    }

    if (plotHeight < 0) {
        correction = (height - 1) / (margin.t + margin.b);
        margin.t = Math.floor(correction * margin.t);
        margin.b = Math.floor(correction * margin.b);
    }
}

// for use in Plotly.Lib.syncOrAsync, check if there are any
// pending promises in this plot and wait for them
plots.previousPromises = function(gd){
    if((gd._promises||[]).length) {
        return Promise.all(gd._promises)
            .then(function(){ gd._promises=[]; });
    }
};

// convenience function to force a full redraw, mostly for use by plotly.js
Plotly.redraw = function(divid) {
    var gd = (typeof divid === 'string') ?
        document.getElementById(divid) : divid;
    if(!Plotly.Lib.isPlotDiv(gd)) {
        console.log('This element is not a Plotly Plot', divid, gd);
        return;
    }
    gd.calcdata = undefined;
    return Plotly.plot(gd).then(function () {
        $(gd).trigger('plotly_redraw');
    });
};

/**
 * Convenience function to make idempotent plot option obvious to users.
 *
 * @param gd
 * @param {Object[]} data
 * @param {Object} layout
 * @param {Object} config
 */
Plotly.newPlot = function (gd, data, layout, config) {
    Plotly.Plots.purge(gd);
    Plotly.plot(gd, data, layout, config);
};

plots.attributes = {
    type: {
        type: 'enumerated',
        values: plots.ALLTYPES,
        dflt: 'scatter'
    },
    visible: {
        type: 'enumerated',
        values: [true, false, 'legendonly'],
        dflt: true
    },
    scene: {
        // TODO should not be available in 2d layouts
        type: 'sceneid',
        dflt: 'scene'
    },
    showlegend: {
        type: 'boolean',
        dflt: true
    },
    opacity: {
        type: 'number',
        min: 0,
        max: 1,
        dflt: 1
    },
    name: {
        type: 'string'
    },
    xaxis: {
        // TODO should not be available in 3d layouts
        type: 'axisid',
        dflt: 'x'
    },
    yaxis: {
        // TODO should not be available in 3d layouts
        type: 'axisid',
        dflt: 'y'
    },
    uid: {
        type: 'string',
        dflt: ''
    },
    hoverinfo: {
        type: 'flaglist',
        flags: ['x', 'y', 'z', 'text', 'name'],
        extras: ['all', 'none'],
        dflt: 'all'
    }
};

plots.supplyDefaults = function(gd) {
    // fill in default values:
    // gd.data, gd.layout:
    //   are precisely what the user specified
    // gd._fullData, gd._fullLayout:
    //   are complete descriptions of how to draw the plot
    var oldFullLayout = gd._fullLayout || {},
        newFullLayout = gd._fullLayout = {},
        newLayout = gd.layout || {},
        oldFullData = gd._fullData || [],
        newFullData = gd._fullData = [],
        newData = gd.data || [],
        modules = gd._modules = [];

    var i, trace, fullTrace, module, axList, ax;

    // first fill in what we can of layout without looking at data
    // because fullData needs a few things from layout
    plots.supplyLayoutGlobalDefaults(newLayout, newFullLayout);

    // then do the data
    for (i = 0; i < newData.length; i++) {
        trace  = newData[i];

        fullTrace = plots.supplyDataDefaults(trace, i, newFullLayout);
        newFullData.push(fullTrace);

        // DETECT 3D, Cartesian, and Polar
        if (plots.isGL3D(fullTrace.type)) newFullLayout._hasGL3D = true;

        if (plots.isCartesian(fullTrace.type)) {
            if ('r' in fullTrace) newFullLayout._hasPolar = true;
            else newFullLayout._hasCartesian = true;
        }

        module = fullTrace._module;
        if (module && modules.indexOf(module)===-1) modules.push(module);
    }

    // special cases that introduce interactions between traces
    for (i = 0; i < modules.length; i++) {
        module = modules[i];
        if (module.cleanData) module.cleanData(newFullData);
    }

    if (oldFullData.length === newData.length) {
        for (i = 0; i < newFullData.length; i++) {
            relinkPrivateKeys(newFullData[i], oldFullData[i]);
        }
    }

    // finally, fill in the pieces of layout that may need to look at data
    plots.supplyLayoutModuleDefaults(newLayout, newFullLayout, newFullData);

    cleanScenes(newFullLayout, oldFullLayout);

    // IN THE CASE OF 3D the underscore modules are Mikola's webgl contexts.
    // There will be all sorts of pain if we deep copy active webgl scopes.
    // Since we discard oldFullLayout, lets just copy the references over.
    relinkPrivateKeys(newFullLayout, oldFullLayout);

    doAutoMargin(gd);

    // can't quite figure out how to get rid of this... each axis needs
    // a reference back to the DOM object for just a few purposes
    axList = Plotly.Axes.list(gd);
    for (i = 0; i < axList.length; i++) {
        ax = axList[i];
        ax._td = gd;
        ax.setScale();
    }

    // update object references in calcdata
    if ((gd.calcdata || []).length === newFullData.length) {
        for (i = 0; i < newFullData.length; i++) {
            trace = newFullData[i];
            (gd.calcdata[i][0] || {}).trace = trace;
        }
    }
};

function cleanScenes(newFullLayout, oldFullLayout) {
    var oldSceneKey,
        oldSceneKeys = plots.getSubplotIds(oldFullLayout, 'gl3d');

    for (var i = 0; i < oldSceneKeys.length; i++) {
        oldSceneKey = oldSceneKeys[i];
        if(!newFullLayout[oldSceneKey] && !!oldFullLayout[oldSceneKey]._scene) {
            oldFullLayout[oldSceneKey]._scene.destroy();
        }
    }

}

// relink private _keys and keys with a function value from one layout
// (usually cached) to the new fullLayout.
// relink means copying if object is pass-by-value and adding a reference
// if object is pass-by-ref. This prevents deepCopying massive structures like
// a webgl context.
function relinkPrivateKeys(toLayout, fromLayout) {

    var keys = Object.keys(fromLayout),
        j;

    for (var i = 0; i < keys.length; ++i) {
        var k = keys[i];
        if(k.charAt(0)==='_' || typeof fromLayout[k]==='function') {
            // if it already exists at this point, it's something
            // that we recreate each time around, so ignore it
            if(k in toLayout) continue;

            toLayout[k] = fromLayout[k];
        }
        else if (Array.isArray(fromLayout[k]) &&
                 Array.isArray(toLayout[k]) &&
                 fromLayout[k].length &&
                 $.isPlainObject(fromLayout[k][0])) {
            if(fromLayout[k].length !== toLayout[k].length) {
                // this should be handled elsewhere, it causes
                // ambiguity if we try to deal with it here.
                throw new Error('relinkPrivateKeys needs equal ' +
                                'length arrays');
            }

            for(j = 0; j < fromLayout[k].length; j++) {
                relinkPrivateKeys(toLayout[k][j], fromLayout[k][j]);
            }
        }
        else if ($.isPlainObject(fromLayout[k]) &&
                 $.isPlainObject(toLayout[k])) {
            // recurse into objects, but only if they still exist
            relinkPrivateKeys(toLayout[k], fromLayout[k]);
            if (!Object.keys(toLayout[k]).length) delete toLayout[k];
        }
    }
}

plots.supplyDataDefaults = function(traceIn, i, layout) {
    var traceOut = {},
        defaultColor = Plotly.Color.defaults[i % Plotly.Color.defaults.length];

    function coerce(attr, dflt) {
        return Plotly.Lib.coerce(traceIn, traceOut, plots.attributes, attr, dflt);
    }

    // module-independent attributes
    traceOut.index = i;
    var type = coerce('type'),
        visible = coerce('visible'),
        scene,
        module;

    coerce('uid');

    // this is necessary otherwise we lose references to scene objects when
    // the traces of a scene are invisible. Also we handle visible/unvisible
    // differently for 3D cases.
    if (plots.isGL3D(type)) scene = coerce('scene');

    // module-specific attributes --- note: we need to send a trace into
    // the 3D modules to have it removed from the webgl context.
    if (visible || scene) {
        module = plots.getModule(traceOut);
        traceOut._module = module;
    }

    if (module && visible) module.supplyDefaults(traceIn, traceOut, defaultColor, layout);

    if(visible) {
        coerce('name', 'trace '+i);

        coerce('hoverinfo');

        if(!plots.isScatter3D(type)) coerce('opacity');

        if(plots.isCartesian(type)) {
            coerce('xaxis');
            coerce('yaxis');
        }

        if(!plots.isHeatmap(type) && !plots.isSurface(type)) {
            coerce('showlegend');
        }
    }

    // NOTE: I didn't include fit info at all... for now I think it can stay
    // just in gd.data, as this info isn't involved in creating plots at all,
    // only in pulling back up the fit popover

    // reference back to the input object for convenience
    traceOut._input = traceIn;

    return traceOut;
};

plots.layoutAttributes = {
    font: {
        type: 'font',
        dflt: {
            family: '"Open sans", verdana, arial, sans-serif',
            size: 12,
            color: Plotly.Color.defaultLine
        }
    },
    title: {
        type: 'string',
        dflt: 'Click to enter Plot title'
    },
    titlefont: {type: 'font'},
    autosize: {
        type: 'enumerated',
        // TODO: better handling of 'initial'
        values: [true, false, 'initial']
    },
    width: {
        type: 'number',
        min: 10,
        dflt: 700
    },
    height: {
        type: 'number',
        min: 10,
        dflt: 450
    },
    margin: {
        l: {
            type: 'number',
            min: 0,
            dflt: 80
        },
        r: {
            type: 'number',
            min: 0,
            dflt: 80
        },
        t: {
            type: 'number',
            min: 0,
            dflt: 100
        },
        b: {
            type: 'number',
            min: 0,
            dflt: 80
        },
        pad: {
            type: 'number',
            min: 0,
            dflt: 0
        },
        autoexpand: {
            type: 'boolean',
            dflt: true
        }
    },
    paper_bgcolor: {
        type: 'color',
        dflt: Plotly.Color.background
    },
    plot_bgcolor: {
        // defined here, but set in Axes.supplyLayoutDefaults
        // because it needs to know if there are (2D) axes or not
        type: 'color',
        dflt: Plotly.Color.background
    },
    separators: {
        type: 'string',
        dflt: '.,'
    },
    hidesources: {
        type: 'boolean',
        dflt: false
    },
    smith: {
        // will become a boolean if/when we implement this
        type: 'enumerated',
        values: [false],
        dflt: false
    },
    showlegend: {
        // handled in legend.supplyLayoutDefaults
        // but included here because it's not in the legend object
        type: 'boolean'
    },
    _hasCartesian: {
        type: 'boolean',
        dflt: false
    },
    _hasGL3D: {
        type: 'boolean',
        dflt: false
    }
};

plots.supplyLayoutGlobalDefaults = function(layoutIn, layoutOut) {
    function coerce(attr, dflt) {
        return Plotly.Lib.coerce(layoutIn, layoutOut, plots.layoutAttributes, attr, dflt);
    }

    var globalFont = coerce('font');
    coerce('title');
    coerce('titlefont', {
        family: globalFont.family,
        size: Math.round(globalFont.size * 1.4),
        color: globalFont.color
    });

    var autosize = coerce('autosize',
        (layoutIn.width && layoutIn.height) ? false : 'initial');
    coerce('width');
    coerce('height');

    coerce('margin.l');
    coerce('margin.r');
    coerce('margin.t');
    coerce('margin.b');
    coerce('margin.pad');
    coerce('margin.autoexpand');

    // called in plotAutoSize otherwise
    if (autosize!=='initial') sanitizeMargins(layoutOut);

    coerce('paper_bgcolor');

    coerce('separators');
    coerce('hidesources');
    coerce('smith');
    coerce('_hasCartesian');
    coerce('_hasGL3D');
};

plots.supplyLayoutModuleDefaults = function(layoutIn, layoutOut, fullData) {
    var moduleLayoutDefaults = ['Axes', 'Legend', 'Annotations', 'Shapes', 'Fx',
                                'Bars', 'Boxes', 'Gl3dLayout'];

    var i, module;

    // don't add a check for 'function in module' as it is better to error out and
    // secure the module API then not apply the default function.
    for (i = 0; i < moduleLayoutDefaults.length; i++) {
        module = moduleLayoutDefaults[i];
        if (Plotly[module]) {
            Plotly[module].supplyLayoutDefaults(layoutIn, layoutOut, fullData);
        }
    }
};

plots.purge = function(gd) {
    // remove all plotly attributes from a div so it can be replotted fresh
    // TODO: these really need to be encapsulated into a much smaller set...

    // note: we DO NOT remove _context because it doesn't change when we insert
    // a new plot, and may have been set outside of our scope.

    // data and layout
    delete gd.data;
    delete gd.layout;
    delete gd._fullData;
    delete gd._fullLayout;
    delete gd.calcdata;
    delete gd.framework;
    delete gd.empty;

    delete gd.fid;

    delete gd.undoqueue; // action queue
    delete gd.undonum;
    delete gd.autoplay; // are we doing an action that doesn't go in undo queue?
    delete gd.changed;

    // these get recreated on Plotly.plot anyway, but just to be safe
    // (and to have a record of them...)
    delete gd._modules;
    delete gd._tester;
    delete gd._testref;
    delete gd._promises;
    delete gd._redrawTimer;
    delete gd._replotting;
    delete gd.firstscatter;
    delete gd.hmlumcount;
    delete gd.hmpixcount;
    delete gd.numboxes;
    delete gd._hoverTimer;
    delete gd._lastHoverTime;
};

function doCalcdata(gd) {
    var axList = Plotly.Axes.list(gd),
        fullData = gd._fullData;

    var i, trace, module, cd;

    var calcdata = gd.calcdata = new Array(fullData.length);

    // extra helper variables
    // firstscatter: fill-to-next on the first trace goes to zero
    gd.firstscatter = true;

    // how many box plots do we have (in case they're grouped)
    gd.numboxes = 0;

    // for calculating avg luminosity of heatmaps
    gd._hmpixcount = 0;
    gd._hmlumcount = 0;

    // delete category list, if there is one, so we start over
    // to be filled in later by ax.d2c
    for (i = 0; i < axList.length; i++) {
        axList[i]._categories = [];
    }

    for (i = 0; i < fullData.length; i++) {
        trace = fullData[i];
        module = trace._module;
        cd = [];

        if (module && trace.visible === true) {
            if (module.calc) cd = module.calc(gd, trace);
        }

        // make sure there is a first point
        // this ensures there is a calcdata item for every trace,
        // even if cartesian logic doesn't handle it
        if (!Array.isArray(cd) || !cd[0]) cd = [{x: false, y: false}];

        // add the trace-wide properties to the first point,
        // per point properties to every point
        // t is the holder for trace-wide properties
        if (!cd[0].t) cd[0].t = {};
        cd[0].trace = trace;

        // this is a kludge to put the array attributes into
        // calcdata the way Scatter.plot does, so that legends and
        // popovers know what to do with them.
        if(plots.isScatter3D(trace.type)) {
            Plotly.Scatter.arraysToCalcdata(cd);
        }

        Plotly.Lib.markTime('done with calcdata for '+i);
        calcdata[i] = cd;
    }
}

plots.style = function(gd) {
    var subplots = Plotly.Axes.getSubplots(gd),
        modulesWithErrorBars = gd._modules.concat(Plotly.ErrorBars),
        fullLayout = gd._fullLayout;

    var i, j, gp, module;

    for (i = 0; i < subplots.length; i++) {
        gp = fullLayout._plots[subplots[i]].plot;

        for (j = 0; j < modulesWithErrorBars.length; j++) {
            module =  modulesWithErrorBars[j];
            if (module.style) module.style(gp, fullLayout);
        }
    }
};

/**
 * Wrap negative indicies to their positive counterparts.
 *
 * @param {Number[]} indices An array of indices
 * @param {Number} maxIndex The maximum index allowable (arr.length - 1)
 */
function positivifyIndices(indices, maxIndex) {
    var parentLength = maxIndex + 1,
        positiveIndices = [],
        i,
        index;

    for (i = 0; i < indices.length; i++) {
        index = indices[i];
        if (index < 0) {
            positiveIndices.push(parentLength + index);
        } else {
            positiveIndices.push(index);
        }
    }
    return positiveIndices;
}

/**
 * Ensures that an index array for manipulating gd.data is valid.
 *
 * Intended for use with addTraces, deleteTraces, and moveTraces.
 *
 * @param gd
 * @param indices
 * @param arrayName
 */
function assertIndexArray(gd, indices, arrayName) {
    var i,
        index;

    for (i = 0; i < indices.length; i++) {
        index = indices[i];

        // validate that indices are indeed integers
        if (index !== parseInt(index, 10)) {
            throw new Error('all values in ' + arrayName + ' must be integers');
        }

        // check that all indices are in bounds for given gd.data array length
        if (index >= gd.data.length || index < -gd.data.length) {
            throw new Error(arrayName + ' must be valid indices for gd.data.');
        }

        // check that indices aren't repeated
        if (indices.indexOf(index, i + 1) > -1 ||
                index >= 0 && indices.indexOf(-gd.data.length + index) > -1 ||
                index < 0 && indices.indexOf(gd.data.length + index) > -1) {
            throw new Error('each index in ' + arrayName + ' must be unique.');
        }
    }
}

/**
 * Private function used by Plotly.moveTraces to check input args
 *
 * @param gd
 * @param currentIndices
 * @param newIndices
 */
function checkMoveTracesArgs(gd, currentIndices, newIndices) {

    // check that gd has attribute 'data' and 'data' is array
    if (!Array.isArray(gd.data)) {
        throw new Error('gd.data must be an array.');
    }

    // validate currentIndices array
    if (typeof currentIndices === 'undefined') {
        throw new Error('currentIndices is a required argument.');
    } else if (!Array.isArray(currentIndices)) {
        currentIndices = [currentIndices];
    }
    assertIndexArray(gd, currentIndices, 'currentIndices');

    // validate newIndices array if it exists
    if (typeof newIndices !== 'undefined' && !Array.isArray(newIndices)) {
        newIndices = [newIndices];
    }
    if (typeof newIndices !== 'undefined') {
        assertIndexArray(gd, newIndices, 'newIndices');
    }

    // check currentIndices and newIndices are the same length if newIdices exists
    if (typeof newIndices !== 'undefined' && currentIndices.length !== newIndices.length) {
        throw new Error('current and new indices must be of equal length.');
    }

}
/**
 * A private function to reduce the type checking clutter in addTraces.
 *
 * @param gd
 * @param traces
 * @param newIndices
 */
function checkAddTracesArgs(gd, traces, newIndices) {
    var i,
        value;

    // check that gd has attribute 'data' and 'data' is array
    if (!Array.isArray(gd.data)) {
        throw new Error('gd.data must be an array.');
    }

    // make sure traces exists
    if (typeof traces === 'undefined') {
        throw new Error('traces must be defined.');
    }

    // make sure traces is an array
    if (!Array.isArray(traces)) {
        traces = [traces];
    }

    // make sure each value in traces is an object
    for (i = 0; i < traces.length; i++) {
        value = traces[i];
        if (typeof value !== 'object' || (Array.isArray(value) || value === null)) {
            throw new Error('all values in traces array must be non-array objects');
        }
    }

    // make sure we have an index for each trace
    if (typeof newIndices !== 'undefined' && !Array.isArray(newIndices)) {
        newIndices = [newIndices];
    }
    if (typeof newIndices !== 'undefined' && newIndices.length !== traces.length) {
        throw new Error(
            'if indices is specified, traces.length must equal indices.length'
        );
    }
}

/**
 * A private function to reduce the type checking clutter in spliceTraces.
 * Get all update Properties from gd.data. Validate inputs and outputs.
 * Used by prependTrace and extendTraces
 *
 * @param gd
 * @param update
 * @param indices
 * @param maxPoints
 */
function assertExtendTracesArgs(gd, update, indices, maxPoints) {

    var maxPointsIsObject = $.isPlainObject(maxPoints);

    if (!Array.isArray(gd.data)) {
        throw new Error('gd.data must be an array');
    }
    if (!$.isPlainObject(update)) {
        throw new Error('update must be a key:value object');
    }

    if (typeof indices === 'undefined') {
        throw new Error('indices must be an integer or array of integers');
    }

    assertIndexArray(gd, indices, 'indices');

    for (var key in update) {

        /*
         * Verify that the attribute to be updated contains as many trace updates
         * as indices. Failure must result in throw and no-op
         */
        if (!Array.isArray(update[key]) || update[key].length !== indices.length) {
            throw new Error('attribute ' + key + ' must be an array of length equal to indices array length');
        }

        /*
         * if maxPoints is an object it must match keys and array lengths of 'update' 1:1
         */
        if (maxPointsIsObject &&
            (!(key in maxPoints) || !Array.isArray(maxPoints[key]) ||
             maxPoints[key].length !== update[key].length )) {
                 throw new Error('when maxPoints is set as a key:value object it must contain a 1:1 ' +
                                'corrispondence with the keys and number of traces in the update object');
             }
    }
}

/**
 * A private function to reduce the type checking clutter in spliceTraces.
 *
 * @param {Object|HTMLDivElement} gd
 * @param {Object} update
 * @param {Number[]} indices
 * @param {Number||Object} maxPoints
 * @return {Object[]}
 */
function getExtendProperties (gd, update, indices, maxPoints) {

    var maxPointsIsObject = $.isPlainObject(maxPoints),
        updateProps = [];
    var trace, target, prop, insert, maxp;

    // allow scalar index to represent a single trace position
    if (!Array.isArray(indices)) indices = [indices];

    // negative indices are wrapped around to their positive value. Equivalent to python indexing.
    indices = positivifyIndices(indices, gd.data.length - 1);

    // loop through all update keys and traces and harvest validated data.
    for (var key in update) {

        for (var j = 0; j < indices.length; j++) {

            /*
             * Choose the trace indexed by the indices map argument and get the prop setter-getter
             * instance that references the key and value for this particular trace.
             */
            trace = gd.data[indices[j]];
            prop = Plotly.Lib.nestedProperty(trace, key);

            /*
             * Target is the existing gd.data.trace.dataArray value like "x" or "marker.size"
             * Target must exist as an Array to allow the extend operation to be performed.
             */
            target = prop.get();
            insert = update[key][j];

            if (!Array.isArray(insert)) {
                throw new Error('attribute: ' + key + ' index: ' + j + ' must be an array');
            }
            if (!Array.isArray(target)) {
                throw new Error('cannot extend missing or non-array attribute: ' + key);
            }

            /*
             * maxPoints may be an object map or a scalar. If object select the key:value, else
             * Use the scalar maxPoints for all key and trace combinations.
             */
            maxp = maxPointsIsObject ? maxPoints[key][j] : maxPoints;

            // could have chosen null here, -1 just tells us to not take a window
            if (!isNumeric(maxp)) maxp = -1;

            /*
             * Wrap the nestedProperty in an object containing required data
             * for lengthening and windowing this particular trace - key combination.
             * Flooring maxp mirrors the behaviour of floats in the Array.slice JSnative function.
             */
            updateProps.push({
                prop: prop,
                target: target,
                insert: insert,
                maxp: Math.floor(maxp)
            });
        }
    }

    // all target and insertion data now validated
    return updateProps;
}

/**
 * A private function to keey Extend and Prepend traces DRY
 *
 * @param {Object|HTMLDivElement} gd
 * @param {Object} update
 * @param {Number[]} indices
 * @param {Number||Object} maxPoints
 * @param {Function} lengthenArray
 * @param {Function} spliceArray
 * @return {Object}
 */
function spliceTraces (gd, update, indices, maxPoints, lengthenArray, spliceArray) {

    assertExtendTracesArgs(gd, update, indices, maxPoints);

    var updateProps = getExtendProperties(gd, update, indices, maxPoints),
        remainder = [],
        undoUpdate = {},
        undoPoints = {};
    var target, prop, maxp;

    for (var i = 0; i < updateProps.length; i++) {

        /*
         * prop is the object returned by Lib.nestedProperties
         */
        prop = updateProps[i].prop;
        maxp = updateProps[i].maxp;

        target = lengthenArray(updateProps[i].target, updateProps[i].insert);

        /*
         * If maxp is set within post-extension trace.length, splice to maxp length.
         * Otherwise skip function call as splice op will have no effect anyway.
         */
        if (maxp >= 0 && maxp < target.length) remainder = spliceArray(target, maxp);

        /*
         * to reverse this operation we need the size of the original trace as the reverse
         * operation will need to window out any lengthening operation performed in this pass.
         */
        maxp = updateProps[i].target.length;

        /*
         * Magic happens here! update gd.data.trace[key] with new array data.
         */
        prop.set(target);

        if (!Array.isArray(undoUpdate[prop.astr])) undoUpdate[prop.astr] = [];
        if (!Array.isArray(undoPoints[prop.astr])) undoPoints[prop.astr] = [];

        /*
         * build the inverse update object for the undo operation
         */
        undoUpdate[prop.astr].push(remainder);

        /*
         * build the matching maxPoints undo object containing original trace lengths.
         */
        undoPoints[prop.astr].push(maxp);
    }

    return {update: undoUpdate, maxPoints: undoPoints};
}

/**
 * extend && prepend traces at indices with update arrays, window trace lengths to maxPoints
 *
 * Extend and Prepend have identical APIs. Prepend inserts an array at the head while Extend
 * inserts an array off the tail. Prepend truncates the tail of the array - counting maxPoints
 * from the head, whereas Extend truncates the head of the array, counting backward maxPoints
 * from the tail.
 *
 * If maxPoints is undefined, nonNumeric, negative or greater than extended trace length no
 * truncation / windowing will be performed. If its zero, well the whole trace is truncated.
 *
 * @param {Object|HTMLDivElement} gd The graph div
 * @param {Object} update The key:array map of target attributes to extend
 * @param {Number|Number[]} indices The locations of traces to be extended
 * @param {Number|Object} [maxPoints] Number of points for trace window after lengthening.
 *
 */
Plotly.extendTraces = function extendTraces (gd, update, indices, maxPoints) {

    var undo = spliceTraces(gd, update, indices, maxPoints,

                           /*
                            * The Lengthen operation extends trace from end with insert
                            */
                            function(target, insert) {
                                return target.concat(insert);
                            },

                            /*
                             * Window the trace keeping maxPoints, counting back from the end
                             */
                            function(target, maxPoints) {
                                return target.splice(0, target.length - maxPoints);
                            });

    Plotly.redraw(gd);

    var undoArgs = [gd, undo.update, indices, undo.maxPoints];
    if (Plotly.Queue) {
        Plotly.Queue.add(gd, Plotly.prependTraces, undoArgs, extendTraces, arguments);
    }
};

Plotly.prependTraces  = function prependTraces (gd, update, indices, maxPoints) {

    var undo = spliceTraces(gd, update, indices, maxPoints,

                           /*
                            * The Lengthen operation extends trace by appending insert to start
                            */
                            function(target, insert) {
                                return insert.concat(target);
                            },

                            /*
                             * Window the trace keeping maxPoints, counting forward from the start
                             */
                            function(target, maxPoints) {
                                return target.splice(maxPoints, target.length);
                            });

    Plotly.redraw(gd);

    var undoArgs = [gd, undo.update, indices, undo.maxPoints];
    if (Plotly.Queue) {
        Plotly.Queue.add(gd, Plotly.extendTraces, undoArgs, prependTraces, arguments);
    }
};

/**
 * Add data traces to an existing graph div.
 *
 * @param {Object|HTMLDivElement} gd The graph div
 * @param {Object[]} gd.data The array of traces we're adding to
 * @param {Object[]|Object} traces The object or array of objects to add
 * @param {Number[]|Number} [newIndices=[gd.data.length]] Locations to add traces
 *
 */
Plotly.addTraces = function addTraces (gd, traces, newIndices) {
    var currentIndices = [],
        undoFunc = Plotly.deleteTraces,
        redoFunc = addTraces,
        undoArgs = [gd, currentIndices],
        redoArgs = [gd, traces],  // no newIndices here
        i;

    // all validation is done elsewhere to remove clutter here
    checkAddTracesArgs(gd, traces, newIndices);

    // make sure traces is an array
    if (!Array.isArray(traces)) {
        traces = [traces];
    }

    // add the traces to gd.data (no redrawing yet!)
    for (i = 0; i < traces.length; i += 1) {
        gd.data.push(traces[i]);
    }

    // to continue, we need to call moveTraces which requires currentIndices
    for (i = 0; i < traces.length; i++) {
        currentIndices.push(-traces.length + i);
    }

    // if the user didn't define newIndices, they just want the traces appended
    // i.e., we can simply redraw and be done
    if (typeof newIndices === 'undefined') {
        Plotly.redraw(gd);
        if (Plotly.Queue) Plotly.Queue.add(gd, undoFunc, undoArgs, redoFunc, redoArgs);
        return;
    }

    // make sure indices is property defined
    if (!Array.isArray(newIndices)) {
        newIndices = [newIndices];
    }

    try {

        // this is redundant, but necessary to not catch later possible errors!
        checkMoveTracesArgs(gd, currentIndices, newIndices);
    }
    catch(error) {

        // something went wrong, reset gd to be safe and rethrow error
        gd.data.splice(gd.data.length - traces.length, traces.length);
        throw error;
    }

    // if we're here, the user has defined specific places to place the new traces
    // this requires some extra work that moveTraces will do
    if (Plotly.Queue) Plotly.Queue.startSequence(gd);
    if (Plotly.Queue) Plotly.Queue.add(gd, undoFunc, undoArgs, redoFunc, redoArgs);
    Plotly.moveTraces(gd, currentIndices, newIndices);
    if (Plotly.Queue) Plotly.Queue.stopSequence(gd);
};

/**
 * Delete traces at `indices` from gd.data array.
 *
 * @param {Object|HTMLDivElement} gd The graph div
 * @param {Object[]} gd.data The array of traces we're removing from
 * @param {Number|Number[]} indices The indices
 */
Plotly.deleteTraces = function deleteTraces (gd, indices) {
    var traces = [],
        undoFunc = Plotly.addTraces,
        redoFunc = deleteTraces,
        undoArgs = [gd, traces, indices],
        redoArgs = [gd, indices],
        i,
        deletedTrace;

    // make sure indices are defined
    if (typeof indices === 'undefined') {
        throw new Error('indices must be an integer or array of integers.');
    } else if (!Array.isArray(indices)) {
        indices = [indices];
    }
    assertIndexArray(gd, indices, 'indices');

    // convert negative indices to positive indices
    indices = positivifyIndices(indices, gd.data.length - 1);

    // we want descending here so that splicing later doesn't affect indexing
    indices.sort().reverse();
    for (i = 0; i < indices.length; i += 1) {
        deletedTrace = gd.data.splice(indices[i], 1)[0];
        traces.push(deletedTrace);
    }

    Plotly.redraw(gd);

    if (Plotly.Queue) Plotly.Queue.add(gd, undoFunc, undoArgs, redoFunc, redoArgs);
};

/**
 * Move traces at currentIndices array to locations in newIndices array.
 *
 * If newIndices is omitted, currentIndices will be moved to the end. E.g.,
 * these are equivalent:
 *
 * Plotly.moveTraces(gd, [1, 2, 3], [-3, -2, -1])
 * Plotly.moveTraces(gd, [1, 2, 3])
 *
 * @param {Object|HTMLDivElement} gd The graph div
 * @param {Object[]} gd.data The array of traces we're removing from
 * @param {Number|Number[]} currentIndices The locations of traces to be moved
 * @param {Number|Number[]} [newIndices] The locations to move traces to
 *
 * Example calls:
 *
 *      // move trace i to location x
 *      Plotly.moveTraces(gd, i, x)
 *
 *      // move trace i to end of array
 *      Plotly.moveTraces(gd, i)
 *
 *      // move traces i, j, k to end of array (i != j != k)
 *      Plotly.moveTraces(gd, [i, j, k])
 *
 *      // move traces [i, j, k] to [x, y, z] (i != j != k) (x != y != z)
 *      Plotly.moveTraces(gd, [i, j, k], [x, y, z])
 *
 *      // reorder all traces (assume there are 5--a, b, c, d, e)
 *      Plotly.moveTraces(gd, [b, d, e, a, c])  // same as 'move to end'
 */
Plotly.moveTraces = function moveTraces (gd, currentIndices, newIndices) {
    var newData = [],
        movingTraceMap = [],
        undoFunc = moveTraces,
        redoFunc = moveTraces,
        undoArgs = [gd, newIndices, currentIndices],
        redoArgs = [gd, currentIndices, newIndices],
        i;

    // to reduce complexity here, check args elsewhere
    // this throws errors where appropriate
    checkMoveTracesArgs(gd, currentIndices, newIndices);

    // make sure currentIndices is an array
    currentIndices = Array.isArray(currentIndices) ? currentIndices : [currentIndices];

    // if undefined, define newIndices to point to the end of gd.data array
    if (typeof newIndices === 'undefined') {
        newIndices = [];
        for (i = 0; i < currentIndices.length; i++) {
            newIndices.push(-currentIndices.length + i);
        }
    }

    // make sure newIndices is an array if it's user-defined
    newIndices = Array.isArray(newIndices) ? newIndices : [newIndices];

    // convert negative indices to positive indices (they're the same length)
    currentIndices = positivifyIndices(currentIndices, gd.data.length - 1);
    newIndices = positivifyIndices(newIndices, gd.data.length - 1);

    // at this point, we've coerced the index arrays into predictable forms

    // get the traces that aren't being moved around
    for (i = 0; i < gd.data.length; i++) {

        // if index isn't in currentIndices, include it in ignored!
        if (currentIndices.indexOf(i) === -1) {
            newData.push(gd.data[i]);
        }
    }

    // get a mapping of indices to moving traces
    for (i = 0; i < currentIndices.length; i++) {
        movingTraceMap.push({newIndex: newIndices[i], trace: gd.data[currentIndices[i]]});
    }

    // reorder this mapping by newIndex, ascending
    movingTraceMap.sort(function (a, b) {
        return a.newIndex - b.newIndex;
    });

    // now, add the moving traces back in, in order!
    for (i = 0; i < movingTraceMap.length; i += 1) {
        newData.splice(movingTraceMap[i].newIndex, 0, movingTraceMap[i].trace);
    }

    gd.data = newData;

    Plotly.redraw(gd);

    if (Plotly.Queue) Plotly.Queue.add(gd, undoFunc, undoArgs, redoFunc, redoArgs);
};

// -----------------------------------------------------
// restyle and relayout: these two control all redrawing
// for data (restyle) and everything else (relayout)
// -----------------------------------------------------

// restyle: change styling of an existing plot
// can be called two ways:
// restyle(gd,astr,val[,traces])
//      gd - graph div (dom element)
//      astr - attribute string (like 'marker.symbol')
//      val - value to give this attribute
//      traces - integer or array of integers for the traces
//          to alter (all if omitted)
// relayout(gd,aobj[,traces])
//      aobj - {astr1:val1, astr2:val2...} allows setting
//          multiple attributes simultaneously
// val (or val1, val2... in the object form) can be an array,
//  to apply different values to each trace
// if the array is too short, it will wrap around (useful for
//  style files that want to specify cyclical default values)
Plotly.restyle = function restyle (gd,astr,val,traces) {
    if(typeof gd === 'string') gd = document.getElementById(gd);

    var i, fullLayout = gd._fullLayout,
        aobj = {};
    if(typeof astr === 'string') aobj[astr] = val;
    else if($.isPlainObject(astr)) {
        aobj = astr;
        if(traces===undefined) traces = val; // the 3-arg form
    }
    else {
        console.log('restyle fail',astr,val,traces);
        return;
    }

    if(Object.keys(aobj).length) gd.changed = true;

    if(isNumeric(traces)) traces=[traces];
    else if(!Array.isArray(traces) || !traces.length) {
        traces=gd._fullData.map(function(v,i){ return i; });
    }

    // recalcAttrs attributes need a full regeneration of calcdata
    // as well as a replot, because the right objects may not exist,
    // or autorange may need recalculating
    // in principle we generally shouldn't need to redo ALL traces... that's
    // harder though.
    var recalcAttrs = [
        'mode','visible','type','orientation','fill',
        'histfunc','histnorm','text',
        'x', 'y', 'z',
        'xtype','x0','dx','ytype','y0','dy','xaxis','yaxis',
        'line.width','showscale','zauto','connectgaps',
        'autobinx','nbinsx','xbins.start','xbins.end','xbins.size',
        'autobiny','nbinsy','ybins.start','ybins.end','ybins.size',
        'autocontour','ncontours','contours.coloring',
        'error_y.visible','error_y.value','error_y.type',
        'error_y.traceref','error_y.array','error_y.symmetric',
        'error_y.arrayminus','error_y.valueminus','error_y.tracerefminus',
        'error_x.visible','error_x.value','error_x.type',
        'error_x.traceref','error_x.array','error_x.symmetric',
        'error_x.arrayminus','error_x.valueminus','error_x.tracerefminus',
        'swapxy','swapxyaxes','orientationaxes'
    ];
    var hasBoxes = traces.some(function(v) {
        return Plotly.Plots.isBox(gd._fullData[v].type);
    });
    if(hasBoxes) recalcAttrs.push('name');

    // autorangeAttrs attributes need a full redo of calcdata
    // only if an axis is autoranged,
    // because .calc() is where the autorange gets determined
    // TODO: could we break this out as well?
    var autorangeAttrs = [
        'marker.size','textfont.size','textposition',
        'boxpoints','jitter','pointpos','whiskerwidth','boxmean'
    ];
    // replotAttrs attributes need a replot (because different
    // objects need to be made) but not a recalc
    var replotAttrs = [
        'zmin','zmax','zauto','mincolor','maxcolor',
        'colorscale','reversescale','zsmooth',
        'contours.start','contours.end','contours.size',
        'contours.showlines',
        'line.smoothing','line.shape',
        'error_y.width','error_x.width','error_x.copy_ystyle',
        'marker.maxdisplayed'
    ];
    // these ones show up in restyle because they make more sense
    // in the style box, but they're graph-wide attributes, so set
    // in gd.layout also axis scales and range show up here because
    // we may need to undo them. These all trigger a recalc
    var layoutAttrs = [
        'barmode', 'barnorm','bargap', 'bargroupgap',
        'boxmode', 'boxgap', 'boxgroupgap',
        '?axis.autorange', '?axis.range', '?axis.rangemode'
    ];
    // these ones may alter the axis type
    // (at least if the first trace is involved)
    var axtypeAttrs = [
        'type','x','y','x0','y0','orientation','xaxis','yaxis'
    ];

    // flags for which kind of update we need to do
    var docalc = false,
        docalcAutorange = false,
        doplot = false,
        dolayout = false,
        dostyle = false,
        docolorbars = false;
    // copies of the change (and previous values of anything affected)
    // for the undo / redo queue
    var redoit = {},
        undoit = {},
        axlist;

    // for now, if we detect 3D stuff, just re-do the plot
    if (fullLayout._hasGL3D) doplot = true;

    // make a new empty vals array for undoit
    function a0(){ return traces.map(function(){ return undefined; }); }

    // for autoranging multiple axes
    function addToAxlist(axid) {
        var axName = Plotly.Axes.id2name(axid);
        if(axlist.indexOf(axName)===-1) { axlist.push(axName); }
    }
    function autorangeAttr(axName) { return axName+'.autorange'; }
    function rangeAttr(axName) { return axName+'.range'; }

    // for attrs that interact (like scales & autoscales), save the
    // old vals before making the change
    // val=undefined will not set a value, just record what the value was.
    // attr can be an array to set several at once (all to the same val)
    function doextra(cont,attr,val,i) {
        if(Array.isArray(attr)) {
            attr.forEach(function(a){ doextra(cont,a,val,i); });
            return;
        }
        // quit if explicitly setting this elsewhere
        if(attr in aobj) { return; }
        var extraparam = Plotly.Lib.nestedProperty(cont,attr);
        if(!(attr in undoit)) {
            undoit[attr] = a0();
        }
        if(undoit[attr][i]===undefined) {
            undoit[attr][i]=extraparam.get();
        }
        if(val!==undefined) {
            extraparam.set(val);
        }
    }
    var zscl = ['zmin', 'zmax'],
        xbins = ['xbins.start', 'xbins.end', 'xbins.size'],
        ybins = ['ybins.start', 'ybins.end', 'ybins.size'],
        contourAttrs = ['contours.start', 'contours.end', 'contours.size'];

    // now make the changes to gd.data (and occasionally gd.layout)
    // and figure out what kind of graphics update we need to do
    for(var ai in aobj) {
        var vi = aobj[ai],
            cont,
            contFull,
            param;
        redoit[ai] = vi;

        if(layoutAttrs.indexOf(ai.replace(/[xyz]axis[0-9]*/g, '?axis'))!==-1){
            param = Plotly.Lib.nestedProperty(gd.layout, ai);
            undoit[ai] = [param.get()];
            // since we're allowing val to be an array, allow it here too,
            // even though that's meaningless
            param.set(Array.isArray(vi) ? vi[0] : vi);
            // ironically, the layout attrs in restyle only require replot,
            // not relayout
            docalc = true;
            continue;
        }

        // set attribute in gd.data
        undoit[ai] = a0();
        for(i=0; i<traces.length; i++) {
            cont = gd.data[traces[i]];
            contFull = gd._fullData[traces[i]];
            param = Plotly.Lib.nestedProperty(cont,ai);

            // setting bin or z settings should turn off auto
            // and setting auto should save bin or z settings
            if(zscl.indexOf(ai)!==-1) {
                doextra(cont,'zauto',false,i);
            }
            else if(ai==='zauto') {
                doextra(cont,zscl,undefined,i);
            }
            else if(xbins.indexOf(ai)!==-1) {
                doextra(cont,'autobinx',false,i);
            }
            else if(ai==='autobinx') {
                doextra(cont,xbins,undefined,i);
            }
            else if(ybins.indexOf(ai)!==-1) {
                doextra(cont,'autobiny',false,i);
            }
            else if(ai==='autobiny') {
                doextra(cont,ybins,undefined,i);
            }
            else if(contourAttrs.indexOf(ai)!==-1) {
                doextra(cont, 'autocontour', false, i);
            }
            else if(ai==='autocontour') {
                doextra(cont, contourAttrs, undefined, i);
            }
            // heatmaps: setting x0 or dx, y0 or dy,
            // should turn xtype/ytype to 'scaled' if 'array'
            else if(['x0','dx'].indexOf(ai)!==-1 &&
                    contFull.x && contFull.xtype!=='scaled') {
                doextra(cont,'xtype','scaled',i);
            }
            else if(['y0','dy'].indexOf(ai)!==-1 &&
                    contFull.y && contFull.ytype!=='scaled') {
                doextra(cont,'ytype','scaled',i);
            }
            // changing colorbar size modes,
            // make the resulting size not change
            // note that colorbar fractional sizing is based on the
            // original plot size, before anything (like a colorbar)
            // increases the margins
            else if(ai==='colorbar.thicknessmode' && param.get()!==vi &&
                        ['fraction','pixels'].indexOf(vi)!==-1 &&
                        contFull.colorbar) {
                var thicknorm =
                    ['top','bottom'].indexOf(contFull.colorbar.orient)!==-1 ?
                        (fullLayout.height - fullLayout.margin.t - fullLayout.margin.b) :
                        (fullLayout.width - fullLayout.margin.l - fullLayout.margin.r);
                doextra(cont,'colorbar.thickness', contFull.colorbar.thickness *
                    (vi==='fraction' ? 1/thicknorm : thicknorm), i);
            }
            else if(ai==='colorbar.lenmode' && param.get()!==vi &&
                        ['fraction','pixels'].indexOf(vi)!==-1 &&
                        contFull.colorbar) {
                var lennorm =
                    ['top','bottom'].indexOf(contFull.colorbar.orient)!==-1 ?
                        (fullLayout.width - fullLayout.margin.l - fullLayout.margin.r) :
                        (fullLayout.height - fullLayout.margin.t - fullLayout.margin.b);
                doextra(cont,'colorbar.len', contFull.colorbar.len *
                    (vi==='fraction' ? 1/lennorm : lennorm), i);
            }

            // save the old value
            undoit[ai][i] = param.get();
            // set the new value - if val is an array, it's one el per trace
            // first check for attributes that get more complex alterations
            var swapAttrs = [
                'swapxy','swapxyaxes','orientation','orientationaxes'
            ];
            if(swapAttrs.indexOf(ai)!==-1) {
                // setting an orientation: make sure it's changing
                // before we swap everything else
                if(ai==='orientation') {
                    param.set(Array.isArray(vi) ? vi[i%vi.length] : vi);
                    if(param.get()===undoit[ai][i]) continue;
                }
                // orientationaxes has no value,
                // it flips everything and the axes
                else if(ai==='orientationaxes') {
                    cont.orientation =
                        {v:'h', h:'v'}[contFull.orientation];
                }
                swapXYData(cont);
            }
            // all the other ones, just modify that one attribute
            else param.set(Array.isArray(vi) ? vi[i%vi.length] : vi);

        }

        // swap the data attributes of the relevant x and y axes?
        if(['swapxyaxes','orientationaxes'].indexOf(ai)!==-1) {
            Plotly.Axes.swap(gd, traces);
        }

        // swap hovermode if set to "compare x/y data"
        if (ai === 'orientationaxes') {
            var hovermode = Plotly.Lib.nestedProperty(gd.layout, 'hovermode');
            if (hovermode.get() === 'x') {
                hovermode.set('y');
            } else if (hovermode.get() === 'y') {
                hovermode.set('x');
            }
        }

        // check if we need to call axis type
        if((traces.indexOf(0)!==-1) && (axtypeAttrs.indexOf(ai)!==-1)) {
            Plotly.Axes.clearTypes(gd,traces);
            docalc = true;
        }

        // switching from auto to manual binning or z scaling doesn't
        // actually do anything but change what you see in the styling
        // box. everything else at least needs to apply styles
        if((['autobinx','autobiny','zauto'].indexOf(ai)===-1) ||
                vi!==false) {
            dostyle = true;
        }
        if(['colorbar','line'].indexOf(param.parts[0])!==-1) {
            docolorbars = true;
        }

        if(recalcAttrs.indexOf(ai)!==-1) {
            // major enough changes deserve autoscale, autobin, and
            // non-reversed axes so people don't get confused
            if(['orientation','type'].indexOf(ai)!==-1) {
                axlist = [];
                for(i=0; i<traces.length; i++) {
                    var trace = gd.data[traces[i]];
                    addToAxlist(trace.xaxis||'x');
                    addToAxlist(trace.yaxis||'y');

                    if(astr==='type') {
                        doextra(gd.data[traces[i]],
                            ['autobinx','autobiny'],true,i);
                    }
                }

                doextra(gd.layout, axlist.map(autorangeAttr), true, 0);
                doextra(gd.layout, axlist.map(rangeAttr), [0, 1], 0);
            }
            docalc = true;
        }
        else if(replotAttrs.indexOf(ai)!==-1) doplot = true;
        else if(autorangeAttrs.indexOf(ai)!==-1) docalcAutorange = true;
    }
    // now all attribute mods are done, as are redo and undo
    // so we can save them
    if(Plotly.Queue) {
        Plotly.Queue.add(gd, restyle, [gd, undoit, traces], restyle, [gd, redoit, traces]);
    }

    // do we need to force a recalc?
    var autorangeOn = false;
    Plotly.Axes.list(gd).forEach(function(ax){
        if(ax.autorange) autorangeOn = true;
    });
    if(docalc || dolayout || (docalcAutorange && autorangeOn)) {
        gd.calcdata = undefined;
    }

    // now update the graphics
    // a complete layout redraw takes care of plot and
    var seq;
    if(dolayout) {
        seq = [function changeLayout(){
            var copyLayout = gd.layout;
            gd.layout = undefined;
            return Plotly.plot(gd, '', copyLayout);
        }];
    }
    else if(docalc || doplot || docalcAutorange) {
        seq = [Plotly.plot];
    }
    else {
        plots.supplyDefaults(gd);
        seq = [plots.previousPromises];
        if(dostyle) {
            seq.push(function doStyle(){
                // first see if we need to do arraysToCalcdata
                // call it regardless of what change we made, in case
                // supplyDefaults brought in an array that was already
                // in gd.data but not in gd._fullData previously
                var i, cdi, arraysToCalcdata;
                for(i = 0; i < gd.calcdata.length; i++) {
                    cdi = gd.calcdata[i];
                    arraysToCalcdata = (((cdi[0]||{}).trace||{})._module||{}).arraysToCalcdata;
                    if(arraysToCalcdata) arraysToCalcdata(cdi);
                }
                plots.style(gd);
                if(fullLayout.showlegend) Plotly.Legend.draw(gd);
                return plots.previousPromises(gd);
            });
        }
        if(docolorbars) {
            seq.push(function doColorBars(){
                gd.calcdata.forEach(function(cd) {
                    if((cd[0].t||{}).cb) {
                        var trace = cd[0].trace,
                            cb = cd[0].t.cb;
                        if(plots.isContour(trace.type)) {
                              cb.line({
                                width: trace.contours.showlines!==false ?
                                    trace.line.width : 0,
                                dash: trace.line.dash,
                                color: trace.contours.coloring==='line' ?
                                    cb._opts.line.color : trace.line.color
                            });
                        }
                        cb.options(trace.colorbar)();
                    }
                });
                return plots.previousPromises(gd);
            });
        }
    }

    var plotDone = Plotly.Lib.syncOrAsync(seq, gd);

    if(!plotDone || !plotDone.then) plotDone = Promise.resolve();
    return plotDone.then(function(){
        $(gd).trigger('plotly_restyle',
                      $.extend(true, [], [redoit, traces]));
    });
};

// swap all the data and data attributes associated with x and y
function swapXYData(trace) {
    var i;
    Plotly.Lib.swapXYAttrs(trace, ['?', '?0', 'd?', '?bins', 'nbins?', 'autobin?', '?src', 'error_?']);
    if(Array.isArray(trace.z) && Array.isArray(trace.z[0])) {
        if(trace.transpose) delete trace.transpose;
        else trace.transpose = true;
    }
    if(trace.error_x && trace.error_y) {
        var errorY = trace.error_y,
            copyYstyle = ('copy_ystyle' in errorY) ? errorY.copy_ystyle :
                !(errorY.color || errorY.thickness || errorY.width);
        Plotly.Lib.swapXYAttrs(trace, ['error_?.copy_ystyle']);
        if(copyYstyle) {
            Plotly.Lib.swapXYAttrs(trace, ['error_?.color', 'error_?.thickness', 'error_?.width']);
        }
    }
    if(trace.hoverinfo) {
        var hoverInfoParts = trace.hoverinfo.split('+');
        for(i=0; i<hoverInfoParts.length; i++) {
            if(hoverInfoParts[i]==='x') hoverInfoParts[i] = 'y';
            else if(hoverInfoParts[i]==='y') hoverInfoParts[i] = 'x';
        }
        trace.hoverinfo = hoverInfoParts.join('+');
    }
}

// relayout: change layout in an existing plot
// can be called two ways:
// relayout(gd,astr,val)
//      gd - graph div (dom element)
//      astr - attribute string (like 'xaxis.range[0]')
//      val - value to give this attribute
// relayout(gd,aobj)
//      aobj - {astr1:val1, astr2:val2...}
//          allows setting multiple attributes simultaneously
Plotly.relayout = function relayout (gd, astr, val) {
    if(gd.framework && gd.framework.isPolar) return;
    if(typeof gd === 'string') gd = document.getElementById(gd);

    var layout = gd.layout,
        aobj = {},
        dolegend = false,
        doticks = false,
        dolayoutstyle = false,
        doplot = false,
        docalc = false,
        domodebar = false,
        newkey, axes, keys, xyref, scene, axisAttr;

    if(typeof astr === 'string') aobj[astr] = val;
    else if($.isPlainObject(astr)) aobj = astr;
    else {
        console.log('relayout fail',astr,val);
        return;
    }

    if(Object.keys(aobj).length) gd.changed = true;

    keys = Object.keys(aobj);
    axes = Plotly.Axes.list(gd);

    for(var i=0; i<keys.length; i++) {
        // look for 'allaxes', split out into all axes
        if(keys[i].indexOf('allaxes')===0) {
            for(var j=0; j<axes.length; j++) {
                // in case of 3D the axis are nested within a scene which is held in _id
                scene = axes[j]._id.substr(1);
                axisAttr = (scene.indexOf('scene') !== -1) ? (scene + '.') : '';
                newkey = keys[i].replace('allaxes', axisAttr + axes[j]._name);
                if(!aobj[newkey]) { aobj[newkey] = aobj[keys[i]]; }
            }
            delete aobj[keys[i]];
        }
        // split annotation.ref into xref and yref
        if(keys[i].match(/^annotations\[[0-9-]+\].ref$/)) {
            xyref = aobj[keys[i]].split('y');
            aobj[keys[i].replace('ref','xref')] = xyref[0];
            aobj[keys[i].replace('ref','yref')] = xyref.length===2 ?
                ('y'+xyref[1]) : 'paper';
            delete aobj[keys[i]];
        }
    }

    // copies of the change (and previous values of anything affected)
    // for the undo / redo queue
    var redoit = {},
        undoit = {};

    // for attrs that interact (like scales & autoscales), save the
    // old vals before making the change
    // val=undefined will not set a value, just record what the value was.
    // attr can be an array to set several at once (all to the same val)
    function doextra(attr,val) {
        if(Array.isArray(attr)) {
            attr.forEach(function(a) { doextra(a,val); });
            return;
        }
        // quit if explicitly setting this elsewhere
        if(attr in aobj) return;

        var p = Plotly.Lib.nestedProperty(layout,attr);
        if(!(attr in undoit)) undoit[attr] = p.get();
        if(val!==undefined) p.set(val);
    }

    // for editing annotations or shapes - is it on autoscaled axes?
    function refAutorange(obj, axletter) {
        var axName = Plotly.Axes.id2name(obj[axletter+'ref']||axletter);
        return (gd._fullLayout[axName]||{}).autorange;
    }

    var hw = ['height','width'];

    // alter gd.layout
    for(var ai in aobj) {
        var p = Plotly.Lib.nestedProperty(layout,ai),
            vi = aobj[ai],
            plen = p.parts.length,
            // p.parts may end with an index integer if the property is an array
            pend = typeof p.parts[plen-1] === 'string' ? (plen-1) : (plen-2),
            // last property in chain (leaf node)
            pleaf = p.parts[pend],
            // leaf plus immediate parent
            pleafPlus = p.parts[pend - 1] + '.' + pleaf,
            // trunk nodes (everything except the leaf)
            ptrunk = p.parts.slice(0, pend).join('.'),
            parentIn = Plotly.Lib.nestedProperty(gd.layout, ptrunk).get(),
            parentFull = Plotly.Lib.nestedProperty(gd._fullLayout, ptrunk).get();

        redoit[ai] = aobj[ai];

        // axis reverse is special - it is its own inverse
        // op and has no flag.
        undoit[ai] = (pleaf === 'reverse') ? aobj[ai] : p.get();

        // check autosize or autorange vs size and range
        if(hw.indexOf(ai)!==-1) { doextra('autosize', false); }
        else if(ai==='autosize') { doextra(hw, undefined); }
        else if(pleafPlus.match(/^[xyz]axis[0-9]*\.range(\[[0|1]\])?$/)) {
            doextra(ptrunk+'.autorange', false);
        }
        else if(pleafPlus.match(/^aspectratio\.[xyz]$/)) {
            doextra(p.parts[0]+'.aspectmode', 'ratio');
        }
        else if(pleafPlus.match(/^[xyz]axis[0-9]*\.autorange$/)) {
            doextra([ptrunk + '.range[0]',ptrunk + '.range[1]'],
                undefined);
        }

        // toggling log without autorange: need to also recalculate ranges
        // logical XOR (ie are we toggling log)
        if(pleaf==='type' && ((parentFull.type === 'log') !== (vi === 'log'))) {
            var ax = parentIn;
            if (!ax || !ax.range) {
                doextra(ptrunk+'.autorange', true);
            }
            else if(!parentFull.autorange) {
                var r0 = ax.range[0],
                    r1 = ax.range[1];
                if(vi === 'log') {
                    // if both limits are negative, autorange
                    if(r0 <= 0 && r1 <= 0) {
                        doextra(ptrunk+'.autorange', true);
                    }
                    // if one is negative, set it 6 orders below the other.
                    // TODO: find the smallest positive val?
                    if(r0 <= 0) r0 = r1/1e6;
                    else if(r1 <= 0) r1 = r0/1e6;
                    // now set the range values as appropriate
                    doextra(ptrunk+'.range[0]', Math.log(r0) / Math.LN10);
                    doextra(ptrunk+'.range[1]', Math.log(r1) / Math.LN10);
                }
                else {
                    doextra(ptrunk+'.range[0]', Math.pow(10, r0));
                    doextra(ptrunk+'.range[1]', Math.pow(10, r1));
                }
            }
            else if(vi === 'log') {
                // just make sure the range is positive and in the right
                // order, it'll get recalculated later
                ax.range = (ax.range[1] > ax.range[0]) ? [1, 2] : [2, 1];
            }
        }

        // handle axis reversal explicitly, as there's no 'reverse' flag
        if(pleaf ==='reverse') {
            if(parentIn.range) parentIn.range.reverse();
            else {
                doextra(ptrunk+'.autorange', true);
                parentIn.range = [1, 0];
            }

            if(parentFull.autorange) docalc = true;
            else doplot = true;
        }
        // send annotation and shape mods one-by-one through Annotations.draw(),
        // don't set via nestedProperty
        // that's because add and remove are special
        else if(p.parts[0] === 'annotations' || p.parts[0] === 'shapes') {
            var objNum = p.parts[1],
                objType = p.parts[0],
                objList = layout[objType] || [],
                objModule = Plotly[Plotly.Lib.titleCase(objType)],
                obji = objList[objNum] || {};
            // if p.parts is just an annotation number, and val is either
            // 'add' or an entire annotation to add, the undo is 'remove'
            // if val is 'remove' then undo is the whole annotation object
            if(p.parts.length === 2) {
                if(aobj[ai] === 'add' || $.isPlainObject(aobj[ai])) {
                    undoit[ai] = 'remove';
                }
                else if(aobj[ai] === 'remove') {
                    if(objNum === -1) {
                        undoit[objType] = objList;
                        delete undoit[ai];
                    }
                    else undoit[ai] = obji;
                }
                else console.log('???', aobj);
            }
            if((refAutorange(obji, 'x') || refAutorange(obji, 'y')) &&
                    !Plotly.Lib.containsAny(ai, ['color', 'opacity', 'align', 'dash'])) {
                docalc = true;
            }
            // TODO: combine all edits to a given annotation / shape into one call
            // as it is we get separate calls for x and y (or ax and ay) on move
            objModule.draw(gd, objNum, p.parts.slice(2).join('.'), aobj[ai]);
            delete aobj[ai];
        }
        // alter gd.layout
        else {
            // check whether we can short-circuit a full redraw
            // 3d at this point just needs to redraw.
            if (p.parts[0].indexOf('scene') === 0) doplot = true;
            else if(p.parts[0].indexOf('legend')!==-1) dolegend = true;
            else if(ai.indexOf('title')!==-1) doticks = true;
            else if(p.parts[0].indexOf('bgcolor')!==-1) dolayoutstyle = true;
            else if(p.parts.length>1 &&
                    Plotly.Lib.containsAny(p.parts[1], ['tick', 'exponent', 'grid', 'zeroline'])) {
                doticks = true;
            }
            else if(ai.indexOf('.linewidth')!==-1 &&
                    ai.indexOf('axis')!==-1) {
                doticks = dolayoutstyle = true;
            }
            else if(p.parts.length>1 && p.parts[1].indexOf('line')!==-1) {
                dolayoutstyle = true;
            }
            else if(p.parts.length>1 && p.parts[1]==='mirror') {
                doticks = dolayoutstyle = true;
            }
            else if(ai==='margin.pad') {
                doticks = dolayoutstyle = true;
            }
            else if(p.parts[0]==='margin' ||
                    p.parts[1]==='autorange' ||
                    p.parts[1]==='rangemode' ||
                    p.parts[1]==='type' ||
                    p.parts[1]==='domain' ||
                    ai.match(/^(bar|box|font)/)) {
                docalc = true;
            }
            // hovermode and dragmode don't need any redrawing,
            // since they just
            // affect reaction to user input. everything else,
            // assume full replot.
            // height, width, autosize get dealt with below
            else if(ai==='hovermode') domodebar = true;
            else if(['hovermode','dragmode','height',
                    'width','autosize'].indexOf(ai)===-1) {
                doplot = true;
            }
            p.set(vi);
        }
    }
    // now all attribute mods are done, as are
    // redo and undo so we can save them
    if(Plotly.Queue) {
        Plotly.Queue.add(gd, relayout, [gd, undoit], relayout, [gd, redoit]);
    }

    // calculate autosizing - if size hasn't changed,
    // will remove h&w so we don't need to redraw
    if(aobj.autosize) aobj = plotAutoSize(gd,aobj);

    if(aobj.height || aobj.width || aobj.autosize) docalc = true;

    // redraw
    // first check if there's still anything to do
    var ak = Object.keys(aobj),
        seq = [plots.previousPromises];
    if(doplot||docalc) {
        seq.push(function layoutReplot(){
            // force plot() to redo the layout
            gd.layout = undefined;
            // force it to redo calcdata?
            if(docalc) gd.calcdata = undefined;
            // replot with the modified layout
            return Plotly.plot(gd,'',layout);
        });
    }
    else if(ak.length) {
        // if we didn't need to redraw entirely, just do the needed parts
        plots.supplyDefaults(gd);
        if(dolegend) {
            seq.push(function doLegend(){
                Plotly.Legend.draw(gd, gd._fullLayout.showlegend);
                return plots.previousPromises(gd);
            });
        }

        if(dolayoutstyle) seq.push(layoutStyles);

        if(doticks) {
            seq.push(function(){
                Plotly.Axes.doTicks(gd,'redraw');
                plots.titles(gd,'gtitle');
                return plots.previousPromises(gd);
            });
        }
        // this is decoupled enough it doesn't need async regardless
        if(domodebar) Plotly.Fx.modeBar(gd);
    }

    var plotDone = Plotly.Lib.syncOrAsync(seq, gd);

    if(!plotDone || !plotDone.then) plotDone = Promise.resolve();
    return plotDone.then(function(){
        $(gd).trigger('plotly_relayout', $.extend(true, {}, redoit));
    });
};

function setGraphContainerScroll(gd) {
    if(!gd || !gd._context || !gd._context.workspace ||
            !gd._fullLayout || gd.tabtype!=='plot' ||
            $(gd).css('display')==='none') {
        return;
    }

    var $graphContainer = $(gd).find('.plot-container'),
        isGraphWiderThanContainer =
            gd._fullLayout.width > parseInt($graphContainer.css('width'),10);

    if (gd._fullLayout.autosize || !isGraphWiderThanContainer) {
        $graphContainer.removeClass('is-fixed-size');
    }
    else if (isGraphWiderThanContainer) {
        $graphContainer.addClass('is-fixed-size');
    }
}

/**
 * Reduce all reserved margin objects to a single required margin reservation.
 *
 * @param {Object} margins
 * @returns {{left: number, right: number, bottom: number, top: number}}
 */
function calculateReservedMargins(margins) {
    var resultingMargin = {left: 0, right: 0, bottom: 0, top: 0},
        marginName;

    if (margins) {
        for (marginName in margins) {
            if (margins.hasOwnProperty(marginName)) {
                resultingMargin.left += margins[marginName].left || 0;
                resultingMargin.right += margins[marginName].right || 0;
                resultingMargin.bottom += margins[marginName].bottom || 0;
                resultingMargin.top += margins[marginName].top || 0;
            }
        }
    }
    return resultingMargin;
}

function plotAutoSize(gd, aobj) {
    var fullLayout = gd._fullLayout,
        reservedMargins = calculateReservedMargins(gd._boundingBoxMargins),
        reservedHeight,
        reservedWidth,
        newheight,
        newwidth;
    if(gd._context.workspace){
        setFileAndCommentsSize(gd);
        var gdBB = fullLayout._container.node().getBoundingClientRect();

        // autosized plot on main site: 5% border on all sides
        reservedWidth = reservedMargins.left + reservedMargins.right;
        reservedHeight = reservedMargins.bottom + reservedMargins.top;
        newwidth = Math.round((gdBB.width - reservedWidth)*0.9);
        newheight = Math.round((gdBB.height - reservedHeight)*0.9);
    }
    else if(gd._context.fillFrame) {
        // embedded in an iframe - just take the full iframe size
        // if we get to this point, with no aspect ratio restrictions
        newwidth = window.innerWidth;
        newheight = window.innerHeight;

        // somehow we get a few extra px height sometimes...
        // just hide it
        document.body.style.overflow = 'hidden';
    }
    else {
        // plotly.js - let the developers do what they want, either
        // provide height and width for the container div,
        // specify size in layout, or take the defaults,
        // but don't enforce any ratio restrictions
        newheight = parseFloat(window.getComputedStyle(gd).height) || fullLayout.height;
        newwidth = parseFloat(window.getComputedStyle(gd).width) || fullLayout.width;
    }

    if(Math.abs(fullLayout.width - newwidth) > 1 ||
            Math.abs(fullLayout.height - newheight) > 1) {
        fullLayout.height = gd.layout.height = newheight;
        fullLayout.width = gd.layout.width = newwidth;
    }
    // if there's no size change, update layout but
    // delete the autosize attr so we don't redraw
    // but can't call layoutStyles for initial autosize
    else if(fullLayout.autosize !== 'initial') {
        delete(aobj.autosize);
        fullLayout.autosize = gd.layout.autosize = true;
    }

    sanitizeMargins(fullLayout);

    return aobj;
}

// check whether to resize a tab (if it's a plot) to the container
plots.resize = function(gd) {
    if(typeof gd === 'string') gd = document.getElementById(gd);

    if(gd._context.workspace) setFileAndCommentsSize(gd);

    if(gd && $(gd).css('display')!=='none') {
        if(gd._redrawTimer) clearTimeout(gd._redrawTimer);
        gd._redrawTimer = setTimeout(function(){
            if ((gd._fullLayout||{}).autosize) {
                // autosizing doesn't count as a change that needs saving
                var oldchanged = gd.changed;
                // nor should it be included in the undo queue
                gd.autoplay = true;
                Plotly.relayout(gd, {autosize: true});
                gd.changed = oldchanged;
            }
        }, 100);
    }

    setGraphContainerScroll(gd);
};

// -------------------------------------------------------
// makePlotFramework: Create the plot container and axes
// -------------------------------------------------------
function makePlotFramework(gd) {
    var gd3 = d3.select(gd),
        subplots = Plotly.Axes.getSubplots(gd),
        fullLayout = gd._fullLayout;

    if(fullLayout._hasGL3D) Plotly.Gl3dAxes.initAxes(gd);

    var outerContainer = fullLayout._fileandcomments =
            gd3.selectAll('.file-and-comments');
    // for embeds and cloneGraphOffscreen
    if(!outerContainer.node()) outerContainer = gd3;

    // Plot container
    fullLayout._container = outerContainer.selectAll('.plot-container').data([0]);
    fullLayout._container.enter().insert('div', ':first-child')
        .classed('plot-container',true)
        .classed('plotly',true)
        .classed('workspace-plot', gd._context.workspace);

    // Make the svg container
    fullLayout._paperdiv = fullLayout._container.selectAll('.svg-container').data([0]);
    fullLayout._paperdiv.enter().append('div')
        .classed('svg-container',true)
        .style('position','relative');

    // Initial autosize
    if(fullLayout.autosize === 'initial') {
        if(gd._context.workspace) setFileAndCommentsSize(gd);
        plotAutoSize(gd,{});
        fullLayout.autosize = true;
        gd.layout.autosize = true;
    }
    // Make the graph containers
    // start fresh each time we get here, so we know the order comes out
    // right, rather than enter/exit which can muck up the order
    fullLayout._paperdiv.selectAll('.main-svg').remove();

    if(!fullLayout._uid) {
        var otherUids = [];
        d3.selectAll('defs').each(function() {
            if(this.id) otherUids.push(this.id.split('-')[1]);
        });
        fullLayout._uid = Plotly.Lib.randstr(otherUids);
    }

    fullLayout._paper = fullLayout._paperdiv.append('svg')
        .attr({
            xmlns: 'http://www.w3.org/2000/svg',
            // odd d3 quirk - need namespace twice??
            'xmlns:xmlns:xlink': 'http://www.w3.org/1999/xlink',
            'xml:xml:space': 'preserve'
        })
        .classed('main-svg', true);

    fullLayout._defs = fullLayout._paper.append('defs')
        .attr('id', 'defs-' + fullLayout._uid);

    fullLayout._draggers = fullLayout._paper.append('g')
        .classed('draglayer', true);

    // Layers to keep plot types in the right order.
    // from back to front:
    // 1. heatmaps, 2D histos and contour maps
    // 2. bars / 1D histos
    // 3. errorbars for bars and scatter
    // 4. scatter
    // 5. box plots
    function plotLayers(svg) {
        svg.append('g').classed('maplayer', true);
        svg.append('g').classed('barlayer', true);
        svg.append('g').classed('errorlayer', true);
        svg.append('g').classed('boxlayer', true);
        svg.append('g').classed('scatterlayer', true);
    }

    // create all the layers in order, so we know they'll stay in order
    var overlays = [];
    fullLayout._plots = {};
    fullLayout._paper.selectAll('g.subplot').data(subplots)
      .enter().append('g')
        .classed('subplot',true)
        .each(function(subplot){
            var plotinfo = fullLayout._plots[subplot] = {},
                plotgroup = d3.select(this).classed(subplot,true);
            plotinfo.id = subplot;
            // references to the axis objects controlling this subplot
            plotinfo.x = function() {
                return Plotly.Axes.getFromId(gd,subplot,'x');
            };
            plotinfo.y = function() {
                return Plotly.Axes.getFromId(gd,subplot,'y');
            };
            var xa = plotinfo.x(),
                ya = plotinfo.y();
            // references to any subplots overlaid on this one
            plotinfo.overlays = [];

            // is this subplot overlaid on another?
            // ax.overlaying is the id of another axis of the same
            // dimension that this one overlays to be an overlaid subplot,
            // the main plot must exist make sure we're not trying to
            // overlay on an axis that's already overlaying another
            var xa2 = Plotly.Axes.getFromId(gd, xa.overlaying) || xa;
            if(xa2 !== xa && xa2.overlaying) {
                xa2 = xa;
                xa.overlaying = false;
            }

            var ya2 = Plotly.Axes.getFromId(gd, ya.overlaying) || ya;
            if(ya2 !== ya && ya2.overlaying) {
                ya2 = ya;
                ya.overlaying = false;
            }

            var mainplot = xa2._id+ya2._id;
            if(mainplot!==subplot && subplots.indexOf(mainplot)!==-1) {
                plotinfo.mainplot = mainplot;
                overlays.push(plotinfo);

                // for now force overlays to overlay completely... so they
                // can drag together correctly and share backgrounds.
                // Later perhaps we make separate axis domain and
                // tick/line domain or something, so they can still share
                // the (possibly larger) dragger and background but don't
                // have to both be drawn over that whole domain
                xa.domain = xa2.domain.slice();
                ya.domain = ya2.domain.slice();
            }
            else {
                // main subplot - make the components of
                // the plot and containers for overlays
                plotinfo.bg = plotgroup.append('rect')
                    .style('stroke-width',0);
                plotinfo.gridlayer = plotgroup.append('g');
                plotinfo.overgrid = plotgroup.append('g');
                plotinfo.zerolinelayer = plotgroup.append('g');
                plotinfo.overzero = plotgroup.append('g');
                plotinfo.plot = plotgroup.append('svg').call(plotLayers);
                plotinfo.overplot = plotgroup.append('g');
                plotinfo.xlines = plotgroup.append('path');
                plotinfo.ylines = plotgroup.append('path');
                plotinfo.overlines = plotgroup.append('g');
                plotinfo.xaxislayer = plotgroup.append('g');
                plotinfo.yaxislayer = plotgroup.append('g');
                plotinfo.overaxes = plotgroup.append('g');

                // make separate drag layers for each subplot,
                // but append them to paper rather than the plot groups,
                // so they end up on top of the rest
            }
            plotinfo.draglayer = fullLayout._draggers.append('g');
        });

    // now make the components of overlaid subplots
    // overlays don't have backgrounds, and append all
    // their other components to the corresponding
    // extra groups of their main plots.
    overlays.forEach(function(plotinfo) {
        var mainplot = fullLayout._plots[plotinfo.mainplot];
        mainplot.overlays.push(plotinfo);

        plotinfo.gridlayer = mainplot.overgrid.append('g');
        plotinfo.zerolinelayer = mainplot.overzero.append('g');
        plotinfo.plot = mainplot.overplot.append('svg').call(plotLayers);
        plotinfo.xlines = mainplot.overlines.append('path');
        plotinfo.ylines = mainplot.overlines.append('path');
        plotinfo.xaxislayer = mainplot.overaxes.append('g');
        plotinfo.yaxislayer = mainplot.overaxes.append('g');
    });

    // common attributes for all subplots, overlays or not
    subplots.forEach(function(subplot) {
        var plotinfo = fullLayout._plots[subplot];
        plotinfo.plot
            .attr('preserveAspectRatio', 'none')
            .style('fill', 'none');
        plotinfo.xlines
            .style('fill', 'none')
            .classed('crisp', true);
        plotinfo.ylines
            .style('fill', 'none')
            .classed('crisp', true);
    });

    // single shape, info (legend, annotations) and hover layers for the whole plot
    fullLayout._shapelayer = fullLayout._paper.append('g').classed('shapelayer', true);
    fullLayout._infolayer = fullLayout._paper.append('g').classed('infolayer', true);
    fullLayout._hoverlayer = fullLayout._paper.append('g').classed('hoverlayer', true);

    // position and style the containers, make main title
    var frameWorkDone = Plotly.Lib.syncOrAsync([
        layoutStyles,
        function goAxes(){ return Plotly.Axes.doTicks(gd,'redraw'); },
        Plotly.Fx.init
    ], gd);
    if(frameWorkDone && frameWorkDone.then) {
        gd._promises.push(frameWorkDone);
    }
    return frameWorkDone;
}

// called by legend and colorbar routines to see if we need to
// expand the margins to show them
// o is {x,l,r,y,t,b} where x and y are plot fractions,
// the rest are pixels in each direction
// or leave o out to delete this entry (like if it's hidden)
plots.autoMargin = function(gd,id,o) {
    var fullLayout = gd._fullLayout;
    if(!fullLayout._pushmargin) fullLayout._pushmargin = {};
    if(fullLayout.margin.autoexpand!==false) {
        if(!o) delete fullLayout._pushmargin[id];
        else {
            var pad = o.pad||12;

            // if the item is too big, just give it enough automargin to
            // make sure you can still grab it and bring it back
            if(o.l+o.r > fullLayout.width*0.5) o.l = o.r = 0;
            if(o.b+o.t > fullLayout.height*0.5) o.b = o.t = 0;

            fullLayout._pushmargin[id] = {
                l: {val:o.x, size: o.l+pad},
                r: {val:o.x, size: o.r+pad},
                b: {val:o.y, size: o.b+pad},
                t: {val:o.y, size: o.t+pad}
            };
        }

        if(!gd._replotting) doAutoMargin(gd);
    }
};

function doAutoMargin(gd) {
    var fullLayout = gd._fullLayout;
    if(!fullLayout._size) fullLayout._size = {};
    if(!fullLayout._pushmargin) fullLayout._pushmargin = {};
    var gs = fullLayout._size,
        oldmargins = JSON.stringify(gs);

    // adjust margins for outside legends and colorbars
    // fullLayout.margin is the requested margin,
    // fullLayout._size has margins and plotsize after adjustment
    var ml = Math.max(fullLayout.margin.l||0,0),
        mr = Math.max(fullLayout.margin.r||0,0),
        mt = Math.max(fullLayout.margin.t||0,0),
        mb = Math.max(fullLayout.margin.b||0,0),
        pm = fullLayout._pushmargin;
    if(fullLayout.margin.autoexpand!==false) {
        // fill in the requested margins
        pm.base = {
            l:{val:0, size:ml},
            r:{val:1, size:mr},
            t:{val:1, size:mt},
            b:{val:0, size:mb}
        };
        // now cycle through all the combinations of l and r
        // (and t and b) to find the required margins
        Object.keys(pm).forEach(function(k1) {
            var pushleft = pm[k1].l||{},
                pushbottom = pm[k1].b||{},
                fl = pushleft.val,
                pl = pushleft.size,
                fb = pushbottom.val,
                pb = pushbottom.size;
            Object.keys(pm).forEach(function(k2) {
                if(isNumeric(pl) && pm[k2].r) {
                    var fr = pm[k2].r.val,
                        pr = pm[k2].r.size;
                    if(fr>fl) {
                        var newl = (pl*fr +
                                (pr-fullLayout.width)*fl) / (fr-fl),
                            newr = (pr*(1-fl) +
                                (pl-fullLayout.width)*(1-fr)) / (fr-fl);
                        if(newl>=0 && newr>=0 && newl+newr>ml+mr) {
                            ml = newl;
                            mr = newr;
                        }
                    }
                }
                if(isNumeric(pb) && pm[k2].t) {
                    var ft = pm[k2].t.val,
                        pt = pm[k2].t.size;
                    if(ft>fb) {
                        var newb = (pb*ft +
                                (pt-fullLayout.height)*fb) / (ft-fb),
                            newt = (pt*(1-fb) +
                                (pb-fullLayout.height)*(1-ft)) / (ft-fb);
                        if(newb>=0 && newt>=0 && newb+newt>mb+mt) {
                            mb = newb;
                            mt = newt;
                        }
                    }
                }
            });
        });
    }

    gs.l = Math.round(ml);
    gs.r = Math.round(mr);
    gs.t = Math.round(mt);
    gs.b = Math.round(mb);
    gs.p = Math.round(fullLayout.margin.pad);
    gs.w = Math.round(fullLayout.width)-gs.l-gs.r;
    gs.h = Math.round(fullLayout.height)-gs.t-gs.b;

    // if things changed and we're not already redrawing, trigger a redraw
    if(!gd._replotting && oldmargins!=='{}' &&
            oldmargins!==JSON.stringify(fullLayout._size)) {
        return Plotly.plot(gd);
    }
}

// layoutStyles: styling for plot layout elements
function layoutStyles(gd) {
    return Plotly.Lib.syncOrAsync([doAutoMargin, lsInner], gd);
}

function lsInner(gd) {
    var fullLayout = gd._fullLayout,
        gs = fullLayout._size;

    // clear axis line positions, to be set in the subplot loop below
    Plotly.Axes.list(gd).forEach(function(ax){ ax._linepositions = {}; });
    fullLayout._paperdiv.style({
        width: fullLayout.width+'px',
        height: fullLayout.height+'px'
    });
    fullLayout._paper.call(Plotly.Drawing.setSize, fullLayout.width, fullLayout.height);

    gd._context.setBackground(gd, fullLayout.paper_bgcolor);

    var freefinished = [];
    fullLayout._paper.selectAll('g.subplot').each(function(subplot) {
        var plotinfo = fullLayout._plots[subplot],
            xa = Plotly.Axes.getFromId(gd, subplot, 'x'),
            ya = Plotly.Axes.getFromId(gd, subplot, 'y');
        xa.setScale(); // this may already be done... not sure
        ya.setScale();

        if(plotinfo.bg) {
            plotinfo.bg
                .call(Plotly.Drawing.setRect,
                    xa._offset-gs.p, ya._offset-gs.p,
                    xa._length+2*gs.p, ya._length+2*gs.p)
                .call(Plotly.Color.fill, fullLayout.plot_bgcolor);
        }
        plotinfo.plot
            .call(Plotly.Drawing.setRect,
                xa._offset, ya._offset, xa._length, ya._length);

        var xlw = Plotly.Drawing.crispRound(gd, xa.linewidth, 1),
            ylw = Plotly.Drawing.crispRound(gd, ya.linewidth, 1),
            xp = gs.p+ylw,
            xpathPrefix = 'M'+(-xp)+',',
            xpathSuffix = 'h'+(xa._length+2*xp),
            showfreex = xa.anchor==='free' &&
                freefinished.indexOf(xa._id)===-1,
            freeposx = gs.h*(1-(xa.position||0))+((xlw/2)%1),
            showbottom =
                (xa.anchor===ya._id && (xa.mirror||xa.side!=='top')) ||
                xa.mirror==='all' || xa.mirror==='allticks' ||
                (xa.mirrors && xa.mirrors[ya._id+'bottom']),
            bottompos = ya._length+gs.p+xlw/2,
            showtop =
                (xa.anchor===ya._id && (xa.mirror||xa.side==='top')) ||
                xa.mirror==='all' || xa.mirror==='allticks' ||
                (xa.mirrors && xa.mirrors[ya._id+'top']),
            toppos = -gs.p-xlw/2,

            // shorten y axis lines so they don't overlap x axis lines
            yp = gs.p,
            // except where there's no x line
            // TODO: this gets more complicated with multiple x and y axes
            ypbottom = showbottom ? 0 : xlw,
            yptop = showtop ? 0 : xlw,
            ypathSuffix = ','+(-yp-yptop)+
                'v'+(ya._length+2*yp+yptop+ypbottom),
            showfreey = ya.anchor==='free' &&
                freefinished.indexOf(ya._id)===-1,
            freeposy = gs.w*(ya.position||0)+((ylw/2)%1),
            showleft =
                (ya.anchor===xa._id && (ya.mirror||ya.side!=='right')) ||
                ya.mirror==='all' || ya.mirror==='allticks' ||
                (ya.mirrors && ya.mirrors[xa._id+'left']),
            leftpos = -gs.p-ylw/2,
            showright =
                (ya.anchor===xa._id && (ya.mirror||ya.side==='right')) ||
                ya.mirror==='all' || ya.mirror==='allticks' ||
                (ya.mirrors && ya.mirrors[xa._id+'right']),
            rightpos = xa._length+gs.p+ylw/2;

        // save axis line positions for ticks, draggers, etc to reference
        // each subplot gets an entry:
        //    [left or bottom, right or top, free, main]
        // main is the position at which to draw labels and draggers, if any
        xa._linepositions[subplot] = [
            showbottom ? bottompos : undefined,
            showtop ? toppos : undefined,
            showfreex ? freeposx : undefined
        ];
        if(xa.anchor===ya._id) {
            xa._linepositions[subplot][3] = xa.side==='top' ?
                toppos : bottompos;
        }
        else if(showfreex) {
            xa._linepositions[subplot][3] = freeposx;
        }

        ya._linepositions[subplot] = [
            showleft ? leftpos : undefined,
            showright ? rightpos : undefined,
            showfreey ? freeposy : undefined
        ];
        if(ya.anchor===xa._id) {
            ya._linepositions[subplot][3] = ya.side==='right' ?
                rightpos : leftpos;
        }
        else if(showfreey) {
            ya._linepositions[subplot][3] = freeposy;
        }

        // translate all the extra stuff to have the
        // same origin as the plot area or axes
        var origin = 'translate('+xa._offset+','+ya._offset+')',
            originx = origin,
            originy = origin;
        if(showfreex) {
            originx = 'translate('+xa._offset+','+gs.t+')';
            toppos += ya._offset - gs.t;
            bottompos += ya._offset - gs.t;
        }
        if(showfreey) {
            originy = 'translate('+gs.l+','+ya._offset+')';
            leftpos += xa._offset - gs.l;
            rightpos += xa._offset - gs.l;
        }


        plotinfo.xlines
            .attr('transform', originx)
            .attr('d',(
                (showbottom ? (xpathPrefix+bottompos+xpathSuffix) : '') +
                (showtop ? (xpathPrefix+toppos+xpathSuffix) : '') +
                (showfreex ? (xpathPrefix+freeposx+xpathSuffix) : '')) ||
                // so it doesn't barf with no lines shown
                'M0,0')
            .style('stroke-width',xlw+'px')
            .call(Plotly.Color.stroke, xa.showline ?
                xa.linecolor : 'rgba(0,0,0,0)');
        plotinfo.ylines
            .attr('transform', originy)
            .attr('d',(
                (showleft ? ('M'+leftpos+ypathSuffix) : '') +
                (showright ? ('M'+rightpos+ypathSuffix) : '') +
                (showfreey ? ('M'+freeposy+ypathSuffix) : '')) ||
                'M0,0')
            .attr('stroke-width',ylw+'px')
            .call(Plotly.Color.stroke,ya.showline ?
                ya.linecolor : 'rgba(0,0,0,0)');

        plotinfo.xaxislayer.attr('transform',originx);
        plotinfo.yaxislayer.attr('transform',originy);
        plotinfo.gridlayer.attr('transform',origin);
        plotinfo.zerolinelayer.attr('transform',origin);
        plotinfo.draglayer.attr('transform',origin);

        // mark free axes as displayed, so we don't draw them again
        if(showfreex) { freefinished.push(xa._id); }
        if(showfreey) { freefinished.push(ya._id); }
    });

    Plotly.Axes.makeClipPaths(gd);

    plots.titles(gd,'gtitle');

    Plotly.Fx.modeBar(gd);

    setGraphContainerScroll(gd);

    return gd._promises.length && Promise.all(gd._promises);
}

// titles - (re)draw titles on the axes and plot
// title can be 'xtitle', 'ytitle', 'gtitle',
//  or empty to draw all
plots.titles = function(gd,title) {
    var options;
    if(typeof gd === 'string') gd = document.getElementById(gd);
    if(!title) {
        Plotly.Axes.listIds(gd).forEach(function(axId) {
            plots.titles(gd, axId+'title');
        });
        plots.titles(gd,'gtitle');
        return;
    }

    var fullLayout = gd._fullLayout,
        gs = fullLayout._size,
        axletter = title.charAt(0),
        colorbar = title.substr(1,2)==='cb',
        cbnum, cont;

    if(colorbar) {
        var uid = title.substr(3).replace('title','');
        gd._fullData.some(function(trace, i) {
            if(trace.uid===uid) {
                cbnum = i;
                cont = gd.calcdata[i][0].t.cb.axis;
                return true;
            }
        });
    }
    else cont = fullLayout[Plotly.Axes.id2name(title.replace('title',''))] || fullLayout;

    var prop = cont===fullLayout ? 'title' : cont._name+'.title',
        name = colorbar ? 'colorscale' :
            ((cont._id||axletter).toUpperCase()+' axis'),
        font = cont.titlefont.family,
        fontSize = cont.titlefont.size,
        fontColor = cont.titlefont.color,
        x,
        y,
        transform='',
        attr = {},
        xa,
        ya,
        avoid = {
            selection:d3.select(gd).selectAll('g.'+cont._id+'tick'),
            side:cont.side
        },
        // multiples of fontsize to offset label from axis
        offsetBase = colorbar ? 0 : 1.5,
        avoidTransform;

    // find the transform applied to the parents of the avoid selection
    // which doesn't get picked up by Plotly.Drawing.bBox
    if(colorbar) {
        avoid.offsetLeft = gs.l;
        avoid.offsetTop = gs.t;
    }
    else if(avoid.selection.size()) {
        avoidTransform = d3.select(avoid.selection.node().parentNode)
            .attr('transform')
            .match(/translate\(([-\.\d]+),([-\.\d]+)\)/);
        if(avoidTransform) {
            avoid.offsetLeft = +avoidTransform[1];
            avoid.offsetTop = +avoidTransform[2];
        }
    }

    if(colorbar && cont.titleside) {
        // argh, we only make it here if the title is on top or bottom,
        // not right
        x = gs.l+cont.titlex*gs.w;
        y = gs.t+(1-cont.titley)*gs.h + ((cont.titleside==='top') ?
                3+fontSize*0.75 : - 3-fontSize*0.25);
        options = {x: x, y: y, 'text-anchor':'start'};
        avoid = {};

        // convertToTspans rotates any 'y...' by 90 degrees...
        // TODO: need a better solution than this hack
        title = 'h'+title;
    }
    else if(axletter==='x'){
        xa = cont;
        ya = (xa.anchor==='free') ?
            {_offset:gs.t+(1-(xa.position||0))*gs.h, _length:0} :
            Plotly.Axes.getFromId(gd, xa.anchor);
        x = xa._offset+xa._length/2;
        y = ya._offset + ((xa.side==='top') ?
            -10 - fontSize*(offsetBase + (xa.showticklabels ? 1 : 0)) :
            ya._length + 10 +
                fontSize*(offsetBase + (xa.showticklabels ? 1.5 : 0.5)));
        options = {x: x, y: y, 'text-anchor': 'middle'};
        if(!avoid.side) { avoid.side = 'bottom'; }
    }
    else if(axletter==='y'){
        ya = cont;
        xa = (ya.anchor==='free') ?
            {_offset:gs.l+(ya.position||0)*gs.w, _length:0} :
            Plotly.Axes.getFromId(gd, ya.anchor);
        y = ya._offset+ya._length/2;
        x = xa._offset + ((ya.side==='right') ?
            xa._length + 10 +
                fontSize*(offsetBase + (ya.showticklabels ? 1 : 0.5)) :
            -10 - fontSize*(offsetBase + (ya.showticklabels ? 0.5 : 0)));
        attr = {center: 0};
        options = {x: x, y: y, 'text-anchor': 'middle'};
        transform = {rotate: '-90', offset: 0};
        if(!avoid.side) { avoid.side = 'left'; }
    }
    else{
        // plot title
        name = 'Plot';
        fontSize = fullLayout.titlefont.size;
        x = fullLayout.width/2;
        y = fullLayout._size.t/2;
        options = {x: x, y: y, 'text-anchor': 'middle'};
        avoid = {};
    }

    var opacity = 1,
        isplaceholder = false,
        txt = cont.title.trim();
    if(txt === '') { opacity = 0; }
    if(txt.match(/Click to enter .+ title/)) {
        opacity = 0.2;
        isplaceholder = true;
    }

    var group;
    if(colorbar) {
        group = d3.select(gd)
            .selectAll('.'+cont._id.substr(1)+' .cbtitle');
        // this class-to-rotate thing with convertToTspans is
        // getting hackier and hackier... delete groups with the
        // wrong class
        var otherClass = title.charAt(0)==='h' ?
            title.substr(1) : ('h'+title);
        group.selectAll('.'+otherClass+',.'+otherClass+'-math-group')
            .remove();
    }
    else {
        group = fullLayout._infolayer.selectAll('.g-'+title)
            .data([0]);
        group.enter().append('g')
            .classed('g-'+title, true);
    }

    var el = group.selectAll('text')
        .data([0]);
    el.enter().append('text');
    el.text(txt)
        // this is hacky, but convertToTspans uses the class
        // to determine whether to rotate mathJax...
        // so we need to clear out any old class and put the
        // correct one (only relevant for colorbars, at least
        // for now) - ie don't use .classed
        .attr('class', title);

    function titleLayout(titleEl){
        Plotly.Lib.syncOrAsync([drawTitle,scootTitle], titleEl);
    }

    function drawTitle(titleEl) {
        titleEl.attr('transform', transform ?
            'rotate(' + [transform.rotate, options.x, options.y] +
                ') translate(0, '+transform.offset+')' :
            null);
        titleEl.style({
                'font-family': font,
                'font-size': d3.round(fontSize,2)+'px',
                fill: Plotly.Color.rgb(fontColor),
                opacity: opacity*Plotly.Color.opacity(fontColor)
            })
            .attr(options)
            .call(Plotly.util.convertToTspans)
            .attr(options);
        titleEl.selectAll('tspan.line')
            .attr(options);
        return plots.previousPromises(gd);
    }

    function scootTitle(titleElIn) {
        var titleGroup = d3.select(titleElIn.node().parentNode);

        if(avoid && avoid.selection && avoid.side && txt){
            titleGroup.attr('transform',null);

            // move toward avoid.side (= left, right, top, bottom) if needed
            // can include pad (pixels, default 2)
            var shift = 0,
                backside = {
                    left: 'right',
                    right: 'left',
                    top: 'bottom',
                    bottom: 'top'
                }[avoid.side],
                shiftSign = (['left','top'].indexOf(avoid.side)!==-1) ?
                    -1 : 1,
                pad = isNumeric(avoid.pad) ? avoid.pad : 2,
                titlebb = Plotly.Drawing.bBox(titleGroup.node()),
                paperbb = {
                    left: 0,
                    top: 0,
                    right: fullLayout.width,
                    bottom: fullLayout.height
                },
                maxshift = colorbar ? fullLayout.width:
                    (paperbb[avoid.side]-titlebb[avoid.side]) *
                    ((avoid.side==='left' || avoid.side==='top') ? -1 : 1);
            // Prevent the title going off the paper
            if(maxshift<0) shift = maxshift;
            else {
                // so we don't have to offset each avoided element,
                // give the title the opposite offset
                titlebb.left -= avoid.offsetLeft;
                titlebb.right -= avoid.offsetLeft;
                titlebb.top -= avoid.offsetTop;
                titlebb.bottom -= avoid.offsetTop;

                // iterate over a set of elements (avoid.selection)
                // to avoid collisions with
                avoid.selection.each(function(){
                    var avoidbb = Plotly.Drawing.bBox(this);

                    if(Plotly.Lib.bBoxIntersect(titlebb,avoidbb,pad)) {
                        shift = Math.max(shift, shiftSign * (
                            avoidbb[avoid.side] - titlebb[backside]) + pad);
                    }
                });
                shift = Math.min(maxshift, shift);
            }
            if(shift>0 || maxshift<0) {
                var shiftTemplate = {
                    left: [-shift, 0],
                    right: [shift, 0],
                    top: [0, -shift],
                    bottom: [0, shift]
                }[avoid.side];
                titleGroup.attr('transform',
                    'translate(' + shiftTemplate + ')');
            }
        }
    }

    el.attr({'data-unformatted': txt})
        .call(titleLayout);

    var placeholderText = 'Click to enter '+name.replace(/\d+/,'')+' title';

    function setPlaceholder(){
        opacity = 0;
        isplaceholder = true;
        txt = placeholderText;
        fullLayout._infolayer.select('.'+title)
            .attr({'data-unformatted': txt})
            .text(txt)
            .on('mouseover.opacity',function(){
                d3.select(this).transition()
                    .duration(100).style('opacity',1);
            })
            .on('mouseout.opacity',function(){
                d3.select(this).transition()
                    .duration(1000).style('opacity',0);
            });
    }

    if(gd._context.editable){
        if(!txt) setPlaceholder();

        el.call(Plotly.util.makeEditable)
            .on('edit', function(text){
                if(colorbar) Plotly.restyle(gd,'colorbar.title',text,cbnum);
                else Plotly.relayout(gd,prop,text);
            })
            .on('cancel', function(){
                this.text(this.attr('data-unformatted'))
                    .call(titleLayout);
            })
            .on('input', function(d){
                this.text(d || ' ').attr(options)
                    .selectAll('tspan.line')
                        .attr(options);
            });
    }
    else if(!txt || txt.match(/Click to enter .+ title/)) {
        el.remove();
    }
    el.classed('js-placeholder',isplaceholder);
};

// ----------------------------------------------------
// Utility functions
// ----------------------------------------------------

/**
 * JSONify the graph data and layout
 *
 * This function needs to recurse because some src can be inside
 * sub-objects.
 *
 * It also strips out functions and private (starts with _) elements.
 * Therefore, we can add temporary things to data and layout that don't
 * get saved.
 *
 * @param gd The graphDiv
 * @param {Boolean} dataonly If true, don't return layout.
 * @param {'keepref'|'keepdata'|'keepall'} [mode='keepref'] Filter what's kept
 *      keepref: remove data for which there's a src present
 *          eg if there's xsrc present (and xsrc is well-formed,
 *          ie has : and some chars before it), strip out x
 *      keepdata: remove all src tags, don't remove the data itself
 *      keepall: keep data and src
 * @param {String} output If you specify 'object', the result will not be stringified
 * @param {Boolean} useDefaults If truthy, use _fullLayout and _fullData
 * @returns {Object|String}
 */
plots.graphJson = function(gd, dataonly, mode, output, useDefaults){

    if(typeof gd === 'string') { gd = document.getElementById(gd); }

    // if the defaults aren't supplied yet, we need to do that...
    if ((useDefaults && dataonly && !gd._fullData) ||
            (useDefaults && !dataonly && !gd._fullLayout)) {
        plots.supplyDefaults(gd);
    }

    var data = (useDefaults) ? gd._fullData : gd.data,
        layout = (useDefaults) ? gd._fullLayout : gd.layout;

    function stripObj(d) {
        if(typeof d === 'function') {
            return null;
        }

        if($.isPlainObject(d)) {
            var o={}, v;
            for(v in d) {
                // remove private elements and functions
                // _ is for private, [ is a mistake ie [object Object]
                if(typeof d[v]==='function' ||
                        ['_','['].indexOf(v.charAt(0))!==-1) {
                    continue;
                }

                // look for src/data matches and remove the appropriate one
                if(mode==='keepdata') {
                    // keepdata: remove all ...src tags
                    if(v.substr(v.length-3)==='src') {
                        continue;
                    }
                }
                else if(mode!=='keepall') {
                    // keepref: remove sourced data but only
                    // if the source tag is well-formed
                    var src = d[v+'src'];
                    if(typeof src==='string' && src.indexOf(':')>0) {
                        continue;
                    }
                }

                // OK, we're including this... recurse into it
                o[v] = stripObj(d[v]);
            }
            return o;
        }

        if(Array.isArray(d)) {
            return d.map(stripObj);
        }

        // convert native dates to date strings...
        // mostly for external users exporting to plotly
        if(d && d.getTime) {
            return Plotly.Lib.ms2DateTime(d);
        }

        return d;
    }

    var obj = {
        data:(data||[]).map(function(v){
            var d = stripObj(v);
            // fit has some little arrays in it that don't contain data,
            // just fit params and meta
            if(dataonly) { delete d.fit; }
            return d;
        })
    };
    if(!dataonly) { obj.layout = stripObj(layout); }

    if(gd.framework && gd.framework.isPolar) obj = gd.framework.getConfig();

    return (output==='object') ? obj : JSON.stringify(obj);
};<|MERGE_RESOLUTION|>--- conflicted
+++ resolved
@@ -686,23 +686,14 @@
     }
 
     var sceneIds = plots.getSubplotIds(fullLayout, 'gl3d');
-    var i, sceneId, sceneData, sceneLayout, scene, sceneOptions;
-
-<<<<<<< HEAD
-    // Loop through scenes
-    for (i_sceneKey; i_sceneKey < sceneKeys.length; ++i_sceneKey) {
-        var sceneKey = sceneKeys[i_sceneKey],
-            sceneData = getSceneData(fullData, sceneKey),
-            sceneLayout = fullLayout[sceneKey],
-            userSceneLayout = gd.layout[sceneKey],
-            scene = sceneLayout._scene;  // ref. to corresp. Scene instance
-=======
+    var i, sceneId, sceneData, userSceneLayout, sceneLayout, scene, sceneOptions;
+
     for (i = 0; i < sceneIds.length; i++) {
         sceneId = sceneIds[i];
         sceneData = getSceneData(fullData, sceneId);
         sceneLayout = fullLayout[sceneId];
+        userSceneLayout = gd.layout[sceneId],
         scene = sceneLayout._scene;  // ref. to corresp. Scene instance
->>>>>>> 5df0aa54
 
         // If Scene is not instantiated, create one!
         if (!(scene)) {
