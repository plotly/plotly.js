'use strict';

var Plotly = require('./plotly'),
    isNumeric = require('./isnumeric'),
    scatterLineAttrs = Plotly.Scatter.attributes.line;

<<<<<<< HEAD
var shapes = module.exports = {};
=======
var extendFlat = Plotly.Lib.extendFlat;
>>>>>>> 95cd7ac2

shapes.layoutAttributes = {
    _isLinkedToArray: true,
    opacity: {
        valType: 'number',
        min: 0,
        max: 1,
        dflt: 1,
        role: 'info',
        description: 'Sets the opacity of the shape.'
    },
    line: {
        color: scatterLineAttrs.color,
        width: scatterLineAttrs.width,
        dash: scatterLineAttrs.dash,
        role: 'info'
    },
    fillcolor: {
        valType: 'color',
        dflt: 'rgba(0,0,0,0)',
        role: 'info',
        description: [
            'Sets the color filling the shape\'s interior.'
        ].join(' ')
    },
    type: {
        valType: 'enumerated',
        values: ['circle', 'rect', 'path', 'line'],
        role: 'info',
        description: [
            'Specifies the shape type to be drawn.',

            'If *line*, a line is drawn from (`x0`,`y0`) to (`x1`,`y1`)',

            'If *circle*, a circle is drawn from',
            '((`x0`+`x1`)/2, (`y0`+`y1`)/2))',
            'with radius',
            '(|(`x0`+`x1`)/2 - `x0`|, |(`y0`+`y1`)/2 -`y0`)|)',

            'If *rect*, a rectangle is drawn linking',
            '(`x0`,`y0`), (`x1`,`y0`), (`x1`,`y1`), (`x0`,`y1`), (`x0`,`y0`)',

            'If *path*, draw a custom SVG path using `path`.'
        ].join(' ')
    },

    xref: extendFlat(Plotly.Annotations.layoutAttributes.xref, {
        description: [
            'Sets the shape\'s x coordinate axis.',
            'If set to an x axis id (e.g. *x* or *x2*), the `x` position',
            'refers to an x coordinate',
            'If set to *paper*, the `x` position refers to the distance from',
            'the left side of the plotting area in normalized coordinates',
            'where *0* (*1*) corresponds to the left (right) side.'
        ].join(' ')
    }),
    x0: {
        valType: 'any',
        role: 'info',
        description: [
            'Sets the shape\'s starting x position.',
            'See `type` for more info.'
        ].join(' ')
    },
    x1: {
        valType: 'any',
        role: 'info',
        description: [
            'Sets the shape\'s end x position.',
            'See `type` for more info.'
        ].join(' ')
    },

    yref: extendFlat(Plotly.Annotations.layoutAttributes.yref, {
        description: [
            'Sets the annotation\'s y coordinate axis.',
            'If set to an y axis id (e.g. *y* or *y2*), the `y` position',
            'refers to an y coordinate',
            'If set to *paper*, the `y` position refers to the distance from',
            'the bottom of the plotting area in normalized coordinates',
            'where *0* (*1*) corresponds to the bottom (top).'
        ].join(' ')
    }),
    y0: {
        valType: 'any',
        role: 'info',
        description: [
            'Sets the shape\'s starting y position.',
            'See `type` for more info.'
        ].join(' ')
    },
    y1: {
        valType: 'any',
        role: 'info',
        description: [
            'Sets the shape\'s end y position.',
            'See `type` for more info.'
        ].join(' ')
    },

    path: {
        valType: 'string',
        role: 'info',
        dflt: [
            'For `type` *path* - a valid SVG path but with the pixel values',
            'replaced by data values. There are a few restrictions / quirks',
            'only absolute instructions, not relative. So the allowed segments',
            'are: M, L, H, V, Q, C, T, S, and Z',
            'arcs (A) are not allowed because radius rx and ry are relative.',

            'In the future we could consider supporting relative commands,',
            'but we would have to decide on how to handle date and log axes.',
            'Note that even as is, Q and C Bezier paths that are smooth on',
            'linear axes may not be smooth on log, and vice versa.',
            'no chained "polybezier" commands - specify the segment type for',
            'each one.',

            'On category axes, values are numbers scaled to the serial numbers',
            'of categories because using the categories themselves there would',
            'be no way to describe fractional positions',
            'On data axes: because space and T are both normal components of path',
            'strings, we can\'t use either to separate date from time parts.',
            'Therefore we\'ll use underscore for this purpose:',
            '2015-02-21_13:45:56.789'
        ].join(' ')
    }
};

shapes.supplyLayoutDefaults = function(layoutIn, layoutOut) {
    var containerIn = layoutIn.shapes || [],
        containerOut = layoutOut.shapes = [];

    for(var i = 0; i < containerIn.length; i++) {
        containerOut.push(handleShapeDefaults(containerIn[i] || {}, layoutOut));
    }
};

function handleShapeDefaults(shapeIn, fullLayout) {
    var shapeOut = {};

    function coerce(attr, dflt) {
        return Plotly.Lib.coerce(shapeIn, shapeOut,
                                 shapes.layoutAttributes,
                                 attr, dflt);
    }

    coerce('opacity');
    coerce('fillcolor');
    coerce('line.color');
    coerce('line.width');
    coerce('line.dash');
    var dfltType = shapeIn.path ? 'path' : 'rect',
        shapeType = coerce('type', dfltType);

    // positioning
    var axLetters = ['x','y'];
    for(var i = 0; i < 2; i++) {
        var axLetter = axLetters[i],
            tdMock = {_fullLayout: fullLayout};

        // xref, yref
        var axRef = Plotly.Axes.coerceRef(shapeIn, shapeOut, tdMock, axLetter);

        if(shapeType !== 'path') {
            var dflt0 = 0.25,
                dflt1 = 0.75;
            if(axRef !== 'paper') {
                var ax = Plotly.Axes.getFromId(tdMock, axRef),
                    convertFn = linearToData(ax);
                dflt0 = convertFn(ax.range[0] + dflt0 * (ax.range[1] - ax.range[0]));
                dflt1 = convertFn(ax.range[0] + dflt1 * (ax.range[1] - ax.range[0]));
            }
            // x0, x1 (and y0, y1)
            coerce(axLetter + '0', dflt0);
            coerce(axLetter + '1', dflt1);
        }
    }

    if(shapeType === 'path') {
        coerce('path');
    } else {
        Plotly.Lib.noneOrAll(shapeIn, shapeOut, ['x0', 'x1', 'y0', 'y1']);
    }

    return shapeOut;
}

// special position conversion functions... category axis positions can't be
// specified by their data values, because they don't make a continuous mapping.
// so these have to be specified in terms of the category serial numbers,
// but can take fractional values. Other axis types we specify position based on
// the actual data values.
// TODO: this should really be part of axes, but for now it's only used here.
// eventually annotations and axis ranges will use this too.
// what should we do, invent a new letter for "data except if it's category"?
function dataToLinear(ax) { return ax.type === 'category' ? ax.c2l : ax.d2l; }

function linearToData(ax) { return ax.type === 'category' ? ax.l2c : ax.l2d; }

shapes.drawAll = function(gd) {
    var fullLayout = gd._fullLayout;
    fullLayout._shapelayer.selectAll('path').remove();
    for(var i = 0; i < fullLayout.shapes.length; i++) {
        shapes.draw(gd, i);
    }
    // may need to resurrect this if we put text (LaTeX) in shapes
    // return Plotly.Plots.previousPromises(gd);
};

shapes.add = function(gd) {
    var nextShape = gd._fullLayout.shapes.length;
    Plotly.relayout(gd, 'shapes['+nextShape+']', 'add');
};

// -----------------------------------------------------
// make or edit an annotation on the graph
// -----------------------------------------------------

// shapes are stored in gd.layout.shapes, an array of objects
// index can point to one item in this array,
//  or non-numeric to simply add a new one
//  or -1 to modify all existing
// opt can be the full options object, or one key (to be set to value)
//  or undefined to simply redraw
// if opt is blank, val can be 'add' or a full options object to add a new
//  annotation at that point in the array, or 'remove' to delete this one
shapes.draw = function(gd, index, opt, value) {
    var layout = gd.layout,
        fullLayout = gd._fullLayout,
        i;

    // TODO: abstract out these drawAll, add, and remove blocks for shapes and annotations
    if(!isNumeric(index) || index===-1) {
        // no index provided - we're operating on ALL shapes
        if(!index && Array.isArray(value)) {
            // a whole annotation array is passed in
            // (as in, redo of delete all)
            layout.shapes = value;
            shapes.supplyLayoutDefaults(layout, fullLayout);
            shapes.drawAll(gd);
            return;
        }
        else if(value==='remove') {
            // delete all
            delete layout.shapes;
            fullLayout.shapes = [];
            shapes.drawAll(gd);
            return;
        }
        else if(opt && value!=='add') {
            // make the same change to all shapes
            for(i = 0; i < fullLayout.shapes.length; i++) {
                shapes.draw(gd, i, opt, value);
            }
            return;
        }
        else {
            // add a new empty annotation
            index = fullLayout.shapes.length;
            fullLayout.shapes.push({});
        }
    }

    if(!opt && value) {
        if(value==='remove') {
            fullLayout._shapelayer.selectAll('[data-index="'+index+'"]')
                .remove();
            fullLayout.shapes.splice(index,1);
            layout.shapes.splice(index,1);
            for(i=index; i<fullLayout.shapes.length; i++) {
                fullLayout._shapelayer
                    .selectAll('[data-index="'+(i+1)+'"]')
                    .attr('data-index',String(i));

                // redraw all shapes past the removed one,
                // so they bind to the right events
                shapes.draw(gd,i);
            }
            return;
        }
        else if(value==='add' || Plotly.Lib.isPlainObject(value)) {
            fullLayout.shapes.splice(index,0,{});

            var rule = Plotly.Lib.isPlainObject(value) ? $.extend({},value) : {text: 'New text'};

            if (layout.shapes) {
                layout.shapes.splice(index, 0, rule);
            } else {
                layout.shapes = [rule];
            }

            for(i=fullLayout.shapes.length-1; i>index; i--) {
                fullLayout._shapelayer
                    .selectAll('[data-index="'+(i-1)+'"]')
                    .attr('data-index',String(i));
                shapes.draw(gd,i);
            }
        }
    }

    // remove the existing shape if there is one
    fullLayout._shapelayer.selectAll('[data-index="'+index+'"]').remove();

    // remember a few things about what was already there,
    var optionsIn = layout.shapes[index];

    // (from annos...) not sure how we're getting here... but C12 is seeing a bug
    // where we fail here when they add/remove annotations
    // TODO: clean this up and remove it.
    if(!optionsIn) return;

    var oldRef = {xref: optionsIn.xref, yref: optionsIn.yref};

    // alter the input shape as requested
    var optionsEdit = {};
    if(typeof opt === 'string' && opt) optionsEdit[opt] = value;
    else if(Plotly.Lib.isPlainObject(opt)) optionsEdit = opt;

    var optionKeys = Object.keys(optionsEdit);
    for(i = 0; i < optionsEdit.length; i++) {
        var k = optionKeys[i];
        Plotly.Lib.nestedProperty(optionsIn, k).set(optionsEdit[k]);
    }

    var posAttrs = ['x0', 'x1', 'y0', 'y1'];
    for(i = 0; i < 4; i++) {
        var posAttr = posAttrs[i];
        // if we don't have an explicit position already,
        // don't set one just because we're changing references
        // or axis type.
        // the defaults will be consistent most of the time anyway,
        // except in log/linear changes
        if(optionsEdit[posAttr]!==undefined ||
                optionsIn[posAttr]===undefined) {
            continue;
        }

        var axLetter = posAttr.charAt(0),
            axOld = Plotly.Axes.getFromId(gd,
                Plotly.Axes.coerceRef(oldRef, {}, gd, axLetter)),
            axNew = Plotly.Axes.getFromId(gd,
                Plotly.Axes.coerceRef(optionsIn, {}, gd, axLetter)),
            position = optionsIn[posAttr],
            linearizedPosition;

        if(optionsEdit[axLetter + 'ref']!==undefined) {
            // first convert to fraction of the axis
            if(axOld) {
                linearizedPosition = dataToLinear(axOld)(position);
                position = (linearizedPosition - axOld.range[0]) /
                    (axOld.range[1] - axOld.range[0]);
            } else {
                position = (position - axNew.domain[0]) /
                    (axNew.domain[1] - axNew.domain[0]);
            }

            if(axNew) {
                // then convert to new data coordinates at the same fraction
                linearizedPosition = axNew.range[0] + position *
                    (axNew.range[1] - axNew.range[0]);
                position = linearToData(axNew)(linearizedPosition);
            } else {
                // or scale to the whole plot
                position = axOld.domain[0] +
                    position * (axOld.domain[1] - axOld.domain[0]);
            }
        }

        optionsIn[posAttr] = position;
    }

    var options = handleShapeDefaults(optionsIn, fullLayout);
    fullLayout.shapes[index] = options;

    var attrs = {
            'data-index': String(index),
            'fill-rule': 'evenodd',
            d: shapePath(gd, options)
        },
        clipAxes = (options.xref + options.yref).replace(/paper/g, '');

    var lineColor = options.line.width ? options.line.color : 'rgba(0,0,0,0)';

    var path = fullLayout._shapelayer.append('path')
        .attr(attrs)
        .style('opacity', options.opacity)
        .call(Plotly.Color.stroke, lineColor)
        .call(Plotly.Color.fill, options.fillcolor)
        .call(Plotly.Drawing.dashLine, options.line.dash, options.line.width);

    if(clipAxes) path.call(Plotly.Drawing.setClipUrl, 'clip' + fullLayout._uid + clipAxes);
};

function decodeDate(convertToPx) {
    return function(v) { return convertToPx(v.replace('_', ' ')); };
}

function shapePath(gd, options) {
    var type = options.type,
        xa = Plotly.Axes.getFromId(gd, options.xref),
        ya = Plotly.Axes.getFromId(gd, options.yref),
        gs = gd._fullLayout._size,
        x2l,
        x2p,
        y2l,
        y2p;

    if(xa) {
        x2l = dataToLinear(xa);
        x2p = function(v) { return xa._offset + xa.l2p(x2l(v, true)); };
    }
    else {
        x2p = function(v) { return gs.l + gs.w * v; };
    }

    if(ya) {
        y2l = dataToLinear(ya);
        y2p = function(v) { return ya._offset + ya.l2p(y2l(v, true)); };
    }
    else {
        y2p = function(v) { return gs.t + gs.h * (1 - v); };
    }

    if(type==='path') {
        if(xa && xa.type==='date') x2p = decodeDate(x2p);
        if(ya && ya.type==='date') y2p = decodeDate(y2p);
        return shapes.convertPath(options.path, x2p, y2p);
    }

    var x0 = x2p(options.x0),
        x1 = x2p(options.x1),
        y0 = y2p(options.y0),
        y1 = y2p(options.y1);

    if(type==='line') return 'M'+x0+','+y0+'L'+x1+','+y1;
    if(type==='rect') return 'M'+x0+','+y0+'H'+x1+'V'+y1+'H'+x0+'Z';
    // circle
    var cx = (x0 + x1) / 2,
        cy = (y0 + y1) / 2,
        rx = Math.abs(cx - x0),
        ry = Math.abs(cy - y0),
        rArc = 'A' + rx + ',' + ry,
        rightPt = (cx + rx) + ',' + cy,
        topPt = cx + ',' + (cy - ry);
    return 'M' + rightPt + rArc + ' 0 1,1 ' + topPt +
        rArc + ' 0 0,1 ' + rightPt + 'Z';
}

var segmentRE = /[MLHVQCTSZ][^MLHVQCTSZ]*/g,
    paramRE = /[^\s,]+/g,

    // which numbers in each path segment are x (or y) values
    // drawn is which param is a drawn point, as opposed to a
    // control point (which doesn't count toward autorange.
    // TODO: this means curved paths could extend beyond the
    // autorange bounds. This is a bit tricky to get right
    // unless we revert to bounding boxes, but perhaps there's
    // a calculation we could do...)
    paramIsX = {
        M: {0: true, drawn: 0},
        L: {0: true, drawn: 0},
        H: {0: true, drawn: 0},
        V: {},
        Q: {0: true, 2: true, drawn: 2},
        C: {0: true, 2: true, 4: true, drawn: 4},
        T: {0: true, drawn: 0},
        S: {0: true, 2: true, drawn: 2},
        // A: {0: true, 5: true},
        Z: {}
    },

    paramIsY = {
        M: {1: true, drawn: 1},
        L: {1: true, drawn: 1},
        H: {},
        V: {0: true, drawn: 0},
        Q: {1: true, 3: true, drawn: 3},
        C: {1: true, 3: true, 5: true, drawn: 5},
        T: {1: true, drawn: 1},
        S: {1: true, 3: true, drawn: 5},
        // A: {1: true, 6: true},
        Z: {}
    },
    numParams = {
        M: 2,
        L: 2,
        H: 1,
        V: 1,
        Q: 4,
        C: 6,
        T: 2,
        S: 4,
        // A: 7,
        Z: 0
    };

shapes.convertPath = function(pathIn, x2p, y2p) {
    // convert an SVG path string from data units to pixels
    return pathIn.replace(segmentRE, function(segment) {
        var paramNumber = 0,
            segmentType = segment.charAt(0),
            xParams = paramIsX[segmentType],
            yParams = paramIsY[segmentType],
            nParams = numParams[segmentType];

        var paramString = segment.substr(1).replace(paramRE, function(param) {
            if(xParams[paramNumber]) param = x2p(param);
            else if(yParams[paramNumber]) param = y2p(param);
            paramNumber++;

            if(paramNumber > nParams) param = 'X';
            return param;
        });

        if(paramNumber > nParams) {
            paramString = paramString.replace(/[\s,]*X.*/, '');
                console.log('ignoring extra params in segment ' + segment);
        }

        return segmentType + paramString;
    });
};

shapes.calcAutorange = function(gd) {
    var fullLayout = gd._fullLayout,
        shapeList = fullLayout.shapes,
        i,
        shape,
        ppad,
        ax,
        bounds;

    if(!shapeList.length || !gd._fullData.length) return;

    for(i = 0; i < shapeList.length; i++) {
        shape = shapeList[i];
        ppad = shape.line.width / 2;
        if(shape.xref !== 'paper') {
            ax = Plotly.Axes.getFromId(gd, shape.xref);
            bounds = shapeBounds(ax, shape.x0, shape.x1, shape.path, paramIsX);
            if(bounds) Plotly.Axes.expand(ax, bounds, {ppad: ppad});
        }
        if(shape.yref !== 'paper') {
            ax = Plotly.Axes.getFromId(gd, shape.yref);
            bounds = shapeBounds(ax, shape.y0, shape.y1, shape.path, paramIsY);
            if(bounds) Plotly.Axes.expand(ax, bounds, {ppad: ppad});
        }
    }
};

function shapeBounds(ax, v0, v1, path, paramsToUse) {
    var convertVal = (ax.type==='category') ? Number : ax.d2c;

    if(v0 !== undefined) return [convertVal(v0), convertVal(v1)];
    if(!path) return;

    var min = Infinity,
        max = -Infinity,
        segments = path.match(segmentRE),
        i,
        segment,
        drawnParam,
        params,
        val;

    if(ax.type==='date') convertVal = decodeDate(convertVal);

    for(i = 0; i < segments.length; i++) {
        segment = segments[i];
        drawnParam = paramsToUse[segment.charAt(0)].drawn;
        if(drawnParam === undefined) continue;

        params = segments[i].substr(1).match(paramRE);
        if(!params || params.length < drawnParam) continue;

        val = convertVal(params[drawnParam]);
        if(val < min) min = val;
        if(val > max) max = val;
    }
    if(max >= min) return [min, max];
}<|MERGE_RESOLUTION|>--- conflicted
+++ resolved
@@ -1,14 +1,12 @@
 'use strict';
 
 var Plotly = require('./plotly'),
-    isNumeric = require('./isnumeric'),
+    isNumeric = require('./isnumeric');
+
+var shapes = module.exports = {};
+
+var extendFlat = Plotly.Lib.extendFlat,
     scatterLineAttrs = Plotly.Scatter.attributes.line;
-
-<<<<<<< HEAD
-var shapes = module.exports = {};
-=======
-var extendFlat = Plotly.Lib.extendFlat;
->>>>>>> 95cd7ac2
 
 shapes.layoutAttributes = {
     _isLinkedToArray: true,
