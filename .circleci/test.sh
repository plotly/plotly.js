#!/bin/bash

# override CircleCi's default run settings
set +e
set +o pipefail

ROOT=$(dirname $0)/..
EXIT_STATE=0

log () {
    echo -e "\n$1"
}

# inspired by https://unix.stackexchange.com/a/82602
MAX_AUTO_RETRY=1
retry () {
    local n=1

    until [ $n -ge $MAX_AUTO_RETRY ]; do
        "$@" --failFast && break
        log "run $n of $MAX_AUTO_RETRY failed, trying again ..."
        n=$[$n+1]
    done

    if [ $n -eq $MAX_AUTO_RETRY ]; then
        log "one last time, w/o failing fast"
        "$@" && n=0
    fi

    if [ $n -eq $MAX_AUTO_RETRY ]; then
        log "all $n runs failed, moving on."
        EXIT_STATE=1
    fi
}

# set timezone to Alaska time (arbitrary timezone to test date logic)
set_tz () {
    sudo cp /usr/share/zoneinfo/America/Anchorage /etc/localtime
    export TZ='America/Anchorage'
}

case $1 in

    jasmine)
        set_tz

<<<<<<< HEAD
        npm run test-jasmine -- --skip-tags=noCI,gl,flaky || EXIT_STATE=$?
        npm run test-bundle || EXIT_STATE=$?
=======
        SUITE=$(circleci tests glob "$ROOT/test/jasmine/tests/*" | circleci tests split)
        npm run test-jasmine -- $SUITE --skip-tags=gl,noCI,flaky --showSkipped || EXIT_STATE=$?
>>>>>>> ac0d8d99

        exit $EXIT_STATE
        ;;

    jasmine2)
        set_tz

<<<<<<< HEAD
        SHARDS=($(node $ROOT/tasks/shard_jasmine_tests.js --tag=gl))
        MAX_AUTO_RETRY=3
        for s in ${SHARDS[@]}; do
            retry npm run test-jasmine -- "${s}" --tags=gl --skip-tags=noCI
=======
        SHARDS=($(node $ROOT/tasks/shard_jasmine_tests.js --tag=gl | circleci tests split))

        for s in ${SHARDS[@]}; do
            retry npm run test-jasmine -- "$s" --tags=gl --skip-tags=noCI --showSkipped
>>>>>>> ac0d8d99
        done

        exit $EXIT_STATE
        ;;

    jasmine3)
        set_tz

<<<<<<< HEAD
        SHARDS=($(node $ROOT/tasks/shard_jasmine_tests.js --tag=flaky))
        MAX_AUTO_RETRY=5
        for s in ${SHARDS[@]}; do
            retry npm run test-jasmine -- "${s}" --tags=flaky --skip-tags=noCI
=======
        SHARDS=($(node $ROOT/tasks/shard_jasmine_tests.js --tag=flaky | circleci tests split))

        for s in ${SHARDS[@]}; do
            retry npm run test-jasmine -- "$s" --tags=flaky --skip-tags=noCI --showSkipped
>>>>>>> ac0d8d99
        done

        exit $EXIT_STATE
        ;;

    image)
        SUITE=$(find $ROOT/test/image/mocks/ -type f -printf "%f\n" | circleci tests split)
        npm run test-image -- $SUITE --filter || EXIT_STATE=$?
        exit $EXIT_STATE
        ;;

    image2)
        npm run test-export     || EXIT_STATE=$?
        exit $EXIT_STATE
        ;;

    bundle)
        set_tz
        npm run test-bundle || EXIT_STATE=$?
        exit $EXIT_STATE
        ;;

    syntax)
        npm run lint        || EXIT_STATE=$?
        npm run test-syntax || EXIT_STATE=$?
        exit $EXIT_STATE
        ;;

esac<|MERGE_RESOLUTION|>--- conflicted
+++ resolved
@@ -44,13 +44,8 @@
     jasmine)
         set_tz
 
-<<<<<<< HEAD
-        npm run test-jasmine -- --skip-tags=noCI,gl,flaky || EXIT_STATE=$?
-        npm run test-bundle || EXIT_STATE=$?
-=======
         SUITE=$(circleci tests glob "$ROOT/test/jasmine/tests/*" | circleci tests split)
         npm run test-jasmine -- $SUITE --skip-tags=gl,noCI,flaky --showSkipped || EXIT_STATE=$?
->>>>>>> ac0d8d99
 
         exit $EXIT_STATE
         ;;
@@ -58,17 +53,10 @@
     jasmine2)
         set_tz
 
-<<<<<<< HEAD
-        SHARDS=($(node $ROOT/tasks/shard_jasmine_tests.js --tag=gl))
+        SHARDS=($(node $ROOT/tasks/shard_jasmine_tests.js --tag=gl | circleci tests split))
         MAX_AUTO_RETRY=3
         for s in ${SHARDS[@]}; do
-            retry npm run test-jasmine -- "${s}" --tags=gl --skip-tags=noCI
-=======
-        SHARDS=($(node $ROOT/tasks/shard_jasmine_tests.js --tag=gl | circleci tests split))
-
-        for s in ${SHARDS[@]}; do
             retry npm run test-jasmine -- "$s" --tags=gl --skip-tags=noCI --showSkipped
->>>>>>> ac0d8d99
         done
 
         exit $EXIT_STATE
@@ -77,17 +65,10 @@
     jasmine3)
         set_tz
 
-<<<<<<< HEAD
-        SHARDS=($(node $ROOT/tasks/shard_jasmine_tests.js --tag=flaky))
+        SHARDS=($(node $ROOT/tasks/shard_jasmine_tests.js --tag=flaky | circleci tests split))
         MAX_AUTO_RETRY=5
         for s in ${SHARDS[@]}; do
-            retry npm run test-jasmine -- "${s}" --tags=flaky --skip-tags=noCI
-=======
-        SHARDS=($(node $ROOT/tasks/shard_jasmine_tests.js --tag=flaky | circleci tests split))
-
-        for s in ${SHARDS[@]}; do
             retry npm run test-jasmine -- "$s" --tags=flaky --skip-tags=noCI --showSkipped
->>>>>>> ac0d8d99
         done
 
         exit $EXIT_STATE
