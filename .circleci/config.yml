--- conflicted
+++ resolved
@@ -1,12 +1,8 @@
 # This config is equivalent to both the '.circleci/extended/orb-free.yml' and the base '.circleci/config.yml'
 version: 2.1
-<<<<<<< HEAD
 
 # Orbs are reusable packages of CircleCI configuration that you may share across projects, enabling you to create encapsulated, parameterized commands, jobs, and executors that can be used across multiple projects.
 # See: https://circleci.com/docs/2.0/orb-intro/
-orbs:
-  node: circleci/node@4.7
-=======
 orbs:
   browser-tools: circleci/browser-tools@1.2.2
 
@@ -198,7 +194,7 @@
     working_directory: ~/plotly.js
     steps:
       - browser-tools/install-browser-tools: &browser-versions
-          firefox-version: '81.0'
+          firefox-version: "81.0"
           install-chrome: false
           install-chromedriver: false
       - attach_workspace:
@@ -217,7 +213,7 @@
     working_directory: ~/plotly.js
     steps:
       - browser-tools/install-browser-tools: &browser-versions
-          firefox-version: '82.0'
+          firefox-version: "82.0"
           install-chrome: false
           install-chromedriver: false
       - attach_workspace:
@@ -355,8 +351,8 @@
       - run:
           name: Install poppler-utils to have pdftops for exporting eps
           command: |
-              sudo apt-get update --allow-releaseinfo-change
-              sudo apt-get install poppler-utils
+            sudo apt-get update --allow-releaseinfo-change
+            sudo apt-get install poppler-utils
       - run:
           name: Create svg, jpg, jpeg, webp, pdf and eps files
           command: python3 test/image/make_exports.py
@@ -473,23 +469,11 @@
       - run:
           name: Display function constructors in all bundles
           command: npm run no-new-func
->>>>>>> 8bf6d89a
-
-# Invoke jobs via workflows
-# See: https://circleci.com/docs/2.0/configuration-reference/#workflows
+
 workflows:
   sample: # This is the name of the workflow, feel free to change it to better match your workflow.
     # Inside the workflow, you define the jobs you want to run.
     jobs:
-<<<<<<< HEAD
-      - node/test:
-          # This is the node version to use for the `cimg/node` tag
-          # Relevant tags can be found on the CircleCI Developer Hub
-          # https://circleci.com/developer/images/image/cimg/node
-          version: '16.10'
-          # If you are using yarn, change the line below from "npm" to "yarn"
-          pkg-manager: npm
-=======
       - install-and-cibuild-node12
 
       - install-and-cibuild
@@ -551,5 +535,4 @@
           requires:
             - install-and-cibuild
 
-      - publish-dist
->>>>>>> 8bf6d89a
+      - publish-dist