--- conflicted
+++ resolved
@@ -585,10 +585,6 @@
 
       - publish-dist-node-v22
 
-<<<<<<< HEAD
       - test-stackgl-bundle
-=======
-      - test-stackgl-bundle
-
-      - test-topojson-build
->>>>>>> 694d55b2
+
+      - test-topojson-build