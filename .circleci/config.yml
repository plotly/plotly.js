--- conflicted
+++ resolved
@@ -10,15 +10,9 @@
 # https://hub.docker.com/r/cimg/node/tags/
 
 jobs:
-<<<<<<< HEAD
-  install-and-cibuild: # main cibuild using node 16 & npm 7
-    docker:
-      - image: cimg/node:16.17.1
-=======
   install-and-cibuild:
     docker:
       - image: cimg/node:18.20.4
->>>>>>> 64a84421
     working_directory: ~/plotly.js
     steps:
       - checkout
@@ -436,13 +430,8 @@
           name: Test plotly.min.js import using amdefine
           command: npm run test-amdefine
       - run:
-<<<<<<< HEAD
-          name: Test plotly bundles against es6
-          command: npm run no-es6-dist
-=======
           name: Test plotly.min.js import using requirejs
           command: npm run test-requirejs
->>>>>>> 64a84421
 
   test-stackgl-bundle:
     docker:
