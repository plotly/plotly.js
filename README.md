<a href="https://plotly.com/javascript/"><img src="https://images.plot.ly/logo/plotlyjs-logo@2x.png" height="70"></a>

[![npm version](https://badge.fury.io/js/plotly.js.svg)](https://badge.fury.io/js/plotly.js)
[![circle ci](https://circleci.com/gh/plotly/plotly.js.svg?style=shield)](https://circleci.com/gh/plotly/plotly.js)
[![MIT License](https://img.shields.io/badge/License-MIT-brightgreen.svg)](https://github.com/plotly/plotly.js/blob/master/LICENSE)

[Plotly.js](https://plotly.com/javascript) is a standalone Javascript data visualization library, and it also powers the Python module named `plotly` (referred to as [Plotly.py](https://plotly.com/python)).

Plotly.js can be used to produce dozens of chart types and visualizations, including statistical charts, 3D graphs, scientific charts, SVG and tile maps, financial charts and more.

<p align="center">
    <a href="https://plotly.com/javascript/" target="_blank">
        <img src="https://raw.githubusercontent.com/cldougl/plot_images/add_r_img/plotly_2017.png">
    </a>
</p>

[Contact us](https://plotly.com/products/consulting-and-oem/) for Plotly.js consulting, dashboard development, application integration, and feature additions.

<div align="center">
  <a href="https://dash.plotly.com/project-maintenance">
    <img src="https://dash.plotly.com/assets/images/maintained-by-plotly.png" width="400px" alt="Maintained by Plotly">
  </a>
</div>

## Table of Contents

* [Load as a Node Module](#load-as-a-node-module)
* [Load via Script Tag](#load-via-script-tag)
* [Bundles](#bundles)
* [Documentation](#documentation)
* [Bugs and Feature Requests](#bugs-and-feature-requests)
* [Contributing](#contributing)
* [Notable Contributors](#notable-contributors)
* [Copyright and license](#copyright-and-license)
* [Community](#community)

## Load as a Node Module

Install [a ready-to-use distributed bundle](https://github.com/plotly/plotly.js/blob/master/dist/README.md)
```sh
npm i --save plotly.js-dist-min
```

and use import or require in node.js
```js
// ES6 module
import Plotly from 'plotly.js-dist-min'

// CommonJS
var Plotly = require('plotly.js-dist-min')
```

You may also consider using [`plotly.js-dist`](https://www.npmjs.com/package/plotly.js-dist) if you prefer using an unminified package.

## Load via Script Tag

### The `script` HTML Element

> In the examples below `Plotly` object is added to the window scope by `script`. The `newPlot` method is then used to draw an interactive figure as described by `data` and `layout` into the desired `div` here named `gd`. As demonstrated in the example above basic knowledge of `html` and [JSON](https://en.wikipedia.org/wiki/JSON) syntax is enough to get started i.e. with/without JavaScript! To learn and build more with plotly.js please visit [plotly.js documentation](https://plotly.com/javascript).

```html
<head>
    <script src="https://cdn.plot.ly/plotly-3.1.2.min.js" charset="utf-8"></script>
</head>
<body>
    <div id="gd"></div>

    <script>
        Plotly.newPlot("gd", /* JSON object */ {
            "data": [{ "y": [1, 2, 3] }],
            "layout": { "width": 600, "height": 400}
        })
    </script>
</body>
```

Alternatively you may consider using [native ES6 import](https://developer.mozilla.org/en-US/docs/Web/JavaScript/Guide/Modules) in the script tag.

```html
<script type="module">
    import "https://cdn.plot.ly/plotly-3.1.2.min.js"
    Plotly.newPlot("gd", [{ y: [1, 2, 3] }])
</script>
```

Fastly supports Plotly.js with free CDN service. Read more at <https://www.fastly.com/open-source>.

### Un-minified versions are also available on CDN

While non-minified source files may contain characters outside UTF-8, it is recommended that you specify the `charset` when loading those bundles.

```html
<script src="https://cdn.plot.ly/plotly-3.1.2.js" charset="utf-8"></script>
```

> Please note that as of v2 the "plotly-latest" outputs (e.g. https://cdn.plot.ly/plotly-latest.min.js) will no longer be updated on the CDN, and will stay at the last v1 patch v1.58.5. Therefore, to use the CDN with plotly.js v2 and higher, you must specify an exact plotly.js version.

### MathJax

You could load either version two or version three of MathJax files, for example:

```html
<script src="https://cdnjs.cloudflare.com/ajax/libs/mathjax/2.7.5/MathJax.js?config=TeX-AMS-MML_SVG.js"></script>
```

```html
<script src="https://cdn.jsdelivr.net/npm/mathjax@3.2.2/es5/tex-svg.js"></script>
```

> When using MathJax version 3, it is also possible to use `chtml` output on the other parts of the page in addition to `svg` output for the plotly graph.
Please refer to `devtools/test_dashboard/index-mathjax3chtml.html` to see an example.

### Need to have several WebGL graphs on a page?

You may simply load [virtual-webgl](https://github.com/greggman/virtual-webgl) script for WebGL 1 (not WebGL 2) before loading other scripts.

```html
<script src="https://unpkg.com/virtual-webgl@1.0.6/src/virtual-webgl.js"></script>
```

## Bundles

There are two kinds of plotly.js bundles:

1. Complete and partial official bundles that are distributed to `npm` and the `CDN`, described in [the dist README](https://github.com/plotly/plotly.js/blob/master/dist/README.md).
2. Custom bundles you can create yourself to optimize the size of bundle depending on your needs. Please visit [CUSTOM_BUNDLE](https://github.com/plotly/plotly.js/blob/master/CUSTOM_BUNDLE.md) for more information.

## Documentation

Official plotly.js documentation is hosted at [https://plotly.com/javascript](https://plotly.com/javascript).

These pages are generated by the Plotly [graphing-library-docs repo](https://github.com/plotly/graphing-library-docs) built with [Jekyll](https://jekyllrb.com/) and publicly hosted on GitHub Pages.
For more info about contributing to Plotly documentation, please read through [contributing guidelines](https://github.com/plotly/graphing-library-docs/blob/master/README.md).

## Bugs and Feature Requests

Have a bug or a feature request? Please [open a Github issue](https://github.com/plotly/plotly.js/issues/new) keeping in mind the [issue guidelines](https://github.com/plotly/plotly.js/blob/master/.github/ISSUE_TEMPLATE.md). You may also want to read about [how changes get made to Plotly.js](https://github.com/plotly/plotly.js/blob/master/CONTRIBUTING.md)

## Contributing

Please read through our [contributing guidelines](https://github.com/plotly/plotly.js/blob/master/CONTRIBUTING.md). Included are directions for opening issues, using plotly.js in your project and notes on development.

## Notable Contributors

Plotly.js is at the core of a large and dynamic ecosystem with many contributors who file issues, reproduce bugs, suggest improvements, write code in this repo (and other upstream or downstream ones) and help users in the Plotly community forum. The following people deserve special recognition for their outsized contributions to this ecosystem:

| Contributor | GitHub |  Status |
|-------------|--------|---------|
|**Alex C. Johnson**| [@alexcjohnson](https://github.com/alexcjohnson) | Active, Maintainer |
|**Emily Kellison-Linn** | [@emilykl](https://github.com/emilykl) | Active, Maintainer |
|**Cameron DeCoster** | [@camdecoster](https://github.com/camdecoster) | Active, Maintainer |
|**My-Tien Nguyen**| [@my-tien](https://github.com/my-tien) | Active, Community Contributor |
|**Birk Skyum**| [@birkskyum](https://github.com/birkskyum) | Active, Community Contributor |
|**Étienne Tétreault-Pinard**| [@etpinard](https://github.com/etpinard) | Hall of Fame |
|**Antoine Roy-Gobeil** | [@antoinerg](https://github.com/antoinerg) | Hall of Fame |
|**Jack Parmer**| [@jackparmer](https://github.com/jackparmer) | Hall of Fame |
|**Nicolas Kruchten** | [@nicolaskruchten](https://github.com/nicolaskruchten) | Hall of Fame |
|**Mikola Lysenko**| [@mikolalysenko](https://github.com/mikolalysenko) | Hall of Fame |
|**Ricky Reusser**| [@rreusser](https://github.com/rreusser) | Hall of Fame |
|**Dmitry Yv.** | [@dy](https://github.com/dy) | Hall of Fame |
|**Jon Mease** | [@jonmmease](https://github.com/jonmmease) | Hall of Fame |
|**Robert Monfera**| [@monfera](https://github.com/monfera) | Hall of Fame |
|**Robert Möstl** | [@rmoestl](https://github.com/rmoestl) | Hall of Fame |
|**Nicolas Riesco**| [@n-riesco](https://github.com/n-riesco) | Hall of Fame |
|**Miklós Tusz**| [@mdtusz](https://github.com/mdtusz) | Hall of Fame |
|**Chelsea Douglas**| [@cldougl](https://github.com/cldougl) | Hall of Fame |
|**Ben Postlethwaite**| [@bpostlethwaite](https://github.com/bpostlethwaite) | Hall of Fame |
|**Hannah Ker** | [@hannahker](https://github.com/hannahker) | Hall of Fame |
|**Chris Parmer**| [@chriddyp](https://github.com/chriddyp) | Hall of Fame |
|**Alex Vados**| [@alexander-daniel](https://github.com/alexander-daniel) | Hall of Fame |
|**Mojtaba Samimi** | [@archmoj](https://github.com/archmoj) | Hall of Fame |

## Copyright and license

<<<<<<< HEAD
Code and documentation copyright Plotly, Inc.
=======
Code and documentation copyright 2025 Plotly, Inc.
>>>>>>> 222a6f51

Code released under the [MIT license](https://github.com/plotly/plotly.js/blob/master/LICENSE).

### Versioning

This project is maintained under the [Semantic Versioning guidelines](https://semver.org/).

See the [Releases section](https://github.com/plotly/plotly.js/releases) of our GitHub project for changelogs for each release version of plotly.js.

## Community

<<<<<<< HEAD
* Implementation help may be found on community.plot.com (tagged [`plotly-js`](https://community.plotly.com/c/plotly-js)) or on Stack Overflow (tagged [`plotly`](https://stackoverflow.com/questions/tagged/plotly)).
* Developers should use the keyword `plotly` on packages which modify or add to the functionality of plotly.js when distributing through [npm](https://www.npmjs.com/browse/keyword/plotly).
=======
* Follow us on [X](https://x.com/plotlygraphs) and [LinkedIn](https://www.linkedin.com/company/plotly/) for the latest Plotly news.
* Implementation help may be found on our community forum (tagged [`plotly-js`](https://community.plotly.com/c/plotly-js)) or
  on Stack Overflow (tagged [`plotly.js`](https://stackoverflow.com/questions/tagged/plotly.js)).
* Developers should use the keyword `plotly` on packages which modify or add to the functionality of plotly.js when distributing through [npm](https://www.npmjs.com/search?q=keywords:plotly).
>>>>>>> 222a6f51
<|MERGE_RESOLUTION|>--- conflicted
+++ resolved
@@ -172,11 +172,7 @@
 
 ## Copyright and license
 
-<<<<<<< HEAD
-Code and documentation copyright Plotly, Inc.
-=======
 Code and documentation copyright 2025 Plotly, Inc.
->>>>>>> 222a6f51
 
 Code released under the [MIT license](https://github.com/plotly/plotly.js/blob/master/LICENSE).
 
@@ -188,12 +184,7 @@
 
 ## Community
 
-<<<<<<< HEAD
-* Implementation help may be found on community.plot.com (tagged [`plotly-js`](https://community.plotly.com/c/plotly-js)) or on Stack Overflow (tagged [`plotly`](https://stackoverflow.com/questions/tagged/plotly)).
-* Developers should use the keyword `plotly` on packages which modify or add to the functionality of plotly.js when distributing through [npm](https://www.npmjs.com/browse/keyword/plotly).
-=======
 * Follow us on [X](https://x.com/plotlygraphs) and [LinkedIn](https://www.linkedin.com/company/plotly/) for the latest Plotly news.
 * Implementation help may be found on our community forum (tagged [`plotly-js`](https://community.plotly.com/c/plotly-js)) or
   on Stack Overflow (tagged [`plotly.js`](https://stackoverflow.com/questions/tagged/plotly.js)).
-* Developers should use the keyword `plotly` on packages which modify or add to the functionality of plotly.js when distributing through [npm](https://www.npmjs.com/search?q=keywords:plotly).
->>>>>>> 222a6f51
+* Developers should use the keyword `plotly` on packages which modify or add to the functionality of plotly.js when distributing through [npm](https://www.npmjs.com/search?q=keywords:plotly).