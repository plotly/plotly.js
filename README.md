--- conflicted
+++ resolved
@@ -62,11 +62,7 @@
 
 ```html
 <head>
-<<<<<<< HEAD
-    <script src="https://cdn.plot.ly/plotly-3.0.2.min.js" charset="utf-8"></script>
-=======
     <script src="https://cdn.plot.ly/plotly-3.1.0-rc.0.min.js" charset="utf-8"></script>
->>>>>>> 694d55b2
 </head>
 <body>
     <div id="gd"></div>
@@ -83,11 +79,7 @@
 Alternatively you may consider using [native ES6 import](https://developer.mozilla.org/en-US/docs/Web/JavaScript/Guide/Modules) in the script tag.
 ```html
 <script type="module">
-<<<<<<< HEAD
-    import "https://cdn.plot.ly/plotly-3.0.2.min.js"
-=======
     import "https://cdn.plot.ly/plotly-3.1.0-rc.0.min.js"
->>>>>>> 694d55b2
     Plotly.newPlot("gd", [{ y: [1, 2, 3] }])
 </script>
 ```
@@ -97,11 +89,7 @@
 ### Un-minified versions are also available on CDN
 While non-minified source files may contain characters outside UTF-8, it is recommended that you specify the `charset` when loading those bundles.
 ```html
-<<<<<<< HEAD
-<script src="https://cdn.plot.ly/plotly-3.0.2.js" charset="utf-8"></script>
-=======
 <script src="https://cdn.plot.ly/plotly-3.1.0-rc.0.js" charset="utf-8"></script>
->>>>>>> 694d55b2
 ```
 
 > Please note that as of v2 the "plotly-latest" outputs (e.g. https://cdn.plot.ly/plotly-latest.min.js) will no longer be updated on the CDN, and will stay at the last v1 patch v1.58.5. Therefore, to use the CDN with plotly.js v2 and higher, you must specify an exact plotly.js version.
