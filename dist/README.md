--- conflicted
+++ resolved
@@ -91,11 +91,7 @@
 
 | Raw size | Minified size | Minified + gzip size |
 |------|-----------------|------------------------|
-<<<<<<< HEAD
-| 2.6 MB | 967.9 kB | 323.9 kB |
-=======
 | 2.7 MB | 994.7 kB | 332.5 kB |
->>>>>>> 491ef1c8
 
 #### CDN links
 > https://cdn.plot.ly/plotly-basic-2.33.0.js
@@ -118,11 +114,7 @@
 
 | Raw size | Minified size | Minified + gzip size |
 |------|-----------------|------------------------|
-<<<<<<< HEAD
-| 3.3 MB | 1.2 MB | 409.7 kB |
-=======
 | 3.4 MB | 1.2 MB | 420.3 kB |
->>>>>>> 491ef1c8
 
 #### CDN links
 > https://cdn.plot.ly/plotly-cartesian-2.33.0.js
@@ -145,11 +137,7 @@
 
 | Raw size | Minified size | Minified + gzip size |
 |------|-----------------|------------------------|
-<<<<<<< HEAD
-| 3.1 MB | 1.1 MB | 368 kB |
-=======
 | 3.2 MB | 1.1 MB | 375.2 kB |
->>>>>>> 491ef1c8
 
 #### CDN links
 > https://cdn.plot.ly/plotly-geo-2.33.0.js
@@ -172,11 +160,7 @@
 
 | Raw size | Minified size | Minified + gzip size |
 |------|-----------------|------------------------|
-<<<<<<< HEAD
-| 3.6 MB | 1.5 MB | 488.5 kB |
-=======
 | 3.6 MB | 1.5 MB | 496.8 kB |
->>>>>>> 491ef1c8
 
 #### CDN links
 > https://cdn.plot.ly/plotly-gl3d-2.33.0.js
@@ -199,11 +183,7 @@
 
 | Raw size | Minified size | Minified + gzip size |
 |------|-----------------|------------------------|
-<<<<<<< HEAD
-| 4.4 MB | 1.8 MB | 594.4 kB |
-=======
 | 4.4 MB | 1.9 MB | 603.7 kB |
->>>>>>> 491ef1c8
 
 #### CDN links
 > https://cdn.plot.ly/plotly-gl2d-2.33.0.js
@@ -226,11 +206,7 @@
 
 | Raw size | Minified size | Minified + gzip size |
 |------|-----------------|------------------------|
-<<<<<<< HEAD
-| 4.3 MB | 1.7 MB | 524.9 kB |
-=======
 | 4.4 MB | 1.8 MB | 534.3 kB |
->>>>>>> 491ef1c8
 
 #### CDN links
 > https://cdn.plot.ly/plotly-mapbox-2.33.0.js
@@ -253,11 +229,7 @@
 
 | Raw size | Minified size | Minified + gzip size |
 |------|-----------------|------------------------|
-<<<<<<< HEAD
-| 2.8 MB | 1 MB | 352.5 kB |
-=======
 | 2.9 MB | 1.1 MB | 361.8 kB |
->>>>>>> 491ef1c8
 
 #### CDN links
 > https://cdn.plot.ly/plotly-finance-2.33.0.js
