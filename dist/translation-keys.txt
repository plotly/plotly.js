--- conflicted
+++ resolved
@@ -10,11 +10,7 @@
 Click to enter radial axis title                       // plots/polar/polar.js:593
 Compare data on hover                                  // components/modebar/buttons.js:239
 Double-click on legend to isolate one trace            // components/legend/handle_click.js:21
-<<<<<<< HEAD
-Double-click to zoom back out                          // plots/cartesian/dragbox.js:1274
-=======
 Double-click to zoom back out                          // plots/cartesian/dragbox.js:1215
->>>>>>> 491ef1c8
 Download plot                                          // components/modebar/buttons.js:45
 Download plot as a png                                 // components/modebar/buttons.js:44
 Draw circle                                            // components/modebar/buttons.js:171
