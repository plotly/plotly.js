{
  "name": "plotly.js",
  "version": "1.31.2",
  "description": "The open source javascript graphing library that powers plotly",
  "license": "MIT",
  "main": "./lib/index.js",
  "webpack": "./dist/plotly.js",
  "repository": {
    "type": "git",
    "url": "https://github.com/plotly/plotly.js.git"
  },
  "bugs": {
    "url": "https://github.com/plotly/plotly.js/issues"
  },
  "author": "Plotly, Inc.",
  "keywords": [
    "graphing",
    "plotting",
    "data",
    "visualization",
    "plotly"
  ],
  "scripts": {
    "preprocess": "node tasks/preprocess.js",
    "bundle": "node tasks/bundle.js",
    "header": "node tasks/header.js",
    "stats": "node tasks/stats.js",
    "build": "npm run preprocess && npm run bundle && npm run header && npm run stats",
    "cibuild": "npm run preprocess && node tasks/cibundle.js",
    "watch": "node tasks/watch.js",
    "lint": "eslint --version && eslint .",
    "lint-fix": "eslint . --fix || true",
    "docker": "node tasks/docker.js",
    "pretest": "node tasks/pretest.js",
    "test-jasmine": "karma start test/jasmine/karma.conf.js",
    "test-image": "node tasks/test_image.js",
    "test-image-gl2d": "node tasks/test_image.js gl2d_* --queue",
    "test-export": "node tasks/test_export.js",
    "test-syntax": "node tasks/test_syntax.js",
    "test-bundle": "node tasks/test_bundle.js",
    "test": "npm run test-jasmine && npm run test-bundle && npm run test-image && npm run test-image-gl2d && npm run test-syntax && npm run lint",
    "start-test_dashboard": "node devtools/test_dashboard/server.js",
    "start-image_viewer": "node devtools/image_viewer/server.js",
    "start": "npm run start-test_dashboard",
    "baseline": "node tasks/baseline.js",
    "preversion": "npm-link-check && npm dedupe && npm ls",
    "version": "npm run build && git add -A dist src build",
    "postversion": "node -e \"console.log('Version bumped and committed. If ok, run: git push && git push --tags')\""
  },
  "browserify": {
    "transform": [
      "glslify"
    ]
  },
  "dependencies": {
    "3d-view": "^2.0.0",
    "@plotly/d3-sankey": "^0.5.0",
    "alpha-shape": "^1.0.0",
    "canvas-fit": "^1.5.0",
    "color-rgba": "^1.1.1",
    "convex-hull": "^1.0.3",
    "country-regex": "^1.1.0",
    "d3": "^3.5.12",
    "d3-force": "^1.0.6",
    "delaunay-triangulate": "^1.1.6",
    "es6-promise": "^3.0.2",
    "fast-isnumeric": "^1.1.1",
    "font-atlas-sdf": "^1.3.3",
    "gl-contour2d": "^1.1.2",
    "gl-error2d": "^1.2.1",
    "gl-error3d": "^1.0.6",
    "gl-heatmap2d": "^1.0.3",
    "gl-line2d": "^1.4.1",
    "gl-line3d": "^1.1.0",
    "gl-mat4": "^1.1.2",
    "gl-mesh3d": "^1.3.0",
    "gl-plot2d": "^1.2.0",
    "gl-plot3d": "^1.5.4",
    "gl-pointcloud2d": "^1.0.0",
    "gl-scatter2d": "^1.3.2",
    "gl-scatter2d-sdf": "^1.3.11",
    "gl-scatter3d": "^1.0.4",
    "gl-select-box": "^1.0.1",
    "gl-shader": "4.2.0",
    "gl-spikes2d": "^1.0.1",
    "gl-surface3d": "^1.3.1",
    "has-hover": "^1.0.1",
    "kdgrass": "^1.0.1",
    "mapbox-gl": "^0.22.0",
    "matrix-camera-controller": "^2.1.3",
    "mouse-change": "^1.4.0",
    "mouse-event-offset": "^3.0.2",
    "mouse-wheel": "^1.0.2",
    "ndarray": "^1.0.18",
    "ndarray-fill": "^1.0.2",
    "ndarray-homography": "^1.0.0",
    "ndarray-ops": "^1.2.2",
<<<<<<< HEAD
    "object-assign": "^4.1.1",
=======
>>>>>>> 40fbca9d
    "poly-bool": "^1.0.0",
    "regl": "^1.3.0",
    "regl-error2d": "^2.0.0",
    "regl-line2d": "^2.0.0",
    "regl-scatter2d": "^2.0.0",
    "right-now": "^1.0.0",
    "robust-orientation": "^1.1.3",
    "sane-topojson": "^2.0.0",
    "strongly-connected-components": "^1.0.1",
    "superscript-text": "^1.0.0",
    "svg-path-sdf": "^1.1.1",
    "tinycolor2": "^1.3.0",
    "topojson-client": "^2.1.0",
    "webgl-context": "^2.2.0",
    "world-calendars": "^1.0.3"
  },
  "devDependencies": {
    "brfs": "^1.4.3",
    "browserify": "^14.1.0",
    "browserify-transform-tools": "^1.7.0",
    "deep-equal": "^1.0.1",
    "ecstatic": "^2.1.0",
    "eslint": "^3.17.1",
    "falafel": "^2.0.0",
    "fs-extra": "^2.0.0",
    "fuse.js": "^2.6.1",
    "glob": "^7.0.0",
    "glslify": "^4.0.0",
    "gzip-size": "^3.0.0",
    "image-size": "^0.5.1",
    "jasmine-core": "^2.4.1",
    "jsdom": "^11.2.0",
    "karma": "^1.5.0",
    "karma-browserify": "^5.1.1",
    "karma-chrome-launcher": "^2.0.0",
    "karma-coverage": "^1.0.0",
    "karma-firefox-launcher": "^1.0.1",
    "karma-jasmine": "^1.1.0",
    "karma-jasmine-spec-tags": "^1.0.1",
    "karma-spec-reporter": "0.0.30",
    "karma-verbose-reporter": "0.0.6",
    "madge": "^1.6.0",
    "minimist": "^1.2.0",
    "node-sass": "^4.5.0",
    "npm-link-check": "^1.2.0",
    "open": "0.0.5",
    "prepend-file": "^1.3.1",
    "prettysize": "0.0.3",
    "read-last-lines": "^1.1.0",
    "requirejs": "^2.3.1",
    "through2": "^2.0.3",
    "uglify-js": "^2.8.12",
    "watchify": "^3.9.0",
    "xml2js": "^0.4.16"
  }
}<|MERGE_RESOLUTION|>--- conflicted
+++ resolved
@@ -95,10 +95,7 @@
     "ndarray-fill": "^1.0.2",
     "ndarray-homography": "^1.0.0",
     "ndarray-ops": "^1.2.2",
-<<<<<<< HEAD
     "object-assign": "^4.1.1",
-=======
->>>>>>> 40fbca9d
     "poly-bool": "^1.0.0",
     "regl": "^1.3.0",
     "regl-error2d": "^2.0.0",
