--- conflicted
+++ resolved
@@ -28,16 +28,11 @@
     "stats": "node tasks/stats.js",
     "find-strings": "node tasks/find_locale_strings.js",
     "preprocess": "node tasks/preprocess.js",
-<<<<<<< HEAD
-    "build": "node tasks/empty_dist.js && npm run preprocess && npm run find-strings && npm run bundle && npm run extra-bundles && npm run schema dist && npm run stats",
-    "cibuild": "node tasks/empty_dist.js && npm run preprocess && node tasks/cibundle.js",
-=======
     "use-draftlogs": "node tasks/use_draftlogs.js",
     "empty-draftlogs": "node tasks/empty_draftlogs.js",
     "empty-dist": "node tasks/empty_dist.js",
-    "build": "npm run empty-dist && npm run preprocess && npm run find-strings && npm run bundle && npm run extra-bundles && npm run stats",
+    "build": "npm run empty-dist && npm run preprocess && npm run find-strings && npm run bundle && npm run extra-bundles && npm run schema dist && npm run stats",
     "cibuild": "npm run empty-dist && npm run preprocess && node tasks/cibundle.js",
->>>>>>> a0a90404
     "watch": "node tasks/watch.js",
     "lint": "eslint --version && eslint .",
     "lint-fix": "eslint . --fix || true",
