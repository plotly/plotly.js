--- conflicted
+++ resolved
@@ -78,12 +78,7 @@
     "@turf/area": "^6.4.0",
     "@turf/bbox": "^6.4.0",
     "@turf/centroid": "^6.0.2",
-<<<<<<< HEAD
-    "alpha-shape": "^1.0.0",
     "base64-arraybuffer": "^0.2.0",
-    "box-intersect": "plotly/box-intersect#v1.1.0",
-=======
->>>>>>> 68a4917e
     "canvas-fit": "^1.5.0",
     "color-alpha": "1.0.4",
     "color-normalize": "1.5.0",
