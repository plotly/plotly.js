{
  "name": "plotly.js",
  "version": "1.48.3",
  "description": "The open source javascript graphing library that powers plotly",
  "license": "MIT",
  "main": "./lib/index.js",
  "webpack": "./dist/plotly.js",
  "repository": {
    "type": "git",
    "url": "https://github.com/plotly/plotly.js.git"
  },
  "bugs": {
    "url": "https://github.com/plotly/plotly.js/issues"
  },
  "author": "Plotly, Inc.",
  "keywords": [
    "graphing",
    "plotting",
    "data",
    "visualization",
    "plotly"
  ],
  "scripts": {
    "preprocess": "node tasks/preprocess.js",
    "bundle": "node tasks/bundle.js",
    "header": "node tasks/header.js",
    "stats": "node tasks/stats.js",
    "find-strings": "node tasks/find_locale_strings.js",
    "build": "npm run preprocess && npm run find-strings && npm run bundle && npm run header && npm run stats",
    "cibuild": "npm run preprocess && node tasks/cibundle.js",
    "watch": "node tasks/watch.js",
    "lint": "eslint --version && eslint .",
    "lint-fix": "eslint . --fix || true",
    "docker": "node tasks/docker.js",
    "pretest": "node tasks/pretest.js",
    "test-jasmine": "karma start test/jasmine/karma.conf.js",
    "test-image": "node tasks/test_image.js",
    "test-export": "node tasks/test_export.js",
    "test-syntax": "node tasks/test_syntax.js && npm run find-strings -- --no-output",
    "test-bundle": "node tasks/test_bundle.js",
    "test": "npm run test-jasmine -- --nowatch && npm run test-bundle && npm run test-image && npm run test-export && npm run test-syntax && npm run lint",
    "start-test_dashboard": "node devtools/test_dashboard/server.js",
    "start-image_viewer": "node devtools/image_viewer/server.js",
    "start": "npm run start-test_dashboard",
    "baseline": "node tasks/baseline.js",
    "preversion": "check-node-version --node 10 --npm 6 && npm-link-check && npm ls --prod",
    "version": "npm run build && git add -A dist src build",
    "postversion": "node -e \"console.log('Version bumped and committed. If ok, run: git push && git push --tags')\"",
    "postpublish": "node tasks/sync_packages.js",
    "postshrinkwrap": "chttps ."
  },
  "browserify": {
    "transform": [
      "glslify",
      "./tasks/compress_attributes.js"
    ]
  },
  "dependencies": {
    "@plotly/d3-sankey": "0.7.2",
<<<<<<< HEAD
    "@turf/area": "^6.0.1",
    "@turf/centroid": "^6.0.2",
=======
    "@plotly/d3-sankey-circular": "0.33.1",
>>>>>>> f5bc2e4d
    "alpha-shape": "^1.0.0",
    "canvas-fit": "^1.5.0",
    "color-normalize": "^1.3.0",
    "convex-hull": "^1.0.3",
    "country-regex": "^1.1.0",
    "d3": "^3.5.12",
    "d3-force": "^1.0.6",
    "d3-hierarchy": "^1.1.8",
    "d3-interpolate": "1",
    "delaunay-triangulate": "^1.1.6",
    "es6-promise": "^3.0.2",
    "fast-isnumeric": "^1.1.3",
    "gl-cone3d": "^1.3.1",
    "gl-contour2d": "^1.1.6",
    "gl-error3d": "^1.0.15",
    "gl-heatmap2d": "^1.0.5",
    "gl-line3d": "^1.1.11",
    "gl-mat4": "^1.2.0",
    "gl-mesh3d": "^2.1.1",
    "gl-plot2d": "^1.4.2",
    "gl-plot3d": "^2.2.1",
    "gl-pointcloud2d": "^1.0.2",
    "gl-scatter3d": "^1.2.1",
    "gl-select-box": "^1.0.3",
    "gl-spikes2d": "^1.0.2",
    "gl-streamtube3d": "^1.2.1",
    "gl-surface3d": "^1.4.6",
    "gl-text": "^1.1.6",
    "glslify": "^7.0.0",
    "has-hover": "^1.0.1",
    "has-passive-events": "^1.0.0",
    "mapbox-gl": "1.1.0",
    "matrix-camera-controller": "^2.1.3",
    "mouse-change": "^1.4.0",
    "mouse-event-offset": "^3.0.2",
    "mouse-wheel": "^1.2.0",
    "ndarray": "^1.0.18",
    "ndarray-fill": "^1.0.2",
    "ndarray-homography": "^1.0.0",
    "point-cluster": "^3.1.4",
    "polybooljs": "^1.2.0",
    "regl": "^1.3.11",
    "regl-error2d": "^2.0.7",
    "regl-line2d": "3.0.13",
    "regl-scatter2d": "^3.1.4",
    "regl-splom": "^1.0.6",
    "right-now": "^1.0.0",
    "robust-orientation": "^1.1.3",
    "sane-topojson": "^3.0.1",
    "strongly-connected-components": "^1.0.1",
    "superscript-text": "^1.0.0",
    "svg-path-sdf": "^1.1.3",
    "tinycolor2": "^1.4.1",
    "topojson-client": "^2.1.0",
    "webgl-context": "^2.2.0",
    "world-calendars": "^1.0.3"
  },
  "devDependencies": {
    "brfs": "^2.0.2",
    "browserify": "^16.2.3",
    "browserify-transform-tools": "^1.7.0",
    "check-node-version": "^3.3.0",
    "chttps": "^1.0.6",
    "deep-equal": "^1.0.1",
    "derequire": "^2.0.6",
    "ecstatic": "^3.3.2",
    "eslint": "^5.16.0",
    "falafel": "^2.1.0",
    "fs-extra": "^2.0.0",
    "fuse.js": "^3.4.5",
    "glob": "^7.1.4",
    "gzip-size": "^5.1.1",
    "image-size": "^0.7.4",
    "into-stream": "^4.0.0",
    "jasmine-core": "^3.4.0",
    "jsdom": "^11.12.0",
    "karma": "^4.1.0",
    "karma-browserify": "^6.0.0",
    "karma-chrome-launcher": "^2.0.0",
    "karma-firefox-launcher": "^1.0.1",
    "karma-ie-launcher": "^1.0.0",
    "karma-jasmine": "^2.0.1",
    "karma-jasmine-spec-tags": "^1.1.0",
    "karma-spec-reporter": "0.0.32",
    "karma-verbose-reporter": "0.0.6",
    "karma-viewport": "^1.0.4",
    "madge": "^3.4.4",
    "minify-stream": "^1.2.0",
    "minimist": "^1.2.0",
    "node-sass": "^4.12.0",
    "npm-link-check": "^3.0.0",
    "open": "^6.3.0",
    "prepend-file": "^1.3.1",
    "prettysize": "^2.0.0",
    "read-last-lines": "^1.7.1",
    "requirejs": "^2.3.6",
    "run-series": "^1.1.8",
    "through2": "^3.0.1",
    "true-case-path": "^1.0.3",
    "watchify": "^3.11.1",
    "xml2js": "^0.4.19"
  }
}<|MERGE_RESOLUTION|>--- conflicted
+++ resolved
@@ -57,12 +57,9 @@
   },
   "dependencies": {
     "@plotly/d3-sankey": "0.7.2",
-<<<<<<< HEAD
+    "@plotly/d3-sankey-circular": "0.33.1",
     "@turf/area": "^6.0.1",
     "@turf/centroid": "^6.0.2",
-=======
-    "@plotly/d3-sankey-circular": "0.33.1",
->>>>>>> f5bc2e4d
     "alpha-shape": "^1.0.0",
     "canvas-fit": "^1.5.0",
     "color-normalize": "^1.3.0",
