var path = require('path');
var fs = require('fs');

var falafel = require('falafel');
var { glob } = require('glob');

var constants = require('./util/constants');
var srcGlob = path.join(constants.pathToSrc, '**/*.js');

var common = require('./util/common');

var EXIT_CODE = 0;

var localizeRE = /(^|[\.])(_|localize)$/;

var noOutput = process.argv.indexOf('--no-output') !== -1;

// main
findLocaleStrings();

function findLocaleStrings() {
    glob(srcGlob).then(function(files) {
        var dict = {};
        var hasTranslation = false;
        var maxLen = 0;

        files.forEach(function(file) {
            var code = fs.readFileSync(file, 'utf-8');
            var filePartialPath = file.substr(constants.pathToSrc.length);

<<<<<<< HEAD
            falafel(code, { ecmaVersion: 12, locations: true }, function(node) {
=======
            falafel(code, { ecmaVersion: 'latest', locations: true }, function(node) {
>>>>>>> 795da7ed
                if(node.type === 'CallExpression' &&
                    (node.callee.name === '_' || node.callee.source() === 'Lib._')
                ) {
                    // parse through code string looking for translated strings
                    // You may either assign `Lib.localize` to `_` and use that, or
                    // call `Lib.localize` directly.

                    var strNode = node.arguments[1];
                    if(node.arguments.length !== 2) {
                        logError(file, node, 'Localize takes 2 args');
                    }
                    if(strNode.type !== 'Literal') {
                        logError(file, node, 'Translated string must be a literal');
                    }
                    if(!dict[strNode.value]) {
                        dict[strNode.value] = filePartialPath + ':' + node.loc.start.line;
                        maxLen = Math.max(maxLen, strNode.value.length);
                        hasTranslation = true;
                    }
                } else if(node.type === 'VariableDeclarator' && node.id.name === '_') {
                    // make sure localize is the only thing we assign to a variable `_`
                    // NB: this does not preclude using `_` for an unused function arg

                    var src = node.init.source();
                    if(!localizeRE.test(src)) {
                        logError(file, node, 'Use `_` only to mean localization');
                    }
                }
            });
        });

        if(!hasTranslation) {
            console.error('Found no translations.');
            EXIT_CODE = 1;
        }

        if(!EXIT_CODE) {
            if(noOutput) {
                console.log('ok find_locale_strings - no output requested.');
            } else {
                var strings = Object.keys(dict).sort().map(function(k) {
                    return k + spaces(maxLen - k.length) + '  // ' + dict[k];
                }).join('\n');
                common.writeFile(constants.pathToTranslationKeys, strings);
                console.log('ok find_locale_strings - wrote new key file.');
            }
        }
    }).catch(function(err) {
        EXIT_CODE = 1;
        console.log(err);
    });
}

function logError(file, node, msg) {
    console.error(file + ' [line ' + node.loc.start.line + '] ' + msg +
        '\n   ' + node.source());
    EXIT_CODE = 1;
}

function spaces(len) {
    var out = '';
    for(var i = 0; i < len; i++) out += ' ';
    return out;
}

process.on('exit', function() {
    if(EXIT_CODE) {
        throw new Error('find_locale_strings failed.');
    }
});<|MERGE_RESOLUTION|>--- conflicted
+++ resolved
@@ -28,11 +28,7 @@
             var code = fs.readFileSync(file, 'utf-8');
             var filePartialPath = file.substr(constants.pathToSrc.length);
 
-<<<<<<< HEAD
-            falafel(code, { ecmaVersion: 12, locations: true }, function(node) {
-=======
             falafel(code, { ecmaVersion: 'latest', locations: true }, function(node) {
->>>>>>> 795da7ed
                 if(node.type === 'CallExpression' &&
                     (node.callee.name === '_' || node.callee.source() === 'Lib._')
                 ) {
