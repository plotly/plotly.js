--- conflicted
+++ resolved
@@ -6,11 +6,7 @@
 
 var constants = require('./constants');
 var common = require('./common');
-<<<<<<< HEAD
-=======
-var compressAttributes = require('./compress_attributes');
 var strictD3 = require('./strict_d3');
->>>>>>> 178feb50
 
 /**
  * Make a plotly.js browserify bundle function watched by watchify.
@@ -26,10 +22,7 @@
     var b = browserify(constants.pathToPlotlyIndex, {
         debug: true,
         standalone: 'Plotly',
-<<<<<<< HEAD
-=======
-        transform: [strictD3, compressAttributes],
->>>>>>> 178feb50
+        transform: [strictD3],
         cache: {},
         packageCache: {},
         plugin: [watchify]
