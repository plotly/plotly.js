var path = require('path');
var pkg = require('../../package.json');

var pathToRoot = path.join(__dirname, '../../');
var pathToSrc = path.join(pathToRoot, 'src/');
var pathToLib = path.join(pathToRoot, 'lib/');
var pathToImageTest = path.join(pathToRoot, 'test/image');
var pathToDist = path.join(pathToRoot, 'dist/');
var pathToBuild = path.join(pathToRoot, 'build/');

var pathToTopojsonSrc = path.join(
    path.dirname(require.resolve('sane-topojson')), 'dist/'
);

var partialBundleNames = [
    'basic', 'cartesian', 'geo', 'gl3d', 'gl2d', 'mapbox', 'finance'
];

var partialBundlePaths = partialBundleNames.map(function(name) {
    return {
        name: name,
        index: path.join(pathToLib, 'index-' + name + '.js'),
        dist: path.join(pathToDist, 'plotly-' + name + '.js'),
        distMin: path.join(pathToDist, 'plotly-' + name + '.min.js')
    };
});

var year = (new Date()).getFullYear();

module.exports = {
    pathToRoot: pathToRoot,
    pathToSrc: pathToSrc,
    pathToLib: pathToLib,
    pathToBuild: pathToBuild,
    pathToDist: pathToDist,

    pathToPlotlyIndex: path.join(pathToLib, 'index.js'),
    pathToPlotlyCore: path.join(pathToSrc, 'core.js'),
    pathToPlotlyBuild: path.join(pathToBuild, 'plotly.js'),
    pathToPlotlyDist: path.join(pathToDist, 'plotly.js'),
    pathToPlotlyDistMin: path.join(pathToDist, 'plotly.min.js'),
    pathToPlotlyDistWithMeta: path.join(pathToDist, 'plotly-with-meta.js'),

    pathToSchema: path.join(pathToDist, 'plot-schema.json'),

    partialBundleNames: partialBundleNames,
    partialBundlePaths: partialBundlePaths,

    pathToTopojsonSrc: pathToTopojsonSrc,
    pathToTopojsonDist: path.join(pathToDist, 'topojson/'),
    pathToPlotlyGeoAssetsSrc: path.join(pathToSrc, 'assets/geo_assets.js'),
    pathToPlotlyGeoAssetsDist: path.join(pathToDist, 'plotly-geo-assets.js'),

    pathToFontSVG: path.join(pathToSrc, 'fonts/ploticon/ploticon.svg'),
    pathToFontSVGBuild: path.join(pathToBuild, 'ploticon.js'),

    pathToSCSS: path.join(pathToSrc, 'css/style.scss'),
    pathToCSSBuild: path.join(pathToBuild, 'plotcss.js'),

    pathToTestDashboardBundle: path.join(pathToBuild, 'test_dashboard-bundle.js'),
    pathToImageViewerBundle: path.join(pathToBuild, 'image_viewer-bundle.js'),

    pathToImageTest: pathToImageTest,
    pathToTestImageMocks: path.join(pathToImageTest, 'mocks/'),
    pathToTestImageBaselines: path.join(pathToImageTest, 'baselines/'),
    pathToTestImages: path.join(pathToBuild, 'test_images/'),
    pathToTestImagesDiff: path.join(pathToBuild, 'test_images_diff/'),
    pathToTestImagesDiffList: path.join(pathToBuild, 'list_of_incorrect_images.txt'),

    pathToJasmineTests: path.join(pathToRoot, 'test/jasmine/tests'),
    pathToJasmineBundleTests: path.join(pathToRoot, 'test/jasmine/bundle_tests'),
    pathToRequireJS: path.join(pathToRoot, 'node_modules', 'requirejs', 'require.js'),
    pathToRequireJSFixture: path.join(pathToBuild, 'requirejs_fixture.js'),

    // this mapbox access token is 'public', no need to hide it
    // more info: https://www.mapbox.com/help/define-access-token/
    mapboxAccessToken: 'pk.eyJ1IjoiZXRwaW5hcmQiLCJhIjoiY2luMHIzdHE0MGFxNXVubTRxczZ2YmUxaCJ9.hwWZful0U2CQxit4ItNsiQ',
    pathToCredentials: path.join(pathToBuild, 'credentials.json'),

    testContainerImage: 'plotly/testbed:latest',
    testContainerName: process.env.PLOTLYJS_TEST_CONTAINER_NAME || 'imagetest',
    testContainerPort: '9010',
    testContainerUrl: 'http://localhost:9010/',
    testContainerHome: '/var/www/streambed/image_server/plotly.js',

    uglifyOptions: {
        mangle: true,
        compress: {
            warnings: false
        },
        output: {
            beautify: false,
            ascii_only: true
        },
        sourceMap: false
<<<<<<< HEAD
    },

    bubleifyOptions: {
        target: {
            chrome: 48,
            firefox: 44,
            edge: 12
        },
        transforms: {
            arrow: true,
            defaultParameter: false,
            dangerousForOf: true,
        },
        sourceMap: false
=======
>>>>>>> 25fd2e4d
    },

    licenseDist: [
        '/**',
        '* plotly.js v' + pkg.version,
        '* Copyright 2012-' + year + ', Plotly, Inc.',
        '* All rights reserved.',
        '* Licensed under the MIT license',
        '*/'
    ].join('\n'),

    licenseSrc: [
        '/**',
        '* Copyright 2012-' + year + ', Plotly, Inc.',
        '* All rights reserved.',
        '*',
        '* This source code is licensed under the MIT license found in the',
        '* LICENSE file in the root directory of this source tree.',
        '*/'
    ].join('\n')
};<|MERGE_RESOLUTION|>--- conflicted
+++ resolved
@@ -93,23 +93,6 @@
             ascii_only: true
         },
         sourceMap: false
-<<<<<<< HEAD
-    },
-
-    bubleifyOptions: {
-        target: {
-            chrome: 48,
-            firefox: 44,
-            edge: 12
-        },
-        transforms: {
-            arrow: true,
-            defaultParameter: false,
-            dangerousForOf: true,
-        },
-        sourceMap: false
-=======
->>>>>>> 25fd2e4d
     },
 
     licenseDist: [
